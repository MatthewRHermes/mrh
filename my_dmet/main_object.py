'''
# This is going to be a complicated overlapping set of code with the out-of-date, no-longer-supported QC-DMET by Sebastian Wouters,
# Hung Pham's code, and my additions or modifications

-- Sebastian Wouters' copyright below

    QC-DMET: a python implementation of density matrix embedding theory for ab initio quantum chemistry
    Copyright (C) 2015 Sebastian Wouters
    
    This program is free software; you can redistribute it and/or modify
    it under the terms of the GNU General Public License as published by
    the Free Software Foundation; either version 2 of the License, or
    (at your option) any later version.
    
    This program is distributed in the hope that it will be useful,
    but WITHOUT ANY WARRANTY; without even the implied warranty of
    MERCHANTABILITY or FITNESS FOR A PARTICULAR PURPOSE.  See the
    GNU General Public License for more details.
    
    You should have received a copy of the GNU General Public License along
    with this program; if not, write to the Free Software Foundation, Inc.,
    51 Franklin Street, Fifth Floor, Boston, MA 02110-1301 USA.
'''

from mrh.my_dmet import localintegrals, qcdmethelper
import numpy as np
from scipy import optimize, linalg
import time
#import tracemalloc
from pyscf import mcscf
from pyscf.lo import orth, nao
from pyscf.tools import molden
from mrh.util import params
from mrh.util.io import prettyprint_ndarray as prettyprint
from mrh.util.la import matrix_eigen_control_options, matrix_svd_control_options
from mrh.util.basis import represent_operator_in_basis, orthonormalize_a_basis, get_complementary_states, project_operator_into_subspace
from mrh.util.basis import is_matrix_eye, measure_basis_olap, is_basis_orthonormal_and_complete, is_basis_orthonormal, get_overlapping_states
from mrh.util.basis import is_matrix_zero
from mrh.my_dmet.debug import debug_ofc_oneRDM, debug_Etot, examine_ifrag_olap, examine_wmcs
from functools import reduce
from itertools import combinations, product

class dmet:

    def __init__( self, theInts, fragments, calcname='DMET', isTranslationInvariant=False, SCmethod='BFGS', incl_bath_errvec=True, use_constrained_opt=False, 
                    doDET=False, doDET_NO=False, do1SHOT=False, do0SHOT=False, doLASSCF=False, do1EMB=False,
                    minFunc='FOCK_INIT', print_u=True,
                    print_rdm=True, debug_energy=False, debug_reloc=False,
                    nelec_int_thresh=1e-6, chempot_init=0.0, num_mf_stab_checks=0,
                    corrpot_maxiter=50, orb_maxiter=50, chempot_tol=1e-6, corrpot_mf_moldens=0):

        if isTranslationInvariant:
            raise RuntimeError ("The translational invariance option doesn't work!  It needs to be completely rebuilt!")
            assert( theInts.TI_OK == True )
            assert( len (fragments) == 1 )
        
        assert (( SCmethod == 'LSTSQ' ) or ( SCmethod == 'BFGS' ) or ( SCmethod == 'NONE' ))

        #tracemalloc.start (10)

        self.calcname                 = calcname
        self.ints                     = theInts
        self.norbs_tot                = self.ints.norbs_tot
        self.fragments                = fragments
        self.NI_hack                  = False
        self.doSCF                    = False
        self.TransInv                 = isTranslationInvariant
        self.doDET                    = doDET or doDET_NO or do1SHOT or do1EMB
        self.doDET_NO                 = doDET_NO
        self.do1SHOT                  = do1SHOT
        self.do0SHOT                  = do0SHOT
        self.doLASSCF                 = doLASSCF
        self.do1EMB                   = do1EMB
        self.minFunc                  = minFunc
        self.print_u                  = print_u
        self.print_rdm                = print_rdm
        self.SCmethod                 = 'NONE' if (do1SHOT or do0SHOT or doLASSCF or do1EMB) else SCmethod
        self.incl_bath_errvec         = False if self.doDET else incl_bath_errvec
        self.altcostfunc              = False if self.doDET else use_constrained_opt
        self.debug_energy             = debug_energy
        self.debug_reloc              = debug_reloc
        self.nelec_int_thresh         = nelec_int_thresh
        self.chempot                  = chempot_init
        self.num_mf_stab_checks       = num_mf_stab_checks
        self.corrpot_maxiter          = corrpot_maxiter
        self.orb_maxiter              = orb_maxiter
        self.chempot_tol              = chempot_tol
        self.corrpot_mf_moldens       = corrpot_mf_moldens
        self.corrpot_mf_molden_cnt    = 0
        self.ints.num_mf_stab_checks  = num_mf_stab_checks

        for frag in self.fragments:
            frag.debug_energy             = debug_energy
            frag.num_mf_stab_checks       = num_mf_stab_checks
            frag.filehead                 = self.calcname + '_'
        if self.doDET:
            print ("Note: doing DET overrides settings for SCmethod, incl_bath_errvec, and altcostfunc, all of which have only one value compatible with DET")
        self.examine_ifrag_olap = False
        self.examine_wmcs = False
        self.ofc_emb_init_ncycles = 3

        self.acceptable_errvec_check ()
        if self.altcostfunc:
            assert (self.SCmethod == 'BFGS' or self.SCmethod == 'NONE')

        self.get_allcore_orbs ()
        if ( self.norbs_allcore > 0 ): # One or more impurities which do not cover the entire system
            assert( self.TransInv == False ) # Make sure that you don't work translational invariant
            # Note on working with impurities which do no tile the entire system: they should be the first orbitals in the Hamiltonian!

        def umat_ftriu_mask (x, k=0):
            r = np.zeros (x.shape, dtype=np.bool)
            for frag in self.fragments:
                ftriu = np.triu_indices (frag.norbs_frag)
                c = tuple (np.asarray ([frag.frag_orb_list[i] for i in f]) for f in ftriu)
                r[c] = True
            return r
        self.umat_ftriu_idx = np.mask_indices (self.norbs_tot, umat_ftriu_mask)
        
        self.loc2fno    = None
        self.umat       = np.zeros([ self.norbs_tot, self.norbs_tot ])
        self.relaxation = 0.0
        self.energy     = 0.0
        self.spin       = 0.0
        self.helper     = qcdmethelper.qcdmethelper( self.ints, self.makelist_H1(), self.altcostfunc, self.minFunc )
        
        np.set_printoptions(precision=3, linewidth=160)
        #objinit = tracemalloc.take_snapshot ()
        #objinit.dump ('objinit.snpsht')
        

    def acceptable_errvec_check (obj):
        errcheck = (
         ("bath in errvec incompatible with DET" ,             obj.incl_bath_errvec and obj.doDET),
         ("constrained opt incompatible with DET" ,            obj.altcostfunc and obj.doDET),
         ("bath in errvec incompatible with constrained opt" , obj.altcostfunc and obj.incl_bath_errvec),
         ("natural orbital basis not meaningful for DMET" ,    obj.doDET_NO and (not obj.doDET))
                   )
        for errstr, err in errcheck:
            if err:
                raise RuntimeError(errstr)


    def get_allcore_orbs ( self ):
        # I guess this just determines whether every orbital has a fragment or not    

        quicktest = np.zeros([ self.norbs_tot ], dtype=int)
        for frag in self.fragments:
            quicktest += np.abs(frag.is_frag_orb.astype (int))
        assert( np.all( quicktest >= 0 ) )
        assert( np.all( quicktest <= 1 ) )
        self.is_allcore_orb = np.logical_not (quicktest.astype (bool))
        self.oneRDMallcore_loc = np.zeros_like (self.ints.activeOEI)
            
    @property
    def loc2allcore (self):
        return np.eye (self.norbs_tot)[:,self.is_allcore_orb]

    @property
    def Pallcore (self):
        return np.diag (self.is_allcore_orb).astype (int)

    @property
    def norbs_allcore (self):
        return np.count_nonzero (self.is_allcore_orb)

    @property
    def allcore_orb_list (self):
        return np.flatnonzero (self.is_allcore_orb)

    @property
    def nelec_wma (self):
        return int (sum (frag.active_space[0] for frag in self.fragments))

    @property
    def norbs_wma (self):
        return int (sum (frag.active_space[1] for frag in self.fragments))

    @property
    def norbs_wmc (self):
        return self.norbs_tot - self.norbs_wma

    def makelist_H1( self ):
   
        # OK, this is somehow related to the C code that came with this that does rhf response. 
        theH1 = []
        if ( self.doDET == True ): # Do density embedding theory
            if ( self.TransInv == True ): # Translational invariance assumed
                # In this case, it appears that H1 identifies a set of diagonal 1RDM elements that are equivalent by symmetry
                for row in range( self.fragments[0].norbs_frag ):
                    H1 = np.zeros( [ self.norbs_tot, self.norbs_tot ], dtype=int )
                    for jumper in range( self.norbs_tot // self.fragments[0].norbs_frag ):
                        jumpsquare = self.fragments[0].norbs_frag * jumper
                        H1[ jumpsquare + row, jumpsquare + row ] = 1
                    theH1.append( H1 )
            else: # NO translational invariance assumed
                # Huh? In this case it's a long list of giant matrices with only one nonzero value each
                jumpsquare = 0
                for frag in self.fragments:
                    for row in range( frag.norbs_frag ):
                        H1 = np.zeros( [ self.norbs_tot, self.norbs_tot ], dtype=int )
                        H1[ jumpsquare + row, jumpsquare + row ] = 1
                        theH1.append( H1 )
                    jumpsquare += frag.norbs_frag
        else: # Do density MATRIX embedding theory
            # Upper triangular parts of 1RDMs only
            if ( self.TransInv == True ): # Translational invariance assumed
                # Same as above
                for row in range( self.fragments[0].norbs_frag ):
                    for col in range( row, self.fragments[0].norbs_frag ):
                        H1 = np.zeros( [ self.norbs_tot, self.norbs_tot ], dtype=int )
                        for jumper in range( self.norbs_tot // self.fragments[0].norbs_frag ):
                            jumpsquare = self.fragments[0].norbs_frag * jumper
                            H1[ jumpsquare + row, jumpsquare + col ] = 1
                            H1[ jumpsquare + col, jumpsquare + row ] = 1
                        theH1.append( H1 )
            else: # NO translational invariance assumed
                # same as above
                jumpsquare = 0
                for frag in self.fragments:
                    for row in range( frag.norbs_frag ):
                        for col in range( row, frag.norbs_frag ):
                            H1 = np.zeros( [ self.norbs_tot, self.norbs_tot ], dtype=int )
                            H1[ jumpsquare + row, jumpsquare + col ] = 1
                            H1[ jumpsquare + col, jumpsquare + row ] = 1
                            theH1.append( H1 )
                    jumpsquare += frag.norbs_frag
        return theH1
        
    def doexact( self, chempot_frag=0.0 ):
        oneRDM_loc = self.helper.construct1RDM_loc( self.doSCF, self.umat ) 
        self.energy = 0.0												
        self.spin = 0.0

        for frag in self.fragments:
            frag.solve_impurity_problem (chempot_frag)
            self.energy += frag.E_frag
            self.spin += frag.S2_frag

        
        if (self.doDET and self.doDET_NO):
            self.loc2fno = self.constructloc2fno()

        Nelectrons = sum ((frag.nelec_frag for frag in self.fragments))

        if self.TransInv:
            Nelectrons = Nelectrons * len( self.fragments )
            self.energy = self.energy * len( self.fragments )

		
        # When an incomplete impurity tiling is used for the Hamiltonian, self.energy should be augmented with the remaining HF part
        if ( self.norbs_allcore > 0 ):
        
            if ( self.do1EMB ):
                Nelectrons = np.trace (self.fragments[0].oneRDM_loc) # Because full active space is used to compute the energy
            else:
                #transfo = np.eye( self.norbs_tot, dtype=float )
                #totalOEI  = self.ints.dmet_oei(  transfo, self.norbs_tot )
                #totalFOCK = self.ints.dmet_fock( transfo, self.norbs_tot, oneRDM )
                #self.energy += 0.5 * np.einsum( 'ij,ij->', oneRDM[remainingOrbs==1,:], \
                #         totalOEI[remainingOrbs==1,:] + totalFOCK[remainingOrbs==1,:] )
                #Nelectrons += np.trace( (oneRDM[remainingOrbs==1,:])[:,remainingOrbs==1] )

                assert (np.array_equal(self.ints.active, np.ones([self.ints.mol.nao_nr()], dtype=int)))

                from pyscf import scf
                from types import MethodType
                mol_ = self.ints.mol
                mf_  = scf.RHF(mol_)

                xorb = np.dot(mf_.get_ovlp(), self.ints.ao2loc)
                hc  = -chempot_imp * np.dot(xorb[:,self.is_allcore_orb], xorb[:,self.is_allcore_orb].T)
                dm0 = np.dot(self.ints.ao2loc, np.dot(oneRDM, self.ints.ao2loc.T))

                def mf_hcore (self, mol=None):
                    if mol is None: mol = self.mol
                    return scf.hf.get_hcore(mol) + hc
                mf_.get_hcore = MethodType(mf_hcore, mf_)
                mf_.scf(dm0)
                assert (mf_.converged)

                rdm1 = mf_.make_rdm1()
                jk   = mf_.get_veff(dm=rdm1)

                xorb = np.dot(mf_.get_ovlp(), self.ints.ao2loc)
                rdm1 = np.dot(xorb.T, np.dot(rdm1, xorb))
                oei  = np.dot(self.ints.ao2loc.T, np.dot(mf_.get_hcore()-hc, self.ints.ao2loc))
                jk   = np.dot(self.ints.ao2loc.T, np.dot(jk, self.ints.ao2loc))
                oei_eff = oei + (0.5 * jk)

                AllcoreEnergy = 0.5 * np.einsum('ij,ij->', rdm1[:,is_allcore_orb], oei_eff[:,is_allcore_orb]) \
                              + 0.5 * np.einsum('ij,ij->', rdm1[is_allcore_orb,:], oei_eff[is_allcore_orb,:]) 
                self.energy += ImpEnergy
                Nelectrons += np.trace(rdm1[np.ix_(is_allcore_orb,is_allcore_orb)])
                self.oneRDMallcore_loc = rdm1

        self.energy += self.ints.const()
        print ("Current whole-molecule energy: {0:.6f}".format (self.energy))
        print ("Current whole-molecule spin: {0:.6f}".format (self.spin))
        return Nelectrons
        
    def constructloc2fno( self ):

        myloc2fno = np.zeros ((self.norbs_tot, self.norbs_tot))
        for frag in self.fragments:
            myloc2fno[:,frag.frag_orb_list] = frag.loc2fno
        if self.TransInv:
            raise RuntimeError("fix constructloc2fno before you try to do translationally-invariant NO-basis things")
            norbs_frag = self.fragments[0].norbs_frag
            for it in range( 1, self.norbs_tot / norbs_frag ):
                myloc2fno[ it*norbs_frag:(it+1)*norbs_frag, it*norbs_frag:(it+1)*norbs_frag ] = myloc2fno[ 0:norbs_frag, 0:norbs_frag ]
        '''if True:
            assert ( linalg.norm( np.dot( myloc2fno.T, myloc2fno ) - np.eye( self.umat.shape[0] ) ) < 1e-10 )
            assert ( linalg.norm( np.dot( myloc2fno, myloc2fno.T ) - np.eye( self.umat.shape[0] ) ) < 1e-10 )
        elif (jumpsquare != frag.norbs_tot):
            myloc2fno = mrh.util.basis.complete_a_basis (myloc2fno)'''
        return myloc2fno
        
    def costfunction( self, newumatflat ):

        return linalg.norm( self.rdm_differences( newumatflat ) )**2

    def alt_costfunction( self, newumatflat ):

        newumatsquare_loc = self.flat2square( newumatflat )
        oneRDM_loc = self.helper.construct1RDM_loc( self.doSCF, newumatsquare_loc )

        errors    = self.rdm_differences (numatflat) 
        errors_sq = self.flat2square (errors)

        if self.minFunc == 'OEI' :
            e_fun = np.trace( np.dot(self.ints.loc_oei(), oneRDM_loc) )
        elif self.minFunc == 'FOCK_INIT' :
            e_fun = np.trace( np.dot(self.ints.loc_rhf_fock(), oneRDM_loc) )
        # e_cstr = np.sum( newumatflat * errors )    # not correct, but gives correct verify_gradient results
        e_cstr = np.sum( newumatsquare_loc * errors_sq )
        return -e_fun-e_cstr
        
    def costfunction_derivative( self, newumatflat ):
        
        errors = self.rdm_differences( newumatflat )
#        error_derivs = self.rdm_differences_derivative( newumatflat )
        thegradient = np.zeros([ len( newumatflat ) ])
#        for counter in range( len( newumatflat ) ):
        idx = 0
        for error_derivs in self.rdm_differences_derivative (newumatflat):
            #thegradient[ counter ] = 2 * np.sum( np.multiply( error_derivs[ : , counter ], errors ) )
            #thegradient[ counter ] = 2 * np.dot( error_derivs[ : , counter ], errors )
            thegradient[ idx ] = 2 * np.dot( error_derivs, errors )
            idx += 1
        assert (idx == len (newumatflat))
        return thegradient

    def alt_costfunction_derivative( self, newumatflat ):
        
#        errors = self.rdm_differences_bis( newumatflat )
        errors = self.rdm_differences (numatflat) # I should have collapsed the function of rdm_differences_bis into rdm_differences
        return -errors

    def rdm_differences( self, newumatflat ):
    
        self.acceptable_errvec_check ()
        newumatsquare_loc = self.flat2square( newumatflat )

        oneRDM_loc = self.helper.construct1RDM_loc( self.doSCF, newumatsquare_loc )
        errvec = np.concatenate ([frag.get_errvec (self, oneRDM_loc) for frag in self.fragments])
        
        return errvec

    def rdm_differences_derivative( self, newumatflat ):
        
        self.acceptable_errvec_check ()
        newumatsquare_loc = self.flat2square( newumatflat )
        # RDMderivs_rot appears to be in the natural-orbital basis if doDET_NO is specified and the local basis otherwise
        RDMderivs_rot = self.helper.construct1RDM_response( self.doSCF, newumatsquare_loc, self.loc2fno )
        gradient = []
        for countgr in range( len( newumatflat ) ):
            # The projection below should do nothing for ordinary DMET, but when a wma space is used it should prevent the derivative from pointing into the wma space
            rsp_1RDM = RDMderivs_rot[countgr,:,:]
            if self.doLASSCF:
                rsp_1RDM = project_operator_into_subspace (RDMderivs_rot[countgr, :, :], self.ints.loc2idem) 
            errvec = np.concatenate ([frag.get_rsp_1RDM_elements (self, rsp_1RDM) for frag in self.fragments])
            yield errvec
#            gradient.append( errvec )
#        gradient = np.array( gradient ).T
        
#        return gradient
        
    def verify_gradient( self, umatflat ):
    
        gradient = self.costfunction_derivative( umatflat )
        cost_reference = self.costfunction( umatflat )
        gradientbis = np.zeros( [ len( gradient ) ])
        stepsize = 1e-7
        for cnt in range( len( gradient ) ):
            umatbis = np.array( umatflat, copy=True )
            umatbis[cnt] += stepsize
            costbis = self.costfunction( umatbis )
            gradientbis[ cnt ] = ( costbis - cost_reference ) / stepsize
        print ("   Norm( gradient difference ) =", linalg.norm( gradient - gradientbis ))
        print ("   Norm( gradient )            =", linalg.norm( gradient ))
        
    def hessian_eigenvalues( self, umatflat ):
    
        stepsize = 1e-7
        print ('Calculating hessian eigenvalues...')
        grad_start = time.time ()
        gradient_reference = self.costfunction_derivative( umatflat )
        grad_end = time.time ()
        print ("Gradient-reference calculated in {} seconds".format (grad_end - grad_start))
        print ("Gradient is an array of length {}".format (gradient_reference.shape))
        print ("Hessian is a {}-by-{} matrix".format (len (umatflat), len (umatflat)))
        hess_start = time.time ()
        hessian = np.zeros( [ len( umatflat ), len( umatflat ) ] )
        for cnt in range( len( umatflat ) ):
            gradient = umatflat.copy()
            gradient[ cnt ] += stepsize
            gradient = self.costfunction_derivative( gradient )
            hessian[ :, cnt ] = ( gradient - gradient_reference ) / stepsize
        hessian = 0.5 * ( hessian + hessian.T )
        hess_end = time.time ()
        print ("Hessian evaluated in {} seconds".format (hess_end - hess_start))
        diag_start = time.time ()
        eigvals, eigvecs = linalg.eigh( hessian )
        diag_end = time.time ()
        idx = eigvals.argsort()
        eigvals = eigvals[ idx ]
        eigvecs = eigvecs[ :, idx ]
        print ("Hessian eigenvalues =", eigvals)
        #print "Hessian 1st eigenvector =",eigvecs[:,0]
        #print "Hessian 2nd eigenvector =",eigvecs[:,1]
        
    def flat2square( self, umatflat ):
    
        umatsquare = np.zeros( [ self.norbs_tot, self.norbs_tot ], )
        umat_idx = np.diag_indices (self.norbs_tot) if self.doDET else self.umat_ftriu_idx
        umatsquare[ umat_idx ] = umatflat
        umatsquare = umatsquare.T
        umatsquare[ umat_idx ] = umatflat
        if ( self.TransInv == True ):
            assert (False), "No translational invariance until you fix it!"
            norbs_frag = self.fragments[0].norbs_frag
            for it in range( 1, self.norbs_tot // norbs_frag ):
                umatsquare[ it*norbs_frag:(it+1)*norbs_frag, it*norbs_frag:(it+1)*norbs_frag ] = umatsquare[ 0:norbs_frag, 0:norbs_frag ]
                
        '''if True:
            umatsquare_bis = np.zeros( [ self.norbs_tot, self.norbs_tot ], dtype=float )
            for cnt in range( len( umatflat ) ):
                umatsquare_bis += umatflat[ cnt ] * self.helper.list_H1[ cnt ]
            print "Verification flat2square = ", linalg.norm( umatsquare - umatsquare_bis )'''
        
        if ( self.loc2fno != None ):
            umatsquare = np.dot( np.dot( self.loc2fno, umatsquare ), self.loc2fno.T )
        return umatsquare
        
    def square2flat( self, umatsquare ):
    
        umatsquare_bis = np.array( umatsquare, copy=True )
        if ( self.loc2fno != None ):
            umatsquare_bis = np.dot( np.dot( self.loc2fno.T, umatsquare_bis ), self.loc2fno )
        umat_idx = np.diag_indices (self.norbs_tot) if self.doDET else self.umat_ftriu_idx
        umatflat = umatsquare_bis[ umat_idx ]
        return umatflat
        
    def numeleccostfunction( self, chempot_imp ):
        
        Nelec_dmet   = self.doexact (chempot_imp)
        Nelec_target = self.ints.nelec_tot
        print ("      (chemical potential , number of electrons) = (", chempot_imp, "," , Nelec_dmet ,")")
        return Nelec_dmet - Nelec_target

    def doselfconsistent (self):
    
        #scfinit = tracemalloc.take_snapshot ()
        #scfinit.dump ('scfinit.snpsht')
        iteration = 0
        u_diff = 1.0
        convergence_threshold = 1e-6
        rdm = np.zeros ((self.norbs_tot, self.norbs_tot))
        print ("RHF energy =", self.ints.fullEhf)

        while (u_diff > convergence_threshold):
            u_diff, rdm = self.doselfconsistent_corrpot (rdm, [('corrpot', iteration)])
            iteration += 1 
            if iteration > self.corrpot_maxiter:
                raise RuntimeError ('Maximum correlation-potential cycles!')

        if self.do1EMB:
            assert( len (self.fragments) == 1 )		
            print("-----NOTE: CASCI or Single embedding is used-----")				
            self.energy = self.fragments[0].E_imp
        if self.debug_energy:
            debug_Etot (self)

        for frag in self.fragments:
            frag.impurity_molden ('natorb', natorb=True)
            frag.impurity_molden ('imporb')
            frag.impurity_molden ('molorb', molorb=True)
        
        return self.energy

    def doselfconsistent_corrpot (self, rdm_old, iters):
        umat_old = np.array(self.umat, copy=True)
        
        # Find the chemical potential for the correlated impurity problem
        myiter = iters[-1][-1]
        nextiter = 0
        orb_diff = 1.0
        convergence_threshold = 1e-5
        while (np.any (np.asarray (orb_diff) > convergence_threshold)):
            lower_iters = iters + [('orbs', nextiter)]
            orb_diff = self.doselfconsistent_orbs (lower_iters)
            nextiter += 1
            if nextiter > self.orb_maxiter:
                raise RuntimeError ('Maximum active-orbital rotation cycles!')
        #itersnap = tracemalloc.take_snapshot ()
        #itersnap.dump ('iter{}bgn.snpsht'.format (myiter))
        

        # self.verify_gradient( self.square2flat( self.umat ) ) # Only works for self.doSCF == False!!
        # if ( self.SCmethod != 'NONE' and not(self.altcostfunc) ):
        #    self.hessian_eigenvalues( self.square2flat( self.umat ) )
        
        # Solve for the u-matrix
        if ( self.altcostfunc and self.SCmethod == 'BFGS' ):
            result = optimize.minimize( self.alt_costfunction, self.square2flat( self.umat ), jac=self.alt_costfunction_derivative, options={'disp': False} )
            self.umat = self.flat2square( result.x )
        elif ( self.SCmethod == 'LSTSQ' ):
            result = optimize.leastsq( self.rdm_differences, self.square2flat( self.umat ), Dfun=self.rdm_differences_derivative, factor=0.1 )
            self.umat = self.flat2square( result[ 0 ] )
        elif ( self.SCmethod == 'BFGS' ):
            print ("Doing BFGS for chemical potential.....")
            bfgs_start = time.time ()
            result = optimize.minimize( self.costfunction, self.square2flat( self.umat ), jac=self.costfunction_derivative, options={'disp': True} )
            self.umat = self.flat2square( result.x )
            print ("BFGS done after {} seconds".format (time.time () - bfgs_start))
        if self.do1EMB:
            # You NEED the diagonal component if the molecule isn't tiled out with fragments!
            # But otherwise, it's a redundant chemical potential term
            self.umat = self.umat - np.eye( self.umat.shape[ 0 ] ) * np.average( np.diag( self.umat ) ) # Remove arbitrary chemical potential shifts
        if ( self.altcostfunc ):
            print ("   Cost function after convergence =", self.alt_costfunction( self.square2flat( self.umat ) ))
        else:
            print ("   Cost function after convergence =", self.costfunction( self.square2flat( self.umat ) ))
        
        # Possibly print the u-matrix / 1-RDM
        if self.print_u:
            self.print_umat()
            np.save ('umat.npy', self.umat)
        if self.print_rdm:
            self.print_1rdm()
        if self.corrpot_mf_molden_cnt < self.corrpot_mf_moldens:
            fname = 'dmet_corrpot.{:d}.molden'.format (self.corrpot_mf_molden_cnt)
            oneRDM_loc = self.helper.construct1RDM_loc( self.doSCF, self.umat )
            mf_occ, loc2mf = matrix_eigen_control_options (oneRDM_loc, sort_vecs=-1)
            mf_coeff = np.dot (self.ints.ao2loc, loc2mf)
            molden.from_mo (self.ints.mol, fname, mf_coeff, occ=mf_occ)
            self.corrpot_mf_molden_cnt += 1
        
        # Get the error measure
        u_diff = linalg.norm( umat_old - self.umat )
        print ("   2-norm of difference old and new u-mat =", u_diff)
        rdm_new = self.transform_ed_1rdm ()
        rdm_diff = linalg.norm( rdm_old - rdm_new )
        print ("   2-norm of difference old and new 1-RDM =", rdm_diff)
        print ("******************************************************")
        self.umat = self.relaxation * umat_old + ( 1.0 - self.relaxation ) * self.umat

        u_diff = rdm_diff        
        if ( self.SCmethod == 'NONE' ):
            u_diff = 0 # Do only 1 iteration

        #itersnap = tracemalloc.take_snapshot ()
        #itersnap.dump ('iter{}end.snpsht'.format (myiter))

        return u_diff, rdm_new

    def doselfconsistent_orbs (self, iters):

        loc2wmas_old = np.concatenate ([frag.loc2amo for frag in self.fragments], axis=1)
        loc2wmcs_old = get_complementary_states (loc2wmas_old)
        if self.doLASSCF:
            self.ints.setup_wm_core_scf (self.fragments, self.calcname)

        oneRDM_loc = self.helper.construct1RDM_loc( self.doSCF, self.umat )
        if self.doLASSCF:
            oneRDM_loc = self.refragmentation (loc2wmas_old, loc2wmcs_old, oneRDM_loc)
        else:
            for frag in self.fragments:
                frag.restore_default_embedding_basis ()

        old_energy = self.energy
        self.energy = 0.0
        self.spin = 0.0
        for frag in self.fragments:
            frag.do_Schmidt (oneRDM_loc, self.fragments, loc2wmcs_old, self.doLASSCF)
            frag.construct_impurity_hamiltonian ()
        if self.examine_ifrag_olap:
            examine_ifrag_olap (self)
        if self.examine_wmcs:
            examine_wmcs (self)

        for itertype, iteridx in iters:
            print ("{0} iteration {1}".format (itertype, iteridx))

        # Iterate on chemical potential
        if self.do1EMB or self.do0SHOT or self.doLASSCF:
            self.chempot = 0.0
            self.doexact (self.chempot)
        else:
            self.chempot = optimize.newton( self.numeleccostfunction, self.chempot, tol=self.chempot_tol )
            print ("   Chemical potential =", self.chempot)
        for frag in self.fragments:
            frag.impurity_molden ('natorb', natorb=True)
            frag.impurity_molden ('imporb')
            frag.impurity_molden ('molorb', molorb=True)
        
        loc2wmas_new = np.concatenate ([frag.loc2amo for frag in self.fragments], axis=1)
        try:
            orb_diff = measure_basis_olap (loc2wmas_new, loc2wmcs_old)[0] / max (1,loc2wmas_new.shape[1])
        except:
            raise RuntimeError("what?\n{0}\n{1}".format(loc2wmas_new.shape,loc2wmcs_old.shape))

        oneRDM_locs = np.stack ([f.oneRDM_loc for f in self.fragments], axis=-1)
        energies = np.asarray ([f.E_imp for f in self.fragments])
        oneRDM_stdev = np.std (oneRDM_locs, axis=2)
        oneRDM_diff = np.linalg.norm (oneRDM_stdev)
        Eimp_stdev = np.std (energies)
        oneRDM_mean = np.average (oneRDM_locs, axis=2)
        no_occs, no_evecs = matrix_eigen_control_options (oneRDM_mean, sort_vecs=-1, only_nonzero_vals=False)
        print ("Whole-molecule natural orbital occupancies:\n{}".format (no_occs))
        ao2no = np.dot (self.ints.ao2loc, no_evecs)
        molden.from_mo (self.ints.mol, self.calcname + '_natorb.molden', ao2no, occ=no_occs)
        print ("Whole-molecule 1RDM stdev norm = {}".format (oneRDM_diff))
        print ("Whole-molecule Eimp stdev = {}".format (Eimp_stdev))
        print ("Whole-molecule active-space orbital shift = {0}".format (orb_diff))
        if self.doLASSCF == False:
            orb_diff = oneRDM_diff = Eimp_stdev = Eiter = 0 # Do only 1 iteration
        else:
            self.energy = np.average (energies)
            Eiter = self.energy - old_energy
        print ("Whole-molecule energy difference = {}".format (Eiter))

        # Safety until I figure out how to deal with this degenerate-orbital thing
        if abs (Eiter) < 1e-7 and np.all (np.abs (energies - self.energy) < 1e-7):
            print ("Energies all converged to 100 nanoEh threshold; punking out of 1-RDM and orbital convergence")
            orb_diff = oneRDM_diff = 0
            

        return orb_diff, oneRDM_diff, Eimp_stdev, abs (Eiter)
        
    def print_umat( self ):
    
        print ("The u-matrix =")
        squarejumper = 0
        for frag in self.fragments:
            print (self.umat[ squarejumper:squarejumper+frag.norbs_frag , squarejumper:squarejumper+frag.norbs_frag ])
            squarejumper += frag.norbs_frag
    
    def print_1rdm( self ):
    
        print ("The ED 1-RDM of the impurities ( + baths ) =")
        for frag in self.fragments:
            print (frag.get_oneRDM_imp ())
            
    def transform_ed_1rdm( self ):
    
        norbs_frag = [f.loc2frag.shape[1] for f in self.fragments]
        result = np.zeros( [sum (norbs_frag), sum (norbs_frag)], dtype = np.float64)
        loc2frag = np.concatenate ([f.loc2frag for f in self.fragments], axis=1)
        assert (is_basis_orthonormal (loc2frag))
        assert (sum (norbs_frag) == loc2frag.shape[1])
        frag_ranges = [sum (norbs_frag[:i]) for i in range (len (norbs_frag) + 1)]
        for idx, frag in enumerate (self.fragments):
            i = frag_ranges[idx]
            j = frag_ranges[idx+1]
            result[i:j,i:j] = frag.get_oneRDM_frag ()
        return represent_operator_in_basis (result, loc2frag.conjugate ().T)
        
    def dump_bath_orbs( self, filename, frag_idx=0 ):
        
        from mrh.my_dmet import qcdmet_paths
        from pyscf import tools
        from pyscf.tools import molden
        with open( filename, 'w' ) as thefile:
            molden.header( self.ints.mol, thefile )
            molden.orbital_coeff( self.ints.mol, thefile, np.dot( self.ints.ao2loc, self.fragment[frag_idx].loc2imp ) )
    
    def onedm_solution_rhf(self):
        return self.helper.construct1RDM_loc( self.doSCF, self.umat )
   
    def refragmentation (self, loc2wmas, loc2wmcs, oneRDM_loc):
        ''' Separately ortho-localize the whole-molecule active orbitals and whole-molecule core orbitals and adjust the RDM and CDMs. '''

        # Don't waste time if there are no active orbitals
        if loc2wmas.shape[1] == 0:
            return oneRDM_loc

        # Examine the states that turn into I relocalize if the debug is specified.
        if self.debug_reloc:
            ao2before = np.dot (self.ints.ao2loc, np.append (loc2wmas, loc2wmcs, axis=1))

        # Separately localize and assign the inactive and active orbitals as fragment orbitals
        loc2wmas = self.refrag_lowdin_active (loc2wmas, oneRDM_loc)
        loc2wmcs = self.refrag_lowdin_external (loc2wmcs, loc2wmas)

        # Evaluate how many electrons are in each active subspace
        interrs = []
        for loc2amo, frag in zip (loc2wmas, self.fragments):
            nelec_amo = np.einsum ("ip,ij,jp->",loc2amo.conjugate (), oneRDM_loc, loc2amo)
            interr = nelec_amo - round (nelec_amo)
            interrs.append (interr)
            print ("{0} fragment has {1:.5f} active electrons (integer error: {2:.2e})".format (frag.frag_name, nelec_amo, interr))
            #assert (interr < self.nelec_int_thresh), "Fragment with non-integer number of electrons appears"
            interr = np.eye (loc2amo.shape[1]) * interr / loc2amo.shape[1]
            oneRDM_loc -= reduce (np.dot, [loc2amo, interr, loc2amo.conjugate ().T])
        assert (all ((i < self.nelec_int_thresh for i in interrs))), "Fragment with non-integer number of electrons appears"
            
        # Evaluate the entanglement of the active subspaces
        for (o1, f1), (o2, f2) in combinations (zip (loc2wmas, self.fragments), 2):
            if o1.shape[1] > 0 and o2.shape[1] > 0:
                RDM_12 = reduce (np.dot, [o1.conjugate ().T, oneRDM_loc, o2])
                RDM_12_sq = np.dot (RDM_12.conjugate ().T, RDM_12)
                evals, evecs = linalg.eigh (RDM_12_sq)
                entanglement = sum (evals)
                print ("Fragments {} and {} have an active-space entanglement trace of {:.2e}".format (f1.frag_name, f2.frag_name, entanglement))

        # Examine localized states if necessary
        # Put this at the end so if I get all the way to another orbiter and assert-fails on the integer thing, I can look at the ~last~ set of relocalized orbitals
        if self.debug_reloc:
            fock_loc = self.ints.loc_rhf_fock_bis (oneRDM_loc)
            loc2c = np.concatenate (loc2wmcs, axis=1)
            loc2a = np.concatenate (loc2wmas, axis=1)
            lo_ene, evecs_c = matrix_eigen_control_options (represent_operator_in_basis (fock_loc, loc2c), sort_vecs=1, only_nonzero_vals=False)
            loc2c = np.dot (loc2c, evecs_c)
            lo_ene = np.append (-999 * np.ones (loc2a.shape[1]), lo_ene)
            loc2after = np.append (loc2a, loc2c, axis=1)
            lo_occ = np.einsum ('ip,ij,jp->p', loc2after, oneRDM_loc, loc2after)
            ao2after = np.dot (self.ints.ao2loc, loc2after)
            occ = np.zeros (ao2before.shape[1])
            occ[:sum([l.shape[1] for l in loc2wmas])] = 1
            molden.from_mo (self.ints.mol, "main_object.refragmentation.before.molden", ao2before, occ=occ)
            molden.from_mo (self.ints.mol, "main_object.refragmentation.after.molden", ao2after, occ=lo_occ, ene=lo_ene)

        for loc2imo, loc2amo, frag in zip (loc2wmcs, loc2wmas, self.fragments):
            frag.set_new_fragment_basis (np.append (loc2imo, loc2amo, axis=1))

        return oneRDM_loc

    def refrag_lowdin_active (self, loc2wmas, oneRDM_loc):
        
        ovlp_wmas = np.dot (loc2wmas.conjugate ().T, loc2wmas)
        oneRDM_amo = represent_operator_in_basis (oneRDM_loc, loc2wmas)
        print ("Trace of oneRDM_amo = {}".format (np.trace (oneRDM_amo)))

        #print ("Active orbital overlap matrix:\n{}".format (prettyprint (ovlp_wmas)))

        orth_idx = np.isclose (np.sum (ovlp_wmas - np.eye (ovlp_wmas.shape[0]), axis=1), 0)
        print ("{} active orbitals with overlap and {} active orbitals with no overlap".format (np.sum (~orth_idx), np.sum (orth_idx)))

        evecs = orth.lowdin (ovlp_wmas)        
        #print ("Orthonormal active orbitals eigenvectors:\n{}".format (prettyprint (evecs)))
        loc2wmas = np.dot (loc2wmas, evecs)

        for f in self.fragments:
            if f.loc2amo.shape[1] == 0:
                continue
            proj = represent_operator_in_basis (np.dot (f.loc2amo, f.loc2amo.conjugate ().T), loc2wmas)
            #print ("Projector matrix of {} active orbitals in orthonormal active basis:\n{}".format (
            #    f.frag_name, prettyprint (proj, fmt='{:5.2f}')))
        frag_weights = np.stack ([np.einsum ('ip,ij,jp->p', loc2wmas.conjugate (), np.dot (f.loc2amo, f.loc2amo.conjugate ().T), loc2wmas) for f in self.fragments], axis=-1)
        #print ("Fragment weights of orthonormal amos:\n{}".format (prettyprint (frag_weights, fmt='{:5.2f}')))
        idx = np.argsort (frag_weights, axis=1)[:,-1]

        loc2amo = [loc2wmas[:,(idx == i)] for i in range (len (self.fragments))]     
        nelec_amo = [np.einsum ('ip,ij,jp->', l.conjugate (), oneRDM_loc, l) for l in loc2amo]
        print ("Number of electrons in each fragment:")
        for f, n in zip (self.fragments, nelec_amo):
            print ("{}: {}".format (f.frag_name, n))
        
        print ("Entanglement norms:")
        for (idx1, f1), (idx2, f2) in combinations (enumerate (self.fragments), 2):
            print ("{}-{}: {}".format (f1.frag_name, f2.frag_name, np.linalg.norm (np.einsum ('ip,ij,iq->pq', loc2amo[idx1], oneRDM_loc, loc2amo[idx2]))))

        dm = represent_operator_in_basis (oneRDM_loc, np.concatenate (loc2amo, axis=1))
        #print ("Density matrix in symmetrically-orthogonalized active-orbital basis:\n{}".format (prettyprint (dm))) 

        return loc2amo

    def refrag_lowdin_external (self, loc2wmcs, loc2wmas):

        proj_gfrag = np.stack ([np.dot (f.get_true_loc2frag (), f.get_true_loc2frag ().conjugate ().T) for f in self.fragments], axis=-1)
        loc2x = loc2wmcs.copy ()
        loc2wmcs = [np.zeros ((self.norbs_tot, 0), dtype=loc2x.dtype) for ix in range (len (self.fragments))]

        # First pass: Only retain the highest Mfk - Mak eigenvalues, for which the eigenvalue is larger than 1/2
        Mxk_tot = np.asarray ([f.norbs_frag - loc2wmas[ix].shape[1] for ix, f in enumerate (self.fragments)])
        it = 0
        while loc2x.shape[1] > 0:
            Mxk = np.asarray ([w.shape[1] for w in loc2wmcs])
            Mxk_rem = Mxk_tot - Mxk
            ix_rem = Mxk_rem > 0
            for ix_frag, f in enumerate (self.fragments):
                #print ("it {}\nMxk = {}\nMxk_rem = {}\nix_rem = {}\nloc2x.shape = {}".format (it, Mxk, Mxk_rem, ix_rem, loc2x.shape))
                if loc2x.shape[1] == 0 or Mxk_rem[ix_frag] == 0:
                    continue
                p = represent_operator_in_basis (proj_gfrag[:,:,ix_frag], loc2x)
                evals, evecs = matrix_eigen_control_options (p, sort_vecs=-1, only_nonzero_vals=False)
                loc2evecs = np.dot (loc2x, evecs)
                # Scale the eigenvalues to evaluate their comparison to the sum of projector expt vals of unfull fragments
                exptvals = np.einsum ('ip,ijk,k,jp->p', loc2evecs.conjugate (), proj_gfrag, ix_rem.astype (int), loc2evecs)
                evals = evals / exptvals
                ix_loc = evals > 1/2
                ix_loc[Mxk_rem[ix_frag]:] = False
                #print ("{} fragment, iteration {}: {} eigenvalues above 1/2 found of {} total sought:\n{}".format (
                #    f.frag_name, it, np.count_nonzero (ix_loc), Mxk_rem[ix_frag], evals[ix_loc]))
                loc2wmcs[ix_frag] = np.append (loc2wmcs[ix_frag], loc2evecs[:,ix_loc], axis=1)
                loc2x = loc2evecs[:,~ix_loc]
            it = it + 1
            if it > 10:
                raise RuntimeError ("Too many external-relocalization iterations")

        #for loc2, f in zip (loc2wmcs, self.fragments):
        #    print ("Projector eigenvalues of {} external fragment orbitals:".format (f.frag_name))
        #    frag_weights = np.einsum ('ip,ijq,jp->pq', loc2.conjugate (), proj_gfrag, loc2)
        #    print (prettyprint (frag_weights))
             
        return loc2wmcs

    def generate_frag_cas_guess (self, mf, CASlist=None, confine_guess=True):

        nelec_cas = sum ((f.active_space[0] for f in self.fragments if f.active_space is not None))
        norbs_cas = sum ((f.active_space[1] for f in self.fragments if f.active_space is not None))
        cas = mcscf.CASCI (mf, norbs_cas, nelec_cas)
        ncore_cas = cas.ncore
        fock = self.ints.activeOEI 
    
        if CASlist is None:
            mo = cas.mo_coeff
        else:
            mo = cas.sort_mo (CASlist)
        
        loc2amo = reduce (np.dot, (self.ints.ao2loc.conjugate ().T, self.ints.ao_ovlp, mo[:,ncore_cas:ncore_cas+norbs_cas]))
        proj_amo = np.dot (loc2amo, loc2amo.conjugate ().T)


        for f in self.fragments:
            if f.active_space is not None:
                if confine_guess:
                    p = represent_operator_in_basis (proj_amo, f.get_true_loc2frag ())
                    evals, evecs = matrix_eigen_control_options (p, sort_vecs=-1, only_nonzero_vals=False)
                    evals = evals[:f.active_space[1]]
                    f.loc2amo_guess = np.dot (f.get_true_loc2frag (), evecs[:,:f.active_space[1]])
                else:
                    proj_frag = np.dot (f.get_true_loc2frag (), f.get_true_loc2frag ().conjugate ().T)
                    proj_frag = represent_operator_in_basis (proj_frag, loc2amo)
                    evals, evecs = matrix_eigen_control_options (proj_frag, sort_vecs=-1, only_nonzero_vals=False)
                    f.loc2amo_guess = np.dot (loc2amo, evecs[:,:f.active_space[1]]) 

    def save_checkpoint (self, fname):
        ''' Data array structure: nao_nr, chempot, 1RDM or umat, norbs_amo in frag 1, loc2amo of frag 1, oneRDM_amo of frag 1, twoCDMimp_amo of frag 1, norbs_amo of frag 2, ... '''
        nao = self.ints.mol.nao_nr ()
        if self.doLASSCF:
            chkdata = np.average (np.stack ([f.oneRDM_loc for f in self.fragments], axis=0), axis=0)
            chkdata = represent_operator_in_basis (chkdata, self.ints.ao2loc.conjugate ().T).flatten (order='C')
        else:
            chkdata = represent_operator_in_basis (self.umat, self.ints.ao2loc.conjugate ().T).flatten (order='C')
<<<<<<< HEAD
        chkdata = np.append (np.asarray ([nao, self.mu_imp]), chkdata)
=======
        chkdata = np.append (np.asarray ([nao, self.chempot]), chkdata)
>>>>>>> bc4b0188
        for f in self.fragments:
            chkdata = np.append (chkdata, [f.norbs_as])
            chkdata = np.append (chkdata, np.dot (self.ints.ao2loc, f.loc2amo).flatten (order='C'))
            chkdata = np.append (chkdata, represent_operator_in_basis (f.oneRDM_loc, f.loc2amo).flatten (order='C'))
            chkdata = np.append (chkdata, f.twoCDMimp_amo.flatten (order='C'))
        np.save (fname, chkdata)

    def load_checkpoint (self, fname):
        aoSloc = np.dot (self.ints.ao_ovlp, self.ints.ao2loc)
        nelec_amo = sum ((f.active_space[0] for f in self.fragments if f.active_space is not None))
        norbs_amo = sum ((f.active_space[1] for f in self.fragments if f.active_space is not None))
        norbs_cmo = (self.ints.mol.nelectron - nelec_amo) // 2
        norbs_omo = norbs_cmo + norbs_amo
        chkdata = np.load (fname)
<<<<<<< HEAD
        nao, self.mu_imp, chkdata = int (round (chkdata[0])), chkdata[1], chkdata[2:] 
=======
        nao, self.chempot, chkdata = int (round (chkdata[0])), chkdata[1], chkdata[2:] 
>>>>>>> bc4b0188
        print ("{} atomic orbital basis functions reported in checkpoint file, as opposed to {} in integral object".format (nao, self.ints.mol.nao_nr ()))
        mat, chkdata = chkdata[:nao**2].reshape (nao, nao, order='C'), chkdata[nao**2:]
        mat = represent_operator_in_basis (mat, aoSloc)

        if self.doLASSCF:
            self.ints.oneRDM_loc = mat.copy ()
        else:
            self.umat = mat.copy ()

        for f in self.fragments:
            namo, chkdata = int (round (chkdata[0])), chkdata[1:]
            print ("{} active orbitals reported in checkpoint file for fragment {}".format (namo, f.frag_name))
            if namo > 0:
                f.loc2amo,       chkdata = chkdata[:nao*namo].reshape (nao, namo, order='C'), chkdata[nao*namo:]
                f.oneRDMas_loc,  chkdata = chkdata[:namo**2].reshape (namo, namo, order='C'), chkdata[namo**2:]
                print ("{} fragment oneRDM_amo (trace = {}):\n{}".format (
                    f.frag_name, np.trace (f.oneRDMas_loc), prettyprint (f.oneRDMas_loc, fmt='{:6.3f}')))
                f.twoCDMimp_amo, chkdata = chkdata[:namo**4].reshape (namo, namo, namo, namo, order='C'), chkdata[namo**4:]
                f.loc2amo      = np.dot (aoSloc.conjugate ().T, f.loc2amo)
                ovlp = np.dot (f.loc2amo.conjugate ().T, f.loc2amo)
                evecs = orth.lowdin (ovlp)
                f.loc2amo = np.dot (f.loc2amo, evecs)
                f.oneRDMas_loc = represent_operator_in_basis (f.oneRDMas_loc, f.loc2amo.conjugate ().T)
                print ("{} fragment oneRDM_amo (trace = {}):\n{}".format (
                    f.frag_name, np.trace (f.oneRDMas_loc), prettyprint (represent_operator_in_basis (f.oneRDMas_loc, f.loc2amo), fmt='{:6.3f}')))
        assert (chkdata.shape == tuple((0,))), chkdata.shape               

        # In PES, f.loc2amo may have overlap with occupied core orbitals due to changes in the overlap matrix. Therefore it may have to be changed

        


<|MERGE_RESOLUTION|>--- conflicted
+++ resolved
@@ -865,11 +865,7 @@
             chkdata = represent_operator_in_basis (chkdata, self.ints.ao2loc.conjugate ().T).flatten (order='C')
         else:
             chkdata = represent_operator_in_basis (self.umat, self.ints.ao2loc.conjugate ().T).flatten (order='C')
-<<<<<<< HEAD
-        chkdata = np.append (np.asarray ([nao, self.mu_imp]), chkdata)
-=======
         chkdata = np.append (np.asarray ([nao, self.chempot]), chkdata)
->>>>>>> bc4b0188
         for f in self.fragments:
             chkdata = np.append (chkdata, [f.norbs_as])
             chkdata = np.append (chkdata, np.dot (self.ints.ao2loc, f.loc2amo).flatten (order='C'))
@@ -884,11 +880,7 @@
         norbs_cmo = (self.ints.mol.nelectron - nelec_amo) // 2
         norbs_omo = norbs_cmo + norbs_amo
         chkdata = np.load (fname)
-<<<<<<< HEAD
-        nao, self.mu_imp, chkdata = int (round (chkdata[0])), chkdata[1], chkdata[2:] 
-=======
         nao, self.chempot, chkdata = int (round (chkdata[0])), chkdata[1], chkdata[2:] 
->>>>>>> bc4b0188
         print ("{} atomic orbital basis functions reported in checkpoint file, as opposed to {} in integral object".format (nao, self.ints.mol.nao_nr ()))
         mat, chkdata = chkdata[:nao**2].reshape (nao, nao, order='C'), chkdata[nao**2:]
         mat = represent_operator_in_basis (mat, aoSloc)

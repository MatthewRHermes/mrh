--- conflicted
+++ resolved
@@ -186,11 +186,7 @@
             with self.subTest (opt=opt):
                 lsis = LASSIS (las1).run (opt=opt)
                 self.assertTrue (lsis.converged)
-<<<<<<< HEAD
-                #self.assertAlmostEqual (lsis.e_roots[0], -295.5210783894406, 7)
-=======
                 self.assertAlmostEqual (lsis.e_roots[0], -295.5211528768355, 7)
->>>>>>> c576175e
                 case_lassis_fbf_2_model_state (self, lsis)
                 case_lassis_fbfdm (self, lsis)
         with self.subTest ('as_scanner'):

#include <cstdio>
#include <cstdlib>
#include <cmath>

#include "libgpu.h"
#include "pm/pm.h"

// Fortran
//  :: allocate(N, M)
//  :: access (i,j)
// C/C++
//  :: access[(j-1)*N + (i-1)]

#define F_2D(name, i, j, lda) name[(j-1)*lda + i-1]

// might have order of lds flipped...
#define F_3D(name, i, j, k, lda, ldb) name[(k-1)*lda*ldb + (j-1)*lda + i-1]
#define F_4D(name, i, j, k, l, lda, ldb, ldc) name[(l-1)*lda*ldb*ldc + (k-1)*lda*ldb + (j-1)*lda + i-1]

/* ---------------------------------------------------------------------- */

void * libgpu_init()
{
  Device * ptr = (Device *) libgpu_create_device();

  int device_id = 0;
  libgpu_set_device(ptr, device_id);
  
  return (void *) ptr;
}

/* ---------------------------------------------------------------------- */

void * libgpu_create_device()
{
  Device * ptr = new Device();
  return (void *) ptr;
}

/* ---------------------------------------------------------------------- */

void libgpu_destroy_device(void * ptr)
{
  Device * dev = (Device *) ptr;
  delete dev;
}

/* ---------------------------------------------------------------------- */

void libgpu_set_verbose_(void * ptr, int verbose)
{ 
  Device * dev = (Device *) ptr;
  dev->set_verbose_(verbose);
}

/* ---------------------------------------------------------------------- */

int libgpu_get_num_devices(void * ptr)
{
  Device * dev = (Device *) ptr;
  return dev->get_num_devices();
}

/* ---------------------------------------------------------------------- */

void libgpu_dev_properties(void * ptr, int N)
{
  Device * dev = (Device *) ptr;
  dev->get_dev_properties(N);
}

/* ---------------------------------------------------------------------- */

void libgpu_set_device(void * ptr, int id)
{
  Device * dev = (Device *) ptr;
  dev->set_device(id);
}

/* ---------------------------------------------------------------------- */

void libgpu_disable_eri_cache_(void * ptr)
{ 
  Device * dev = (Device *) ptr;
  dev->disable_eri_cache_();
}

/* ---------------------------------------------------------------------- */

void libgpu_init_get_jk(void * ptr,
			py::array_t<double> eri1, py::array_t<double> dmtril, 
			int blksize, int nset, int nao, int naux, int count)
{ 
  Device * dev = (Device *) ptr;
  dev->init_get_jk(eri1, dmtril, blksize, nset, nao, naux, count);
}

/* ---------------------------------------------------------------------- */

void libgpu_compute_get_jk(void * ptr,
			   int naux, int nao, int nset,
			   py::array_t<double> eri1, py::array_t<double> dmtril, py::list & dms,
			   py::array_t<double> vj, py::array_t<double> vk,
			   int with_k, int count, size_t addr_dfobj)
{ 
  Device * dev = (Device *) ptr;
  dev->get_jk(naux, nao, nset,
	      eri1, dmtril, dms,
	      vj, vk,
	      with_k, count, addr_dfobj);
 
}

/* ---------------------------------------------------------------------- */

void libgpu_pull_get_jk(void * ptr, py::array_t<double> vj, py::array_t<double> vk, int nao, int nset, int with_k)
{ 
  Device * dev = (Device *) ptr;
  dev->pull_get_jk(vj, vk, nao, nset, with_k);
}

/* ---------------------------------------------------------------------- */

void libgpu_set_update_dfobj_(void * ptr, int update_dfobj)
{ 
  Device * dev = (Device *) ptr;
  dev->set_update_dfobj_(update_dfobj);
}

/* ---------------------------------------------------------------------- */

void libgpu_get_dfobj_status(void * ptr, size_t addr_dfobj, py::array_t<int> arg)
{ 
  Device * dev = (Device *) ptr;
  dev->get_dfobj_status(addr_dfobj, arg);
}

/* ---------------------------------------------------------------------- */

void libgpu_push_mo_coeff(void * ptr,
			  py::array_t<double> mo_coeff, int size_mo_coeff)
{
  Device * dev = (Device *) ptr;
  dev->push_mo_coeff(mo_coeff, size_mo_coeff);
}

/* ---------------------------------------------------------------------- */
void libgpu_extract_mo_cas(void * ptr,
			   int ncas, int ncore, int nao)
{
  Device * dev = (Device *) ptr;
  dev->extract_mo_cas(ncas, ncore, nao);
}

/* ---------------------------------------------------------------------- */


void libgpu_init_jk_ao2mo(void * ptr, 
                          int ncore, int nmo)
{
  Device * dev = (Device *) ptr;
  dev->init_jk_ao2mo(ncore, nmo);
}

/* ---------------------------------------------------------------------- */
void libgpu_init_ppaa_papa_ao2mo(void * ptr, 
                           int nmo, int ncas)
{
  Device * dev = (Device *) ptr;
  dev->init_ppaa_papa_ao2mo(nmo, ncas);
}
/* ---------------------------------------------------------------------- */
void libgpu_df_ao2mo_v4(void * ptr,
				int blksize, int nmo, int nao, int ncore, int ncas, int naux,
				int count, size_t addr_dfobj)
{ 
  Device * dev = (Device *) ptr;
  dev->df_ao2mo_v4(blksize, nmo, nao, ncore, ncas, naux, count, addr_dfobj);
}
/* ---------------------------------------------------------------------- */
void libgpu_pull_jk_ao2mo_v4(void * ptr, 
                          py::array_t<double> j_pc, py::array_t<double> k_pc, int nmo, int ncore)
{
  Device * dev = (Device *) ptr;
  dev->pull_jk_ao2mo_v4(j_pc, k_pc, nmo, ncore);
}
/* ---------------------------------------------------------------------- */
void libgpu_pull_ppaa_papa_ao2mo_v4(void * ptr, 
                            py::array_t<double> ppaa,py::array_t<double> papa, int nmo, int ncas)
{
  Device * dev = (Device *) ptr;
  dev->pull_ppaa_papa_ao2mo_v4(ppaa, papa, nmo, ncas);
}

/* ---------------------------------------------------------------------- */
void libgpu_orbital_response(void * ptr,
			     py::array_t<double> f1_prime,
			     py::array_t<double> ppaa, py::array_t<double> papa, py::array_t<double> eri_paaa,
			     py::array_t<double> ocm2, py::array_t<double> tcm2, py::array_t<double> gorb,
			     int ncore, int nocc, int nmo)
{
  Device * dev = (Device *) ptr;
  dev->orbital_response(f1_prime,
			ppaa, papa, eri_paaa,
			ocm2, tcm2, gorb,
			ncore, nocc, nmo);
}

/* ---------------------------------------------------------------------- */

void libgpu_update_h2eff_sub(void * ptr, 
                             int ncore, int ncas, int nocc, int nmo, 
			     py::array_t<double> h2eff_sub, py::array_t<double> umat)
{
  Device * dev = (Device *) ptr;
  dev->update_h2eff_sub(ncore,ncas,nocc,nmo,h2eff_sub,umat);
}

/* ---------------------------------------------------------------------- */
void libgpu_init_eri_h2eff(void * ptr, 
                             int nao, int ncas)
{
  Device * dev = (Device *) ptr;
  dev->init_eri_h2eff(nao, ncas);
}
/* ---------------------------------------------------------------------- */
void libgpu_get_h2eff_df_v2(void * ptr, 
                           py::array_t<double> cderi, 
                           int nao, int nmo, int ncas, int naux, int ncore,
                           py::array_t<double> eri1, int count, size_t addr_dfobj)
{
  Device * dev = (Device *) ptr;
  dev->get_h2eff_df_v2(cderi, nao, nmo, ncas, naux, ncore, eri1, count, addr_dfobj); 
}
/* ---------------------------------------------------------------------- */

void libgpu_pull_eri_h2eff(void * ptr, 
                             py::array_t<double> eri, int nao, int ncas)
{
  Device * dev = (Device *) ptr;
  dev->pull_eri_h2eff(eri, nao, ncas);
}
/* ---------------------------------------------------------------------- */
void libgpu_init_eri_impham(void * ptr, 
                               int naoaux, int nao_f, int return_4c2eeri)
{
  Device * dev = (Device *) ptr;
  dev->init_eri_impham(naoaux, nao_f, return_4c2eeri);
}
/* ---------------------------------------------------------------------- */
void libgpu_compute_eri_impham(void * ptr, 
                               int nao_s, int nao_f, int blksize, int naux, int count, size_t addr_dfobj, int return_4c2eeri)
{
  Device * dev = (Device *) ptr;
  dev->compute_eri_impham(nao_s, nao_f, blksize, naux, count, addr_dfobj, return_4c2eeri);
}
/* ---------------------------------------------------------------------- */
void libgpu_pull_eri_impham(void * ptr, 
                               py::array_t<double> _cderi, int naoaux, int nao_f, int return_4c2eeri)
{
  Device * dev = (Device *) ptr;
  dev->pull_eri_impham(_cderi, naoaux, nao_f, return_4c2eeri);
}
/* ---------------------------------------------------------------------- */
void libgpu_compute_eri_impham_v2(void * ptr, 
                               int nao_s, int nao_f, int blksize, int naux, int count, size_t addr_dfobj_in, size_t addr_dfobj_out)
{
  Device * dev = (Device *) ptr;
  dev->compute_eri_impham_v2(nao_s, nao_f, blksize, naux, count, addr_dfobj_in, addr_dfobj_out);
}

/* ---------------------------------------------------------------------- */
void libgpu_init_mo_grid(void * ptr, 
                             int ngrid, int nmo)
{
  Device * dev = (Device *) ptr;
  dev->init_mo_grid(ngrid, nmo);
}

/* ---------------------------------------------------------------------- */
void libgpu_push_ao_grid(void * ptr, 
                           py::array_t<double> ao, int ngrid, int nao, int count)
{
  Device * dev = (Device *) ptr;
  dev->push_ao_grid(ao, ngrid, nao, count);
}

/* ---------------------------------------------------------------------- */
void libgpu_compute_mo_grid(void * ptr, 
                            int ngrid, int nao, int nmo)
{
  Device * dev = (Device *) ptr;
  dev->compute_mo_grid(ngrid, nao, nmo);
}
/* ---------------------------------------------------------------------- */
void libgpu_pull_mo_grid(void * ptr, 
                          py::array_t<double> mo_grid, int ngrid, int nao)
{
  Device * dev = (Device *) ptr;
  dev->pull_mo_grid(mo_grid, ngrid, nao);
}
/* ---------------------------------------------------------------------- */
void libgpu_init_Pi(void * ptr,  
                     int ngrid)
{
  Device * dev = (Device *) ptr;
  dev->init_Pi(ngrid);
}

/* ---------------------------------------------------------------------- */
void libgpu_push_cascm2 (void * ptr,
                 py::array_t<double> cascm2, int ncas) 
{
  Device * dev = (Device *) ptr;
  dev->push_cascm2(cascm2, ncas);
}

/* ---------------------------------------------------------------------- */
void libgpu_compute_rho_to_Pi(void * ptr, 
                 py::array_t<double> rho, int ngrid, int count)
{
  Device * dev = (Device *) ptr;
  dev->compute_rho_to_Pi(rho, ngrid, count);
}
/* ---------------------------------------------------------------------- */
void libgpu_compute_Pi (void * ptr,
                 int ngrid, int ncas, int nao, int count)
{
  Device * dev = (Device *) ptr;
  dev->compute_Pi(ngrid, ncas, nao, count);
}

/* ---------------------------------------------------------------------- */
void libgpu_pull_Pi (void * ptr,
                 py::array_t<double> Pi, int ngrid, int count) 
{
  Device * dev = (Device *) ptr;
  dev->pull_Pi(Pi, ngrid, count);
}

/* ---------------------------------------------------------------------- */
void libgpu_init_tdm1(void * ptr, 
                      int norb)
{
  Device * dev = (Device *) ptr;
  dev->init_tdm1(norb);
}
/* ---------------------------------------------------------------------- */
void libgpu_init_tdm1h(void * ptr, 
                      int norb)
{
  Device * dev = (Device *) ptr;
  dev->init_tdm1(norb);
}
/* ---------------------------------------------------------------------- */
void libgpu_init_tdm3hab(void * ptr, 
                      int norb)
{
  Device * dev = (Device *) ptr;
  dev->init_tdm3hab(norb);
}
/* ---------------------------------------------------------------------- */
void libgpu_init_tdm2(void * ptr, 
                      int norb)
{
  Device * dev = (Device *) ptr;
  dev->init_tdm2(norb);
}
/* ---------------------------------------------------------------------- */
void libgpu_push_ci(void * ptr, 
                      py::array_t<double> cibra, py::array_t<double> ciket,
                      int na, int nb)
{
  Device * dev = (Device *) ptr;
  dev->push_cibra(cibra, na, nb);
  dev->push_ciket(ciket, na, nb);
}
/* ---------------------------------------------------------------------- */
void libgpu_push_cibra(void * ptr, 
                      py::array_t<double> cibra, int na, int nb)
{
  Device * dev = (Device *) ptr;
  dev->push_cibra(cibra, na, nb);
}
/* ---------------------------------------------------------------------- */
void libgpu_push_ciket(void * ptr, 
                      py::array_t<double> ciket, int na, int nb)
{
  Device * dev = (Device *) ptr;
  dev->push_ciket(ciket, na, nb);
}
/* ---------------------------------------------------------------------- */
void libgpu_push_link_indexa(void * ptr, 
                              int na, int nlinka, py::array_t<int> link_indexa) //TODO: figure out the shape? or maybe move the compressed version 
{
  Device * dev = (Device *) ptr;
  dev->push_link_indexa(na, nlinka, link_indexa);
}
/* ---------------------------------------------------------------------- */
void libgpu_push_link_indexb(void * ptr, 
                              int nb, int nlinkb, py::array_t<int> link_indexb) //TODO: figure out the shape? or maybe move the compressed version 
{
  Device * dev = (Device *) ptr;
  dev->push_link_indexb(nb, nlinkb, link_indexb);
}
/* ---------------------------------------------------------------------- */
void libgpu_push_link_index_ab(void * ptr, 
                              int na, int nb, int nlinka, int nlinkb, py::array_t<int> link_indexa, py::array_t<int> link_indexb) //TODO: figure out the shape? or maybe move the compressed version 
{
  Device * dev = (Device *) ptr;
  dev->push_link_indexa(na, nlinka, link_indexa);
  dev->push_link_indexb(nb, nlinkb, link_indexb);
}
/* ---------------------------------------------------------------------- */
void libgpu_compute_trans_rdm1a(void * ptr, 
                            int na, int nb, int nlinka, int nlinkb, int norb)
{
  Device * dev = (Device *) ptr;
  dev->compute_trans_rdm1a(na, nb, nlinka, nlinkb, norb);
}
/* ---------------------------------------------------------------------- */
void libgpu_compute_trans_rdm1b(void * ptr, 
                            int na, int nb, int nlinka, int nlinkb, int norb)
{
  Device * dev = (Device *) ptr;
  dev->compute_trans_rdm1b(na, nb, nlinka, nlinkb, norb);
}
/* ---------------------------------------------------------------------- */
void libgpu_compute_make_rdm1a(void * ptr, 
                            int na, int nb, int nlinka, int nlinkb, int norb)
{
  Device * dev = (Device *) ptr;
  dev->compute_make_rdm1a(na, nb, nlinka, nlinkb, norb);
}
/* ---------------------------------------------------------------------- */
void libgpu_compute_make_rdm1b(void * ptr, 
                            int na, int nb, int nlinka, int nlinkb, int norb)
{
  Device * dev = (Device *) ptr;
  dev->compute_make_rdm1b(na, nb, nlinka, nlinkb, norb);
}

/* ---------------------------------------------------------------------- */
<<<<<<< HEAD
void libgpu_compute_tdm12kern_a(void * ptr, 
                            int na, int nb, int nlinka, int nlinkb, int norb)
{
  Device * dev = (Device *) ptr;
  dev->compute_tdm12kern_a(na, nb, nlinka, nlinkb, norb);
}
/* ---------------------------------------------------------------------- */
void libgpu_compute_tdm12kern_b(void * ptr, 
                            int na, int nb, int nlinka, int nlinkb, int norb)
{
  Device * dev = (Device *) ptr;
  dev->compute_tdm12kern_b(na, nb, nlinka, nlinkb, norb);
}
/* ---------------------------------------------------------------------- */
void libgpu_compute_tdm12kern_ab(void * ptr, 
                            int na, int nb, int nlinka, int nlinkb, int norb)
{
  Device * dev = (Device *) ptr;
  dev->compute_tdm12kern_ab(na, nb, nlinka, nlinkb, norb);
}
/* ---------------------------------------------------------------------- */
void libgpu_compute_rdm12kern_sf(void * ptr, 
                            int na, int nb, int nlinka, int nlinkb, int norb)
{
  Device * dev = (Device *) ptr;
  dev->compute_rdm12kern_sf(na, nb, nlinka, nlinkb, norb);
}
/* ---------------------------------------------------------------------- */
void libgpu_compute_tdm13h_spin(void * ptr, 
                            int na, int nb, int nlinka, int nlinkb, int norb, int spin)
{
  Device * dev = (Device *) ptr;
  dev->compute_tdm13h_spin(na, nb, nlinka, nlinkb, norb, spin);
}
/* ---------------------------------------------------------------------- */
void libgpu_compute_tdm13h_spin_v2(void * ptr, 
                            int na, int nb, int nlinka, int nlinkb, int norb, int spin,
                            int ia_bra, int ja_bra, int ib_bra, int jb_bra, int sgn_bra, 
                            int ia_ket, int ja_ket, int ib_ket, int jb_ket, int sgn_ket )
{
  Device * dev = (Device *) ptr;
  dev->compute_tdm13h_spin_v2(na, nb, nlinka, nlinkb, norb, spin,
                             ia_bra, ja_bra, ib_bra, jb_bra, sgn_bra,      
                             ia_ket, ja_ket, ib_ket, jb_ket, sgn_ket );
}
/* ---------------------------------------------------------------------- */
void libgpu_compute_tdm13h_spin_v3(void * ptr, 
                            int na, int nb, int nlinka, int nlinkb, int norb, int spin, int reorder,
                            int ia_bra, int ja_bra, int ib_bra, int jb_bra, int sgn_bra, 
                            int ia_ket, int ja_ket, int ib_ket, int jb_ket, int sgn_ket )
{
  Device * dev = (Device *) ptr;
  dev->compute_tdm13h_spin_v3(na, nb, nlinka, nlinkb, norb, spin, reorder,
                             ia_bra, ja_bra, ib_bra, jb_bra, sgn_bra,      
                             ia_ket, ja_ket, ib_ket, jb_ket, sgn_ket );
}
/* ---------------------------------------------------------------------- */
void libgpu_compute_tdmpp_spin(void * ptr, 
=======
void libgpu_compute_tdm12kern_a_v2(void * ptr, 
                            int na, int nb, int nlinka, int nlinkb, int norb)
{
  Device * dev = (Device *) ptr;
  dev->compute_tdm12kern_a_v2(na, nb, nlinka, nlinkb, norb);
}
/* ---------------------------------------------------------------------- */
void libgpu_compute_tdm12kern_b_v2(void * ptr, 
                            int na, int nb, int nlinka, int nlinkb, int norb)
{
  Device * dev = (Device *) ptr;
  dev->compute_tdm12kern_b_v2(na, nb, nlinka, nlinkb, norb);
}
/* ---------------------------------------------------------------------- */
void libgpu_compute_tdm12kern_ab_v2(void * ptr, 
                            int na, int nb, int nlinka, int nlinkb, int norb)
{
  Device * dev = (Device *) ptr;
  dev->compute_tdm12kern_ab_v2(na, nb, nlinka, nlinkb, norb);
}
/* ---------------------------------------------------------------------- */
void libgpu_compute_rdm12kern_sf_v2(void * ptr, 
                            int na, int nb, int nlinka, int nlinkb, int norb)
{
  Device * dev = (Device *) ptr;
  dev->compute_rdm12kern_sf_v2(na, nb, nlinka, nlinkb, norb);
}
/* ---------------------------------------------------------------------- */
void libgpu_reorder_rdm(void * ptr, 
                         int norb)
{
  Device * dev = (Device *) ptr;
  dev->reorder_rdm(norb);
} 
/* ---------------------------------------------------------------------- */
void libgpu_compute_tdm13h_spin_v4(void * ptr, 
                                 int na, int nb,
                                 int nlinka, int nlinkb, 
                                 int norb, int spin, int _reorder,
                                 int ia_bra, int ja_bra, int ib_bra, int jb_bra, int sgn_bra, 
                                 int ia_ket, int ja_ket, int ib_ket, int jb_ket, int sgn_ket )
{
  Device * dev = (Device *) ptr;
  dev->compute_tdm13h_spin_v4(    na, nb,
                                  nlinka,  nlinkb, 
                                  norb,  spin,  _reorder,
                                  ia_bra,  ja_bra,  ib_bra,  jb_bra,  sgn_bra, 
                                  ia_ket,  ja_ket,  ib_ket,  jb_ket,  sgn_ket );
}
/* ---------------------------------------------------------------------- */
void libgpu_compute_tdm13h_spin_v5(void * ptr, 
                                 int na, int nb,
                                 int nlinka, int nlinkb, 
                                 int norb, int spin, int _reorder,
                                 int ia_bra, int ja_bra, int ib_bra, int jb_bra, int sgn_bra, 
                                 int ia_ket, int ja_ket, int ib_ket, int jb_ket, int sgn_ket )
{
  Device * dev = (Device *) ptr;
  dev->compute_tdm13h_spin_v5( na, nb,
                               nlinka,  nlinkb, 
                               norb,  spin,  _reorder,
                               ia_bra,  ja_bra,  ib_bra,  jb_bra,  sgn_bra, 
                               ia_ket,  ja_ket,  ib_ket,  jb_ket,  sgn_ket );
}

/* ---------------------------------------------------------------------- */
void libgpu_compute_tdmpp_spin_v4(void * ptr, 
>>>>>>> 7f6b7282
                            int na, int nb, int nlinka, int nlinkb, int norb, int spin,
                            int ia_bra, int ja_bra, int ib_bra, int jb_bra, int sgn_bra, 
                            int ia_ket, int ja_ket, int ib_ket, int jb_ket, int sgn_ket )
{
  Device * dev = (Device *) ptr;
<<<<<<< HEAD
  dev->compute_tdmpp_spin(na, nb, nlinka, nlinkb, norb, spin, 
=======
  dev->compute_tdmpp_spin_v4(na, nb, nlinka, nlinkb, norb, spin, 
>>>>>>> 7f6b7282
                             ia_bra, ja_bra, ib_bra, jb_bra, sgn_bra,      
                             ia_ket, ja_ket, ib_ket, jb_ket, sgn_ket );
}
/* ---------------------------------------------------------------------- */
<<<<<<< HEAD
void libgpu_compute_tdmpp_spin_v2(void * ptr, 
                            int na, int nb, int nlinka, int nlinkb, int norb, int spin,
=======
void libgpu_compute_sfudm_v2( void *ptr, 
                            int na, int nb, int nlinka, int nlinkb, int norb, 
>>>>>>> 7f6b7282
                            int ia_bra, int ja_bra, int ib_bra, int jb_bra, int sgn_bra, 
                            int ia_ket, int ja_ket, int ib_ket, int jb_ket, int sgn_ket )
{
  Device * dev = (Device *) ptr;
<<<<<<< HEAD
  dev->compute_tdmpp_spin_v2(na, nb, nlinka, nlinkb, norb, spin, 
                             ia_bra, ja_bra, ib_bra, jb_bra, sgn_bra,      
                             ia_ket, ja_ket, ib_ket, jb_ket, sgn_ket );
}
/* ---------------------------------------------------------------------- */
void libgpu_compute_sfudm( void *ptr, 
                            int na, int nb, int nlinka, int nlinkb, int norb, 
=======
  dev->compute_sfudm_v2(na, nb, nlinka, nlinkb, norb, 
                     ia_bra, ja_bra, ib_bra, jb_bra, sgn_bra,      
                     ia_ket, ja_ket, ib_ket, jb_ket, sgn_ket );
}

/* ---------------------------------------------------------------------- */
void libgpu_compute_tdm1h_spin( void *ptr, 
                            int na, int nb, int nlinka, int nlinkb, int norb, int spin,  
>>>>>>> 7f6b7282
                            int ia_bra, int ja_bra, int ib_bra, int jb_bra, int sgn_bra, 
                            int ia_ket, int ja_ket, int ib_ket, int jb_ket, int sgn_ket )
{
  Device * dev = (Device *) ptr;
<<<<<<< HEAD
  dev->compute_sfudm(na, nb, nlinka, nlinkb, norb, 
=======
  dev->compute_tdm1h_spin(na, nb, nlinka, nlinkb, norb, spin, 
>>>>>>> 7f6b7282
                     ia_bra, ja_bra, ib_bra, jb_bra, sgn_bra,      
                     ia_ket, ja_ket, ib_ket, jb_ket, sgn_ket );
}
/* ---------------------------------------------------------------------- */
void libgpu_pull_tdm1(void * ptr, 
                      py::array_t<double> tdm1, int norb)
{
  Device * dev = (Device *) ptr;
  dev->pull_tdm1(tdm1, norb);
}
/* ---------------------------------------------------------------------- */
void libgpu_pull_tdm2(void * ptr, 
                      py::array_t<double> tdm2, int norb)
{
  Device * dev = (Device *) ptr;
  dev->pull_tdm2(tdm2, norb);
}
/* ---------------------------------------------------------------------- */
void libgpu_pull_tdm3hab(void * ptr, 
                      py::array_t<double> tdm3ha, py::array_t<double> tdm3hb, int norb)
{
  Device * dev = (Device *) ptr;
  dev->pull_tdm3hab(tdm3ha, tdm3hb, norb);
}
/* ---------------------------------------------------------------------- */<|MERGE_RESOLUTION|>--- conflicted
+++ resolved
@@ -441,66 +441,6 @@
 }
 
 /* ---------------------------------------------------------------------- */
-<<<<<<< HEAD
-void libgpu_compute_tdm12kern_a(void * ptr, 
-                            int na, int nb, int nlinka, int nlinkb, int norb)
-{
-  Device * dev = (Device *) ptr;
-  dev->compute_tdm12kern_a(na, nb, nlinka, nlinkb, norb);
-}
-/* ---------------------------------------------------------------------- */
-void libgpu_compute_tdm12kern_b(void * ptr, 
-                            int na, int nb, int nlinka, int nlinkb, int norb)
-{
-  Device * dev = (Device *) ptr;
-  dev->compute_tdm12kern_b(na, nb, nlinka, nlinkb, norb);
-}
-/* ---------------------------------------------------------------------- */
-void libgpu_compute_tdm12kern_ab(void * ptr, 
-                            int na, int nb, int nlinka, int nlinkb, int norb)
-{
-  Device * dev = (Device *) ptr;
-  dev->compute_tdm12kern_ab(na, nb, nlinka, nlinkb, norb);
-}
-/* ---------------------------------------------------------------------- */
-void libgpu_compute_rdm12kern_sf(void * ptr, 
-                            int na, int nb, int nlinka, int nlinkb, int norb)
-{
-  Device * dev = (Device *) ptr;
-  dev->compute_rdm12kern_sf(na, nb, nlinka, nlinkb, norb);
-}
-/* ---------------------------------------------------------------------- */
-void libgpu_compute_tdm13h_spin(void * ptr, 
-                            int na, int nb, int nlinka, int nlinkb, int norb, int spin)
-{
-  Device * dev = (Device *) ptr;
-  dev->compute_tdm13h_spin(na, nb, nlinka, nlinkb, norb, spin);
-}
-/* ---------------------------------------------------------------------- */
-void libgpu_compute_tdm13h_spin_v2(void * ptr, 
-                            int na, int nb, int nlinka, int nlinkb, int norb, int spin,
-                            int ia_bra, int ja_bra, int ib_bra, int jb_bra, int sgn_bra, 
-                            int ia_ket, int ja_ket, int ib_ket, int jb_ket, int sgn_ket )
-{
-  Device * dev = (Device *) ptr;
-  dev->compute_tdm13h_spin_v2(na, nb, nlinka, nlinkb, norb, spin,
-                             ia_bra, ja_bra, ib_bra, jb_bra, sgn_bra,      
-                             ia_ket, ja_ket, ib_ket, jb_ket, sgn_ket );
-}
-/* ---------------------------------------------------------------------- */
-void libgpu_compute_tdm13h_spin_v3(void * ptr, 
-                            int na, int nb, int nlinka, int nlinkb, int norb, int spin, int reorder,
-                            int ia_bra, int ja_bra, int ib_bra, int jb_bra, int sgn_bra, 
-                            int ia_ket, int ja_ket, int ib_ket, int jb_ket, int sgn_ket )
-{
-  Device * dev = (Device *) ptr;
-  dev->compute_tdm13h_spin_v3(na, nb, nlinka, nlinkb, norb, spin, reorder,
-                             ia_bra, ja_bra, ib_bra, jb_bra, sgn_bra,      
-                             ia_ket, ja_ket, ib_ket, jb_ket, sgn_ket );
-}
-/* ---------------------------------------------------------------------- */
-void libgpu_compute_tdmpp_spin(void * ptr, 
-=======
 void libgpu_compute_tdm12kern_a_v2(void * ptr, 
                             int na, int nb, int nlinka, int nlinkb, int norb)
 {
@@ -568,41 +508,22 @@
 
 /* ---------------------------------------------------------------------- */
 void libgpu_compute_tdmpp_spin_v4(void * ptr, 
->>>>>>> 7f6b7282
                             int na, int nb, int nlinka, int nlinkb, int norb, int spin,
                             int ia_bra, int ja_bra, int ib_bra, int jb_bra, int sgn_bra, 
                             int ia_ket, int ja_ket, int ib_ket, int jb_ket, int sgn_ket )
 {
   Device * dev = (Device *) ptr;
-<<<<<<< HEAD
-  dev->compute_tdmpp_spin(na, nb, nlinka, nlinkb, norb, spin, 
-=======
   dev->compute_tdmpp_spin_v4(na, nb, nlinka, nlinkb, norb, spin, 
->>>>>>> 7f6b7282
                              ia_bra, ja_bra, ib_bra, jb_bra, sgn_bra,      
                              ia_ket, ja_ket, ib_ket, jb_ket, sgn_ket );
 }
 /* ---------------------------------------------------------------------- */
-<<<<<<< HEAD
-void libgpu_compute_tdmpp_spin_v2(void * ptr, 
-                            int na, int nb, int nlinka, int nlinkb, int norb, int spin,
-=======
 void libgpu_compute_sfudm_v2( void *ptr, 
                             int na, int nb, int nlinka, int nlinkb, int norb, 
->>>>>>> 7f6b7282
                             int ia_bra, int ja_bra, int ib_bra, int jb_bra, int sgn_bra, 
                             int ia_ket, int ja_ket, int ib_ket, int jb_ket, int sgn_ket )
 {
   Device * dev = (Device *) ptr;
-<<<<<<< HEAD
-  dev->compute_tdmpp_spin_v2(na, nb, nlinka, nlinkb, norb, spin, 
-                             ia_bra, ja_bra, ib_bra, jb_bra, sgn_bra,      
-                             ia_ket, ja_ket, ib_ket, jb_ket, sgn_ket );
-}
-/* ---------------------------------------------------------------------- */
-void libgpu_compute_sfudm( void *ptr, 
-                            int na, int nb, int nlinka, int nlinkb, int norb, 
-=======
   dev->compute_sfudm_v2(na, nb, nlinka, nlinkb, norb, 
                      ia_bra, ja_bra, ib_bra, jb_bra, sgn_bra,      
                      ia_ket, ja_ket, ib_ket, jb_ket, sgn_ket );
@@ -611,16 +532,11 @@
 /* ---------------------------------------------------------------------- */
 void libgpu_compute_tdm1h_spin( void *ptr, 
                             int na, int nb, int nlinka, int nlinkb, int norb, int spin,  
->>>>>>> 7f6b7282
                             int ia_bra, int ja_bra, int ib_bra, int jb_bra, int sgn_bra, 
                             int ia_ket, int ja_ket, int ib_ket, int jb_ket, int sgn_ket )
 {
   Device * dev = (Device *) ptr;
-<<<<<<< HEAD
-  dev->compute_sfudm(na, nb, nlinka, nlinkb, norb, 
-=======
   dev->compute_tdm1h_spin(na, nb, nlinka, nlinkb, norb, spin, 
->>>>>>> 7f6b7282
                      ia_bra, ja_bra, ib_bra, jb_bra, sgn_bra,      
                      ia_ket, ja_ket, ib_ket, jb_ket, sgn_ket );
 }

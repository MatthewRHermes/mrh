/* -*- c++ -*- */

#include <stdio.h>

#include "device.h"

#define _NUM_SIMPLE_TIMER 14
#define _NUM_SIMPLE_COUNTER 8
#include <unistd.h>
#include <string.h>
#include <sched.h>

/* ---------------------------------------------------------------------- */

Device::Device()
{  
  pm = new PM();

  ml = new MATHLIB(pm);

  verbose_level = 0;
  
  update_dfobj = 0;
  
  rho = nullptr;
  //vj = nullptr;
  _vktmp = nullptr;

  buf_tmp = nullptr;
  buf3 = nullptr;
  buf4 = nullptr;

  buf_fdrv = nullptr;

  size_buf_vj = 0;
  size_buf_vk = 0;
  
  buf_vj = nullptr;
  buf_vk = nullptr;
  
  //ao2mo
  size_buf_j_pc = 0;
  size_buf_k_pc = 0;
  size_buf_ppaa = 0;
  size_buf_papa = 0;
  size_fxpp = 0;//remove when ao2mo_v3 is running
  size_bufpa = 0;//remove when ao2mo_v4 is running

  buf_j_pc = nullptr;
  buf_k_pc = nullptr;
  buf_ppaa = nullptr;
  buf_papa = nullptr;
  pin_fxpp = nullptr;//remove when ao2mo_v3 is running
  pin_bufpa = nullptr;//remove when ao2mo_v4 is running
  // h2eff_df
  size_buf_eri_h2eff = 0;
  buf_eri_h2eff = nullptr;
  // eri_impham
  size_eri_impham = 0;
  pin_eri_impham = nullptr;

#if defined(_USE_GPU)
  use_eri_cache = true;
#endif
  
  num_threads = 1;
#pragma omp parallel
  num_threads = omp_get_num_threads();

  num_devices = pm->dev_num_devices();
  
  //  device_data = (my_device_data*) pm->dev_malloc_host(num_devices * sizeof(my_device_data));
  device_data = new my_device_data[num_devices];

  for(int i=0; i<num_devices; ++i) {
    pm->dev_set_device(i);
    
    device_data[i].device_id = i;
    
    device_data[i].size_rho = 0;
    device_data[i].size_vj = 0;
    device_data[i].size_vk = 0;
    device_data[i].size_buf = 0;
    device_data[i].size_dms = 0;
    device_data[i].size_dmtril = 0;
    device_data[i].size_eri1 = 0;
    device_data[i].size_ucas = 0;
    device_data[i].size_umat = 0;
    device_data[i].size_h2eff = 0;
    device_data[i].size_mo_coeff = 0;
    device_data[i].size_mo_cas = 0;
    device_data[i].size_eri_unpacked = 0; // this variable is not needed
    device_data[i].size_j_pc = 0;
    device_data[i].size_k_pc = 0;
    device_data[i].size_bufd = 0;
    device_data[i].size_bufpa = 0;
    device_data[i].size_bufaa = 0;
    device_data[i].size_eri_h2eff=0;
    
    device_data[i].d_rho = nullptr;
    device_data[i].d_vj = nullptr;
    device_data[i].d_buf1 = nullptr;
    device_data[i].d_buf2 = nullptr;
    device_data[i].d_buf3 = nullptr;
    device_data[i].d_vkk = nullptr;
    device_data[i].d_dms = nullptr;
    device_data[i].d_mo_coeff=nullptr;
    device_data[i].d_mo_cas=nullptr;
    device_data[i].d_dmtril = nullptr;
    device_data[i].d_eri1 = nullptr; // when not using eri cache
    device_data[i].d_ucas = nullptr;
    device_data[i].d_umat = nullptr;
    device_data[i].d_h2eff = nullptr;
    device_data[i].d_eri_h2eff = nullptr; //for h2eff_df_v2
    
    device_data[i].d_pumap_ptr = nullptr;
    
    device_data[i].d_j_pc = nullptr;
    device_data[i].d_k_pc = nullptr;
    device_data[i].d_bufd = nullptr;
    device_data[i].d_bufpa = nullptr;
    device_data[i].d_bufaa = nullptr;
    device_data[i].d_papa = nullptr;//initialized, but not allocated (used dd->d_buf3)

#if defined (_USE_GPU)
    device_data[i].handle = nullptr;
    device_data[i].stream = nullptr;
#endif

    ml->create_handle();
  }

  t_array = (double* ) malloc(_NUM_SIMPLE_TIMER * sizeof(double));
  for(int i=0; i<_NUM_SIMPLE_TIMER; ++i) t_array[i] = 0.0;
  count_array = (int* ) malloc(_NUM_SIMPLE_COUNTER * sizeof(int));
  for(int i=0; i<_NUM_SIMPLE_COUNTER; ++i) count_array[i] = 0;

  // check device connectivity

  int rank = 0;
  int peer_error = pm->dev_check_peer(rank, num_devices);
  if(!peer_error) pm->dev_enable_peer(rank, num_devices);
}

/* ---------------------------------------------------------------------- */

Device::~Device()
{
  if(verbose_level) printf("LIBGPU: destroying device\n");

  pm->dev_free_host(rho);
  //pm->dev_free_host(vj);
  pm->dev_free_host(_vktmp);

  pm->dev_free_host(buf_tmp);
  pm->dev_free_host(buf3);
  pm->dev_free_host(buf4);

  pm->dev_free_host(buf_vj);
  pm->dev_free_host(buf_vk);
  
  pm->dev_free_host(buf_fdrv);
  
  pm->dev_free_host(buf_j_pc);
  pm->dev_free_host(buf_k_pc);
  pm->dev_free_host(buf_ppaa);
  pm->dev_free_host(buf_papa);
  pm->dev_free_host(pin_fxpp);//remove 
  pm->dev_free_host(pin_bufpa);//remove when ao2mo_v3 is running

  if(verbose_level) get_dev_properties(num_devices);

  if(verbose_level) { // this needs to be cleaned up and generalized...
    double total = 0.0;
    for(int i=0; i<_NUM_SIMPLE_TIMER; ++i) total += t_array[i];
  
    printf("\nLIBGPU :: SIMPLE_TIMER\n");
    printf("\nLIBGPU :: SIMPLE_TIMER :: get_jk\n");
    printf("LIBGPU :: SIMPLE_TIMER :: i= %i  name= init_get_jk()            time= %f s\n",0,t_array[0]);
    printf("LIBGPU :: SIMPLE_TIMER :: i= %i  name= pull_get_jk()            time= %f s\n",1,t_array[1]);
    printf("LIBGPU :: SIMPLE_TIMER :: i= %i  name= get_jk()                 time= %f s\n",2,t_array[2]);
    
    printf("\nLIBGPU :: SIMPLE_TIMER :: hessop\n");
    printf("LIBGPU :: SIMPLE_TIMER :: i= %i  name= hessop_get_veff()        time= %f s\n",3,t_array[3]);
    
    printf("\nLIBGPU :: SIMPLE_TIMER :: orbital_response\n");
    printf("LIBGPU :: SIMPLE_TIMER :: i= %i  name= orbital_response()       time= %f s\n",4,t_array[4]);
    
    
    printf("\nLIBGPU :: SIMPLE_TIMER :: _update_h2eff\n");
    printf("LIBGPU :: SIMPLE_TIMER :: i= %i  name= update_h2eff_sub()       time= %f s\n",5,t_array[5]);
    
    printf("\nLIBGPU :: SIMPLE_TIMER :: _h2eff_df \n");
    printf("LIBGPU :: SIMPLE_TIMER :: i= %i  name= h2eff_df()               time= %f s\n",6,t_array[6]);
    
    printf("\nLIBGPU :: SIMPLE_TIMER :: transfer_mo_coeff \n");
    printf("LIBGPU :: SIMPLE_TIMER :: i= %i  name= transfer_mo_coeff()      time= %f s\n",7,t_array[7]);
    
    printf("\nLIBGPU :: SIMPLE_TIMER :: df_ao2mo_pass1\n");
    printf("LIBGPU :: SIMPLE_TIMER :: i= %i  name= init_ints_and_jkpc()     time= %f s\n",8,t_array[8]);
    printf("LIBGPU :: SIMPLE_TIMER :: i= %i  name= compute_ints_and_jkpc()  time= %f s\n",9,t_array[9]);
    printf("LIBGPU :: SIMPLE_TIMER :: i= %i  name= pull_ints_and_jkpc()     time= %f s\n",10,t_array[10]);

    printf("\nLIBGPU :: SIMPLE_TIMER :: eri_impham\n");
    printf("LIBGPU :: SIMPLE_TIMER :: i= %i  name= init_eri_impham()     time= %f s\n",11,t_array[11]);
    printf("LIBGPU :: SIMPLE_TIMER :: i= %i  name= compute_eri_impham()  time= %f s\n",12,t_array[12]);
    printf("LIBGPU :: SIMPLE_TIMER :: i= %i  name= pull_eri_impham()     time= %f s\n",13,t_array[13]);

    printf("LIBGPU :: SIMPLE_TIMER :: total= %f s\n",total);
    free(t_array);
    
    
    printf("\nLIBGPU :: SIMPLE_COUNTER\n");
    printf("\nLIBGPU :: SIMPLE_COUNTER :: get_jk\n");
    printf("LIBGPU :: SIMPLE_COUNTER :: i= %i  name= get_jk()             counts= %i \n",0,count_array[0]);
    
    printf("\nLIBGPU :: SIMPLE_COUNTER :: hessop\n");
    printf("LIBGPU :: SIMPLE_COUNTER :: i= %i  name= hessop_get_veff()    counts= %i \n",1,count_array[1]);
    
    printf("\nLIBGPU :: SIMPLE_COUNTER :: orbital_response\n");
    printf("LIBGPU :: SIMPLE_COUNTER :: i= %i  name= orbital_response()   counts= %i \n",2,count_array[2]);
    
    printf("\nLIBGPU :: SIMPLE_COUNTER :: update_h2eff_sub\n");
    printf("LIBGPU :: SIMPLE_COUNTER :: i= %i  name= update_h2eff_sub()   counts= %i \n",3,count_array[3]);
    
    printf("\nLIBGPU :: SIMPLE_COUNTER :: _h2eff_df\n");
    printf("LIBGPU :: SIMPLE_COUNTER :: i= %i  name= h2eff_df()           counts= %i \n",4,count_array[4]);
    
    printf("\nLIBGPU :: SIMPLE_COUNTER :: transfer_mo_coeff\n");
    printf("LIBGPU :: SIMPLE_COUNTER :: i= %i  name= transfer_mo_coeff()  counts= %i \n",5,count_array[5]);
    
    printf("\nLIBGPU :: SIMPLE_COUNTER :: ao2mo\n");
    printf("LIBGPU :: SIMPLE_COUNTER :: i= %i  name=ao2mo_pass_v3()       counts= %i \n",6,count_array[6]);
    
    printf("\nLIBGPU :: SIMPLE_COUNTER :: eri_impham\n");
    printf("LIBGPU :: SIMPLE_COUNTER :: i= %i  name=eri_impham()       counts= %i \n",7,count_array[7]);

    free(count_array);
  }

  // print summary of cached eri blocks

  if(use_eri_cache) {
    if(verbose_level) {
      printf("\nLIBGPU :: eri cache statistics :: count= %zu\n",eri_list.size());
      for(int i=0; i<eri_list.size(); ++i)
	printf("LIBGPU :: %i : eri= %p  Mbytes= %f  count= %i  update= %i device= %i\n", i, eri_list[i],
	       eri_size[i]*sizeof(double)/1024./1024., eri_count[i], eri_update[i], eri_device[i]);
    }
    
    eri_count.clear();
    eri_size.clear();
#ifdef _DEBUG_ERI_CACHE
    for(int i=0; i<d_eri_host.size(); ++i) pm->dev_free_host( d_eri_host[i] );
#endif
    for(int i=0; i<d_eri_cache.size(); ++i) pm->dev_free( d_eri_cache[i] );
    eri_list.clear();
  }
  
#if defined(_USE_GPU)
  for(int i=0; i<num_devices; ++i) {
  
    pm->dev_set_device(i);
    
    my_device_data * dd = &(device_data[i]);
    
    pm->dev_free(dd->d_rho);
    pm->dev_free(dd->d_vj);
    pm->dev_free(dd->d_buf1);
    pm->dev_free(dd->d_buf2);
    pm->dev_free(dd->d_buf3);
    pm->dev_free(dd->d_vkk);
    pm->dev_free(dd->d_dms);
    pm->dev_free(dd->d_mo_coeff);
    pm->dev_free(dd->d_mo_cas);
    pm->dev_free(dd->d_dmtril);
    pm->dev_free(dd->d_eri1);
    pm->dev_free(dd->d_ucas);
    pm->dev_free(dd->d_umat);
    pm->dev_free(dd->d_h2eff);
    pm->dev_free(dd->d_eri_h2eff);
    
    pm->dev_free(dd->d_j_pc);
    pm->dev_free(dd->d_k_pc);

    for(int i=0; i<dd->size_pumap.size(); ++i) {
      pm->dev_free_host(dd->pumap[i]);
      pm->dev_free(dd->d_pumap[i]);
    }
    dd->type_pumap.clear();
    dd->size_pumap.clear();
    dd->pumap.clear();
    dd->d_pumap.clear();
  }

  if(verbose_level) printf("LIBGPU :: Finished\n");
#endif

  delete [] device_data;
  
  delete ml;
  
  delete pm;
}

/* ---------------------------------------------------------------------- */

// xthi.c from http://docs.cray.com/books/S-2496-4101/html-S-2496-4101/cnlexamples.html

// util-linux-2.13-pre7/schedutils/taskset.c
void Device::get_cores(char *str)
{
  cpu_set_t mask;
  sched_getaffinity(0, sizeof(cpu_set_t), &mask);

  char *ptr = str;
  int i, j, entry_made = 0;
  for (i = 0; i < CPU_SETSIZE; i++) {
    if (CPU_ISSET(i, &mask)) {
      int run = 0;
      entry_made = 1;
      for (j = i + 1; j < CPU_SETSIZE; j++) {
        if (CPU_ISSET(j, &mask)) run++;
        else break;
      }
      if (!run)
        sprintf(ptr, "%d,", i);
      else if (run == 1) {
        sprintf(ptr, "%d,%d,", i, i + 1);
        i++;
      } else {
        sprintf(ptr, "%d-%d,", i, i + run);
        i += run;
      }
      while (*ptr != 0) ptr++;
    }
  }
  ptr -= entry_made;
  *ptr = 0;
}

/* ---------------------------------------------------------------------- */

int Device::get_num_devices()
{
  if(verbose_level) printf("LIBGPU: getting number of devices\n");
  return pm->dev_num_devices();
}

/* ---------------------------------------------------------------------- */
    
void Device::get_dev_properties(int N)
{
  printf("LIBGPU: reporting device properties N= %i\n",N);
  
  char nname[16];
  gethostname(nname, 16);
  int rnk = 0;
  
#pragma omp parallel for ordered
  for(int it=0; it<num_threads; ++it) {
    char list_cores[7*CPU_SETSIZE];
    get_cores(list_cores);
#pragma omp ordered
    printf("LIBGPU: To affinity and beyond!! nname= %s  rnk= %d  tid= %d: list_cores= (%s)\n",
	   nname, rnk, omp_get_thread_num(), list_cores);
  }
  
  pm->dev_properties(N);
}

/* ---------------------------------------------------------------------- */
    
void Device::set_device(int id)
{
  if(verbose_level) printf("LIBGPU: setting device id= %i\n",id);
  pm->dev_set_device(id);
}

/* ---------------------------------------------------------------------- */
    
void Device::set_update_dfobj_(int _val)
{
  update_dfobj = _val; // this is reset to zero in Device::pull_get_jk
}

/* ---------------------------------------------------------------------- */
    
void Device::disable_eri_cache_()
{
  use_eri_cache = false;
  printf("LIBGPU :: Error : Not able to disable eri caching as additional support needs to be added to track eri_extra array.");
  exit(1);
}

/* ---------------------------------------------------------------------- */
    
void Device::set_verbose_(int _verbose)
{
  verbose_level = _verbose; // setting nonzero prints affinity + timing info
}

/* ---------------------------------------------------------------------- */

// return stored values for Python side to make decisions
// update_dfobj == true :: nothing useful to return if need to update eri blocks on device
// count_ == -1 :: return # of blocks cached for dfobj
// count_ >= 0 :: return extra data for cached block

void Device::get_dfobj_status(size_t addr_dfobj, py::array_t<int> _arg)
{
  py::buffer_info info_arg = _arg.request();
  int * arg = static_cast<int*>(info_arg.ptr);
  
  int naux_ = arg[0];
  int nao_pair_ = arg[1];
  int count_ = arg[2];
  int update_dfobj_ = arg[3];
  
  // printf("Inside get_dfobj_status(): addr_dfobj= %#012x  naux_= %i  nao_pair_= %i  count_= %i  update_dfobj_= %i\n",
  // 	 addr_dfobj, naux_, nao_pair_, count_, update_dfobj_);
  
  update_dfobj_ = update_dfobj;

  // nothing useful to return if need to update eri blocks on device
  
  if(update_dfobj) { 
    // printf("Leaving get_dfobj_status(): addr_dfobj= %#012x  update_dfobj_= %i\n", addr_dfobj, update_dfobj_);
    
    arg[3] = update_dfobj_;
    return;
  }
  
  // return # of blocks cached for dfobj

  if(count_ == -1) {
    int id = eri_list.size();
    for(int i=0; i<eri_list.size(); ++i)
      if(eri_list[i] == addr_dfobj) {
	id = i;
	break;
      }

    if(id < eri_list.size()) count_ = eri_num_blocks[id];
    
    // printf("Leaving get_dfobj_status(): addr_dfobj= %#012x  count_= %i  update_dfobj_= %i\n", addr_dfobj, count_, update_dfobj_);

    arg[2] = count_;
    arg[3] = update_dfobj_;
    return;
  }

  // return extra data for cached block
  
  int id = eri_list.size();
  for(int i=0; i<eri_list.size(); ++i)
    if(eri_list[i] == addr_dfobj+count_) {
      id = i;
      break;
    }

  // printf("eri_list.size()= %i  id= %i\n",eri_list.size(), id);
  
  naux_ = -1;
  nao_pair_ = -1;
  
  if(id < eri_list.size()) {
  
    naux_     = eri_extra[id * _ERI_CACHE_EXTRA    ];
    nao_pair_ = eri_extra[id * _ERI_CACHE_EXTRA + 1];

  }

  arg[0] = naux_;
  arg[1] = nao_pair_;
  arg[2] = count_;
  arg[3] = update_dfobj_;
  
  // printf("Leaving get_dfobj_status(): addr_dfobj= %#012x  id= %i  naux_= %i  nao_pair_= %i  count_= %i  update_dfobj_= %i\n",
  // 	 addr_dfobj, id, naux_, nao_pair_, count_, update_dfobj_);
  
  // printf("Leaving get_dfobj_status(): addr_dfobj= %#012x  id= %i  arg= %i %i %i %i\n",
  // 	 addr_dfobj, id, arg[0], arg[1], arg[2], arg[3]);
}

/* ---------------------------------------------------------------------- */

void Device::init_get_jk(py::array_t<double> _eri1, py::array_t<double> _dmtril, int blksize, int nset, int nao, int naux, int count)
{
#ifdef _DEBUG_DEVICE
  printf("LIBGPU :: Inside Device::init_get_jk() :: blksize= %i  nset= %i  nao= %i  naux= %i  count= %i\n",blksize,nset,nao,naux,count);
#endif

  pm->dev_profile_start("init_get_jk");
  
  double t0 = omp_get_wtime();

  const int device_id = count % num_devices;
  
  pm->dev_set_device(device_id);

  my_device_data * dd = &(device_data[device_id]);
  
  //  if(dd->stream == nullptr) dd->stream = pm->dev_get_queue();
  
  int nao_pair = nao * (nao+1) / 2;
  
  int _size_vj = nset * nao_pair;
  if(_size_vj > dd->size_vj) {
    dd->size_vj = _size_vj;
    if(dd->d_vj) pm->dev_free_async(dd->d_vj);
    dd->d_vj = (double *) pm->dev_malloc_async(_size_vj * sizeof(double));
  }
  
  int _size_vk = nset * nao * nao;
  if(_size_vk > dd->size_vk) {
    dd->size_vk = _size_vk;
    
    if(dd->d_vkk) pm->dev_free_async(dd->d_vkk);
    dd->d_vkk = (double *) pm->dev_malloc_async(_size_vk * sizeof(double));
  }

  int _size_buf = blksize * nao * nao;
  if(_size_buf > dd->size_buf) {
    dd->size_buf = _size_buf;
    if(buf_tmp) pm->dev_free_host(buf_tmp);
    if(buf3) pm->dev_free_host(buf3);
    if(buf4) pm->dev_free_host(buf4);
    
    buf_tmp = (double *) pm->dev_malloc_host(2*_size_buf*sizeof(double));
    buf3 = (double *) pm->dev_malloc_host(_size_buf*sizeof(double)); // (nao, blksize*nao)
    buf4 = (double *) pm->dev_malloc_host(_size_buf*sizeof(double)); // (blksize*nao, nao)

    if(dd->d_buf1) pm->dev_free_async(dd->d_buf1);
    if(dd->d_buf2) pm->dev_free_async(dd->d_buf2);
    if(dd->d_buf3) pm->dev_free_async(dd->d_buf3);
    
    dd->d_buf1 = (double *) pm->dev_malloc_async(_size_buf * sizeof(double));
    dd->d_buf2 = (double *) pm->dev_malloc_async(_size_buf * sizeof(double));
    dd->d_buf3 = (double *) pm->dev_malloc_async(_size_buf * sizeof(double));
  }
  
  int _size_dms = nset * nao * nao;
  if(_size_dms > dd->size_dms) {
    dd->size_dms = _size_dms;
    if(dd->d_dms) pm->dev_free_async(dd->d_dms);
    dd->d_dms = (double *) pm->dev_malloc_async(_size_dms * sizeof(double));
  }

  int _size_dmtril = nset * nao_pair;
  if(_size_dmtril > dd->size_dmtril) {
    dd->size_dmtril = _size_dmtril;
    if(dd->d_dmtril) pm->dev_free_async(dd->d_dmtril);
    dd->d_dmtril = (double *) pm->dev_malloc_async(_size_dmtril * sizeof(double));
  }

  if(!use_eri_cache) {
    int _size_eri1 = naux * nao_pair;
    if(_size_eri1 > dd->size_eri1) {
      dd->size_eri1 = _size_eri1;
      if(dd->d_eri1) pm->dev_free_async(dd->d_eri1);
      dd->d_eri1 = (double *) pm->dev_malloc_async(_size_eri1 * sizeof(double));
    }
  }
  
  int _size_buf_vj = num_devices * nset * nao_pair;
  if(_size_buf_vj > size_buf_vj) {
    size_buf_vj = _size_buf_vj;
    if(buf_vj) pm->dev_free_host(buf_vj);
    buf_vj = (double *) pm->dev_malloc_host(_size_buf_vj*sizeof(double));
  }

  int _size_buf_vk = num_devices * nset * nao * nao;
  if(_size_buf_vk > size_buf_vk) {
    size_buf_vk = _size_buf_vk;
    if(buf_vk) pm->dev_free_host(buf_vk);
    buf_vk = (double *) pm->dev_malloc_host(_size_buf_vk*sizeof(double));
  }

  // 1-time initialization
  
  dd_fetch_pumap(dd, nao, _PUMAP_2D_UNPACK);
  
  // Create blas handle

  // if(dd->handle == nullptr) {
  //   ml->create_handle();
  //   //    dd->handle = ml->get_handle();
  // }
  
  pm->dev_profile_stop();
    
  double t1 = omp_get_wtime();
  t_array[0] += t1 - t0;
 //counts in pull_get_jk

#ifdef _DEBUG_DEVICE
  printf("LIBGPU :: -- Leaving Device::init_get_jk()\n");
#endif
}

/* ---------------------------------------------------------------------- */

// The _vj and _vk arguements aren't actually used anymore and could be removed.

void Device::get_jk(int naux, int nao, int nset,
		    py::array_t<double> _eri1, py::array_t<double> _dmtril, py::list & _dms_list,
		    py::array_t<double> _vj, py::array_t<double> _vk,
		    int with_k, int count, size_t addr_dfobj)
{
#ifdef _DEBUG_DEVICE
  printf("LIBGPU :: Inside Device::get_jk() w/ with_k= %i\n",with_k);
#endif
  
  double t0 = omp_get_wtime();

  pm->dev_profile_start("get_jk :: init");

  const int device_id = count % num_devices;
  
  pm->dev_set_device(device_id);

  my_device_data * dd = &(device_data[device_id]);
    
  const int with_j = 1;
  
  py::buffer_info info_eri1 = _eri1.request(); // 2D array (naux, nao_pair)
  py::buffer_info info_dmtril = _dmtril.request(); // 2D array (nset, nao_pair)

  double * eri1 = static_cast<double*>(info_eri1.ptr);
  double * dmtril = static_cast<double*>(info_dmtril.ptr);
  
  int nao_pair = nao * (nao+1) / 2;

  double * d_eri;
  if(!use_eri_cache) {
    // if not caching, then eri block always transferred
    
    pm->dev_push_async(dd->d_eri1, eri1, naux * nao_pair * sizeof(double));
    d_eri = dd->d_eri1;
  }

#if defined(_ENABLE_P2P)
  if(count == 0) {
    // pm->dev_set_device(0); // not needed as device 0 handles count == 0

    size_t size = nset * nao_pair * sizeof(double);
    
    int err = pm->dev_push_async(dd->d_dmtril, dmtril, size);
    if(err) {
      printf("LIBGPU:: dev_push_async(d_dmtril) failed on count= %i\n",count);
      exit(1);
    }

    // Bcast() from master device
    
    for(int i=1; i<num_devices; ++i) {
      my_device_data * dest = &(device_data[i]);

      // ensure memory allocated ; duplicating what's in init_get_jk()
      if(size > dest->size_dmtril) {
	dest->size_dmtril = size;

	pm->dev_set_device(i);
	if(dest->d_dmtril) pm->dev_free(dest->d_dmtril);
	dest->d_dmtril = (double *) pm->dev_malloc(size * sizeof(double));

	pm->dev_set_device(0);
      }
      
      pm->dev_memcpy_peer(dest->d_dmtril, i, dd->d_dmtril, 0, size);
    }
  }
#else
  if(count < num_devices) {
    int err = pm->dev_push_async(dd->d_dmtril, dmtril, nset * nao_pair * sizeof(double));
    if(err) {
      printf("LIBGPU:: dev_push_async(d_dmtril) failed on count= %i\n",count);
      exit(1);
    }
  }
#endif
  
  int _size_rho = nset * naux;
  if(_size_rho > dd->size_rho) {
    dd->size_rho = _size_rho;
    if(dd->d_rho) pm->dev_free_async(dd->d_rho);
    dd->d_rho = (double *) pm->dev_malloc_async(_size_rho * sizeof(double));
  }

#if 0
  py::buffer_info info_vj = _vj.request(); // 2D array (nset, nao_pair)
  py::buffer_info info_vk = _vk.request(); // 3D array (nset, nao, nao)
  
  printf("LIBGPU:: device= %i  naux= %i  nao= %i  nset= %i  nao_pair= %i  count= %i\n",device_id,naux,nao,nset,nao_pair,count);
  printf("LIBGPU::shape: dmtril= (%i,%i)  eri1= (%i,%i)  rho= (%i, %i)   vj= (%i,%i)  vk= (%i,%i,%i)\n",
  	 info_dmtril.shape[0], info_dmtril.shape[1],
  	 info_eri1.shape[0], info_eri1.shape[1],
  	 info_dmtril.shape[0], info_eri1.shape[0],
  	 info_vj.shape[0], info_vj.shape[1],
  	 info_vk.shape[0],info_vk.shape[1],info_vk.shape[2]);
  
  DevArray2D da_eri1 = DevArray2D(eri1, naux, nao_pair, pm, DA_HOST);
  //  printf("LIBGPU:: eri1= %p  dfobj= %lu  count= %i  combined= %lu\n",eri1,addr_dfobj,count,addr_dfobj+count);
  printf("LIBGPU:: dfobj= %#012x  count= %i  combined= %#012x  update_dfobj= %i\n",addr_dfobj,count,addr_dfobj+count, update_dfobj);
  printf("LIBGPU::     0:      %f %f %f %f\n",da_eri1(0,0), da_eri1(0,1), da_eri1(0,nao_pair-2), da_eri1(0,nao_pair-1));
  printf("LIBGPU::     1:      %f %f %f %f\n",da_eri1(1,0), da_eri1(1,1), da_eri1(1,nao_pair-2), da_eri1(1,nao_pair-1));
  printf("LIBGPU::     naux-2: %f %f %f %f\n",da_eri1(naux-2,0), da_eri1(naux-2,1), da_eri1(naux-2,nao_pair-2), da_eri1(naux-2,nao_pair-1));
  printf("LIBGPU::     naux-1: %f %f %f %f\n",da_eri1(naux-1,0), da_eri1(naux-1,1), da_eri1(naux-1,nao_pair-2), da_eri1(naux-1,nao_pair-1));
#endif
  
  if(use_eri_cache)
    d_eri = dd_fetch_eri(dd, eri1, naux, nao_pair, addr_dfobj, count);
  
  pm->dev_profile_stop();
  
#ifdef _DEBUG_DEVICE
  printf("LIBGPU :: Starting with_j calculation\n");
#endif
  
  if (with_j){
    
    pm->dev_profile_start("get_jk :: with_j");
    
    // rho = numpy.einsum('ix,px->ip', dmtril, eri1)

    getjk_rho(dd->d_rho, dd->d_dmtril, d_eri, nset, naux, nao_pair);
    
    // vj += numpy.einsum('ip,px->ix', rho, eri1)
   
    int init = (count < num_devices) ? 1 : 0;
  
    getjk_vj(dd->d_vj, dd->d_rho, d_eri, nset, nao_pair, naux, init);

    pm->dev_profile_stop();
  }
    
  if(!with_k) {
    
    double t1 = omp_get_wtime();
    t_array[2] += t1 - t0;
// counts in pull_jk
    
#ifdef _DEBUG_DEVICE
    printf("LIBGPU ::  -- Leaving Device::get_jk()\n");
#endif
    
    return;
  }
  
  // buf2 = lib.unpack_tril(eri1, out=buf[1])
    
  pm->dev_profile_start("get_jk :: with_k");

  getjk_unpack_buf2(dd->d_buf2, d_eri, dd->d_pumap_ptr, naux, nao, nao_pair);

#ifdef _DEBUG_DEVICE
  printf("LIBGPU ::  -- finished\n");
  printf("LIBGPU :: Starting with_k calculation\n");
#endif
  
  for(int indxK=0; indxK<nset; ++indxK) {

    double t4 = omp_get_wtime();
    
    py::array_t<double> _dms = static_cast<py::array_t<double>>(_dms_list[indxK]); // element of 3D array (nset, nao, nao)
    py::buffer_info info_dms = _dms.request(); // 2D

    double * dms = static_cast<double*>(info_dms.ptr);

    double * d_dms = &(dd->d_dms[indxK*nao*nao]);

    if(count < num_devices) {
#ifdef _DEBUG_DEVICE
      printf("LIBGPU ::  -- calling dev_push_async(dms) for indxK= %i  nset= %i\n",indxK,nset);
#endif
    
      int err = pm->dev_push_async(d_dms, dms, nao*nao*sizeof(double));
      if(err) {
	printf("LIBGPU:: dev_push_async(d_dms) on indxK= %i\n",indxK);
	printf("LIBGPU:: d_dms= %#012x  dms= %#012x  nao= %i  device= %i\n",d_dms,dms,nao,device_id);
	exit(1);
      }
    }

    {
      const double alpha = 1.0;
      const double beta = 0.0;
      const int nao2 = nao * nao;
      const int zero = 0;

      ml->set_handle();
      ml->gemm_batch((char *) "T", (char *) "T", &nao, &nao, &nao,
		     &alpha, dd->d_buf2, &nao, &nao2, d_dms, &nao, &zero, &beta, dd->d_buf1, &nao, &nao2, &naux);
    }
    
    // dgemm of (nao X blksize*nao) and (blksize*nao X nao) matrices - can refactor later...
    // vk[k] += lib.dot(buf1.reshape(-1,nao).T, buf2.reshape(-1,nao))  // vk[k] is nao x nao array
  
    // buf3 = buf1.reshape(-1,nao).T
    // buf4 = buf2.reshape(-1,nao)
    
    transpose(dd->d_buf3, dd->d_buf1, naux*nao, nao);
    
    // vk[k] += lib.dot(buf3, buf4)
    // gemm(A,B,C) : C = alpha * A.B + beta * C
    // A is (m, k) matrix
    // B is (k, n) matrix
    // C is (m, n) matrix
    // Column-ordered: (A.B)^T = B^T.A^T

    {
      const double alpha = 1.0;
      const double beta = (count < num_devices) ? 0.0 : 1.0; // first pass by each device initializes array, otherwise accumulate
      
      const int m = nao; // # of rows of first matrix buf4^T
      const int n = nao; // # of cols of second matrix buf3^T
      const int k = naux*nao; // # of cols of first matrix buf4^
      
      const int lda = naux * nao;
      const int ldb = nao;
      const int ldc = nao;
      
      const int vk_offset = indxK * nao*nao;
      
      ml->set_handle();
      ml->gemm((char *) "N", (char *) "N", &m, &n, &k, &alpha, dd->d_buf2, &ldb, dd->d_buf3, &lda, &beta, (dd->d_vkk)+vk_offset, &ldc);
    }
    
  } // for(nset)
  
  pm->dev_profile_stop();
    
  double t1 = omp_get_wtime();
  t_array[2] += t1 - t0;
  // counts in pull jk
    
#ifdef _DEBUG_DEVICE
  printf("LIBGPU ::  -- finished\n");
  printf("LIBGPU :: -- Leaving Device::get_jk()\n");
#endif
}
  
/* ---------------------------------------------------------------------- */

#if defined(_ENABLE_P2P)
void Device::pull_get_jk(py::array_t<double> _vj, py::array_t<double> _vk, int nao, int nset, int with_k)
{
#ifdef _DEBUG_DEVICE
  printf("LIBGPU :: -- Inside Device::pull_get_jk()\n");
#endif

  double t0 = omp_get_wtime();
  
  pm->dev_profile_start("pull_get_jk");
  
  py::buffer_info info_vj = _vj.request(); // 2D array (nset, nao_pair)
  
  double * vj = static_cast<double*>(info_vj.ptr);

  int nao_pair = nao * (nao+1) / 2;
  
  int N = nset * nao_pair;
	  
  int size = N * sizeof(double);

  double * tmp;

  int nrecv = num_devices / 2;

  int nactive = num_devices;

  // accumulate result to device 0 using binary tree reduction
  
  int il = 0;
  while(nrecv > 0) {

    //    printf("LIBGPU :: -- GPU-GPU Reduction  il= %i  ngpus_active= %i  ngpus_recv= %i\n",il,ngpus_active,ngpus_recv);
    if(nactive > nrecv) {

      int nsend = nactive - nrecv;

      for(int i=0; i<nsend; ++i) {

	int dest = i;
	int src = nrecv + i;

	my_device_data * dd_dest = &(device_data[dest]);
	my_device_data * dd_src = &(device_data[src]);
	
	//	printf("LIBGPU :: -- GPU-GPU Reduction  -- %i --> %i\n",src,dest);

	if(dd_src->d_vj) {
	  pm->dev_set_device(src); // src initiates transfer
	  
	  pm->dev_memcpy_peer(dd_dest->d_buf3, dest, dd_src->d_vj, src, size);

	  pm->dev_set_device(dest); // dest launches kernel
	  
	  vecadd(dd_dest->d_buf3, dd_dest->d_vj, N);
	}
      }

      nactive = nrecv;
      
    }

    nrecv /= 2;
    il++;
  }

  // accumulate result on host
  
  pm->dev_set_device(0);

  my_device_data * dd = &(device_data[0]);
  
  if(dd->d_vj) {
    pm->dev_pull(dd->d_vj, buf_vj, size);
    
#pragma omp parallel for
    for(int j=0; j<N; ++j) vj[j] += buf_vj[j];
  }
  
  update_dfobj = 0;
  
  if(!with_k) {
    pm->dev_profile_stop();
    
#ifdef _DEBUG_DEVICE
    printf("LIBGPU :: -- Leaving Device::pull_get_jk()\n");
#endif
    
    return;
  }
    
  py::buffer_info info_vk = _vk.request(); // 3D array (nset, nao, nao)
    
  double * vk = static_cast<double*>(info_vk.ptr);

  N = nset * nao * nao;
  
  size = N * sizeof(double);

  nrecv = num_devices / 2;

  nactive = num_devices;
  
  // accumulate result to device 0 using binary tree reduction

  il = 0;
  while(nrecv > 0) {

    //    printf("LIBGPU :: -- GPU-GPU Reduction  il= %i  ngpus_active= %i  ngpus_recv= %i\n",il,ngpus_active,ngpus_recv);
    if(nactive > nrecv) {

      int nsend = nactive - nrecv;

      for(int i=0; i<nsend; ++i) {

	int dest = i;
	int src = nrecv + i;

	my_device_data * dd_dest = &(device_data[dest]);
	my_device_data * dd_src = &(device_data[src]);
	
	//	printf("LIBGPU :: -- GPU-GPU Reduction  -- %i --> %i\n",src,dest);

	if(dd_src->d_vkk) {
	  pm->dev_set_device(src);  // src initiates transfer
	  
	  pm->dev_memcpy_peer(dd_dest->d_buf3, dest, dd_src->d_vkk, src, size);

	  pm->dev_set_device(dest);  // dest launches kernel
	  
	  vecadd(dd_dest->d_buf3, dd_dest->d_vkk, N);
	}
      }

      nactive = nrecv;
      
    }

    nrecv /= 2;
    il++;
  }

  // accumulate result on host
  
  pm->dev_set_device(0);

  dd = &(device_data[0]);
  
  if(dd->d_vkk) {
    pm->dev_pull(dd->d_vkk, buf_vk, size);
    
#pragma omp parallel for
    for(int j=0; j<N; ++j) vk[j] += buf_vk[j];
  }

  pm->dev_profile_stop();
  
  double t1 = omp_get_wtime();
  t_array[1] += t1 - t0;
  count_array[0]+=1; // just doing this addition in pull, not in init or compute
    
#ifdef _DEBUG_DEVICE
  printf("LIBGPU :: -- Leaving Device::pull_get_jk()\n");
#endif
}
#else
void Device::pull_get_jk(py::array_t<double> _vj, py::array_t<double> _vk, int nao, int nset, int with_k)
{
#ifdef _DEBUG_DEVICE
  printf("LIBGPU :: -- Inside Device::pull_get_jk()\n");
#endif

  double t0 = omp_get_wtime();
    
  pm->dev_profile_start("pull_get_jk");
  
  py::buffer_info info_vj = _vj.request(); // 2D array (nset, nao_pair)
  
  double * vj = static_cast<double*>(info_vj.ptr);

  int nao_pair = nao * (nao+1) / 2;
  
  int size = nset * nao_pair * sizeof(double);

  double * tmp;
  
  for(int i=0; i<num_devices; ++i) {
    pm->dev_set_device(i);
    
    my_device_data * dd = &(device_data[i]);

    if(i == 0) tmp = vj;
    else tmp = &(buf_vj[i * nset * nao_pair]);
    
    if(dd->d_vj) pm->dev_pull_async(dd->d_vj, tmp, size);
  }
  
  for(int i=0; i<num_devices; ++i) {
    pm->dev_set_device(i);
    
    my_device_data * dd = &(device_data[i]);
    
    pm->dev_stream_wait();

    if(i > 0 && dd->d_vj) {
      
      tmp = &(buf_vj[i * nset * nao_pair]);
#pragma omp parallel for
      for(int j=0; j<nset*nao_pair; ++j) vj[j] += tmp[j];
      
    }
  }
  
  update_dfobj = 0;
  
  if(!with_k) {
    pm->dev_profile_stop();
    
#ifdef _DEBUG_DEVICE
    printf("LIBGPU :: -- Leaving Device::pull_get_jk()\n");
#endif
    
    return;
  }
    
  py::buffer_info info_vk = _vk.request(); // 3D array (nset, nao, nao)
    
  double * vk = static_cast<double*>(info_vk.ptr);

  size = nset * nao * nao * sizeof(double);

  for(int i=0; i<num_devices; ++i) {
    pm->dev_set_device(i);
      
    my_device_data * dd = &(device_data[i]);

    if(i == 0) tmp = vk;
    else tmp = &(buf_vk[i * nset * nao * nao]);

    if(dd->d_vkk) pm->dev_pull_async(dd->d_vkk, tmp, size);
  }

  for(int i=0; i<num_devices; ++i) {
    pm->dev_set_device(i);
    
    my_device_data * dd = &(device_data[i]);
    
    pm->dev_stream_wait();

    if(i > 0 && dd->d_vkk) {
      
      tmp = &(buf_vk[i * nset * nao * nao]);
#pragma omp parallel for
      for(int j=0; j<nset*nao*nao; ++j) vk[j] += tmp[j];
    
    }

  }

  pm->dev_profile_stop();
  
  double t1 = omp_get_wtime();
  t_array[1] += t1 - t0;
  count_array[0]+=1; // just doing this addition in pull, not in init or compute
    
#ifdef _DEBUG_DEVICE
  printf("LIBGPU :: -- Leaving Device::pull_get_jk()\n");
#endif
}
#endif

/* ---------------------------------------------------------------------- */

int * Device::dd_fetch_pumap(my_device_data * dd, int size_pumap_, int type_pumap)
{
  // search if pack/unpack map already created

  int indx = -1;
  for(int i=0; i<dd->size_pumap.size(); ++i)
    if(dd->type_pumap[i] == type_pumap && dd->size_pumap[i] == size_pumap_) indx = i;

  // add unpack/pack map if not found
  
  if(indx < 0) {
    dd->type_pumap.push_back(type_pumap);
    dd->size_pumap.push_back(size_pumap_);
    dd->pumap.push_back(nullptr);
    dd->d_pumap.push_back(nullptr);

    indx = dd->type_pumap.size() - 1;

    int size_pumap = -1;
    
    if(type_pumap == _PUMAP_2D_UNPACK) {
      int nao = size_pumap_;
      size_pumap = nao * nao;
      
      dd->pumap[indx] = (int *) pm->dev_malloc_host(size_pumap * sizeof(int));
      dd->d_pumap[indx] = (int *) pm->dev_malloc_async(size_pumap * sizeof(int));
      
      int _i, _j, _ij;
      int * tm = dd->pumap[indx];
      for(_ij = 0, _i = 0; _i < nao; _i++)
	for(_j = 0; _j<=_i; _j++, _ij++) {
	  tm[_i*nao + _j] = _ij;
	  tm[_i + nao*_j] = _ij;
	}
      
    } else if(type_pumap == _PUMAP_H2EFF_UNPACK) {

#if 1
      int ncas = size_pumap_;
      size_pumap = ncas * ncas;

      dd->pumap[indx] = (int *) pm->dev_malloc_host(size_pumap * sizeof(int));
      dd->d_pumap[indx] = (int *) pm->dev_malloc_async(size_pumap * sizeof(int));

      int * tm = dd->pumap[indx];
      int _ij, _i, _j;
      for(_ij = 0, _i = 0; _i < ncas; _i++)
	for(_j = 0; _j<=_i; _j++, _ij++) {
	  tm[_i*ncas + _j] = _ij;
	  tm[_i + ncas*_j] = _ij;
	}
#else
      int ncas = size_pumap_;
      int ncas_pair = ncas * (ncas+1)/2;
      size_pumap = ncas * ncas * ncas;

      dd->pumap[indx] = (int *) pm->dev_malloc_host(size_pumap * sizeof(int));
      dd->d_pumap[indx] = (int *) pm->dev_malloc_async(size_pumap * sizeof(int));

      int * tm = dd->pumap[indx];
      for (int _i=0; _i<ncas;++_i) {
	for (int _j=0, _jk=0; _j<ncas; ++_j) {
	  for (int _k=0;_k<=_j;++_k,++_jk) {
	    tm[_i*ncas*ncas + _j*ncas+_k]=_i*ncas_pair+_jk;
	    tm[_i*ncas*ncas + _k*ncas+_j]=_i*ncas_pair+_jk;
	  }
	}
      }
#endif
    } else if(type_pumap == _PUMAP_H2EFF_PACK) {
#if 1
      int ncas = size_pumap_;
      int ncas_pair = ncas * (ncas+1)/2;
      size_pumap = ncas_pair;

      dd->pumap[indx] = (int *) pm->dev_malloc_host(size_pumap * sizeof(int));
      dd->d_pumap[indx] = (int *) pm->dev_malloc_async(size_pumap * sizeof(int));

      int * tm = dd->pumap[indx];
      int _i, _j, _ij;
      for (_i=0, _ij=0; _i<ncas; ++_i) {
	for (_j=0; _j<=_i; ++_j, ++_ij) {
	  tm[_ij] = _i*ncas + _j;
	}
      }
#else
      int ncas = size_pumap_;
      int ncas_pair = ncas * (ncas+1)/2;
      size_pumap = ncas * ncas_pair;

      dd->pumap[indx] = (int *) pm->dev_malloc_host(size_pumap * sizeof(int));
      dd->d_pumap[indx] = (int *) pm->dev_malloc_async(size_pumap * sizeof(int));

      int * tm = dd->pumap[indx];
      int _i, _j, _k, _ijk;
      for (_ijk=0, _i=0; _i<ncas;++_i){
	for (_j=0; _j<ncas; ++_j){
	  for (_k=0;_k<=_j;++_k,++_ijk){
	    tm[_ijk] = _i*ncas*ncas + _j*ncas+_k;
	  }
	}
      }
#endif
      
    } // if(type_pumap)
    
    pm->dev_push_async(dd->d_pumap[indx], dd->pumap[indx], size_pumap*sizeof(int));
  } // if(map_not_found)
  
  // set pointers to current map

  dd->pumap_ptr = dd->pumap[indx];
  dd->d_pumap_ptr = dd->d_pumap[indx];

  return dd->d_pumap_ptr;
}

/* ---------------------------------------------------------------------- */

double * Device::dd_fetch_eri(my_device_data * dd, double * eri1, int naux, int nao_pair, size_t addr_dfobj, int count)
{
#if defined(_DEBUG_DEVICE) || defined(_DEBUG_ERI_CACHE)
  if(eri1 != nullptr) return dd_fetch_eri_debug(dd, eri1, naux, nao_pair, addr_dfobj, count);
#endif

  double * d_eri;
  
  // retrieve id of cached eri block
  
  int id = eri_list.size();
  for(int i=0; i<eri_list.size(); ++i)
    if(eri_list[i] == addr_dfobj+count) {
      id = i;
      break;
    }
  
  // grab/update cached data
  
  if(id < eri_list.size()) {
    
    eri_count[id]++;
    d_eri = d_eri_cache[id];

    bool full_molecule = id-count == 0;
    
    if(!full_molecule && update_dfobj) {
      eri_update[id]++;
      int err = pm->dev_push_async(d_eri, eri1, naux * nao_pair * sizeof(double));
      if(err) {
	printf("LIBGPU:: dev_push_async(d_eri) updating eri block\n");
	exit(1);
      }
    }

    if(naux != eri_extra[id*2] || nao_pair != eri_extra[id*2+1]) {
      printf("LIBGPU :: dd_fetch_eri() has inconsistent naux= {%i, %i} and nao_pair= {%i, %i} for block id= %i\n",naux, eri_extra[id*2], nao_pair, eri_extra[id*2+1], id);
      exit(1);
    }
    
  } else {
    
    eri_list.push_back(addr_dfobj+count);
    eri_count.push_back(1);
    eri_update.push_back(0);
    eri_size.push_back(naux * nao_pair);
    eri_device.push_back(dd->device_id);
    
    eri_num_blocks.push_back(0); // grow array
    eri_num_blocks[id-count]++;  // increment # of blocks for this dfobj
    
    eri_extra.push_back(naux);
    eri_extra.push_back(nao_pair);
    
    int id = d_eri_cache.size();
    
    d_eri_cache.push_back( (double *) pm->dev_malloc_async(naux * nao_pair * sizeof(double)));
    d_eri = d_eri_cache[ id ];
    
    int err = pm->dev_push_async(d_eri, eri1, naux * nao_pair * sizeof(double));
    if(err) {
      printf("LIBGPU:: dev_push_async(d_eri) initializing new eri block\n");
      exit(1);
    }

#ifdef _DEBUG_DEVICE
    printf("LIBGPU:: dd_fetch_eri :: addr= %p  count= %i  naux= %i  nao_pair= %i\n",addr_dfobj+count, count, naux, nao_pair);
#endif
    
  }

  return d_eri;
}

/* ---------------------------------------------------------------------- */

double * Device::dd_fetch_eri_debug(my_device_data * dd, double * eri1, int naux, int nao_pair, size_t addr_dfobj, int count)
{   
#ifdef _DEBUG_DEVICE
  printf("LIBGPU :: Starting eri_cache lookup for ERI %p\n",addr_dfobj+count);
#endif

  double * d_eri;
  
  // retrieve id of cached eri block
  
  int id = eri_list.size();
  for(int i=0; i<eri_list.size(); ++i)
    if(eri_list[i] == addr_dfobj+count) {
      id = i;
      break;
    }
  
  // grab/update cached data
  
  if(id < eri_list.size()) {
#ifdef _DEBUG_DEVICE
    printf("LIBGPU :: -- eri block found: id= %i\n",id);
#endif
    
    eri_count[id]++;
    d_eri = d_eri_cache[id];
    
#ifdef _DEBUG_ERI_CACHE
    int diff_size = eri_size[id] - naux * nao_pair;
    if(diff_size != 0) {
      printf("LIBGPU:: Error: eri_cache size != 0  diff_size= %i\n",diff_size);
      exit(1);
    }
    
    double * eri_host = d_eri_host[id];
    double diff_eri = 0.0;
    for(int i=0; i<naux*nao_pair; ++i) diff_eri += (eri_host[i] - eri1[i]) * (eri_host[i] - eri1[i]);
    
    if(diff_eri > 1e-10) {
      for(int i=0; i<naux*nao_pair; ++i) eri_host[i] = eri1[i];
      pm->dev_push_async(d_eri, eri1, naux * nao_pair * sizeof(double));
      eri_update[id]++;
      
      // update_dfobj fails to correctly update device ; this is an error
      if(!update_dfobj) {
	printf("LIBGPU :: Warning: ERI %p updated on device w/ diff_eri= %.10e, but update_dfobj= %i\n",addr_dfobj+count,diff_eri,update_dfobj);
	//count = -1;
	//return;
	exit(1);
      }
    } else {
      
      // update_dfobj falsely updates device ; this is loss of performance
      if(update_dfobj) {
	printf("LIBGPU :: Warning: ERI %p not updated on device w/ diff_eri= %.10e, but update_dfobj= %i\n",addr_dfobj+count,diff_eri,update_dfobj);
	//count = -1;
	//return;
	//exit(1);
      }
    }
#else
    if(update_dfobj) {
#ifdef _DEBUG_DEVICE
      printf("LIBGPU :: -- updating eri block: id= %i\n",id);
#endif
      eri_update[id]++;
      int err = pm->dev_push_async(d_eri, eri1, naux * nao_pair * sizeof(double));
      if(err) {
	printf("LIBGPU:: dev_push_async(d_eri) updating eri block\n");
	exit(1);
      }
    }
#endif
    
  } else {
    eri_list.push_back(addr_dfobj+count);
    eri_count.push_back(1);
    eri_update.push_back(0);
    eri_size.push_back(naux * nao_pair);
    eri_device.push_back(dd->device_id);
    
    eri_num_blocks.push_back(0); // grow array
    eri_num_blocks[id-count]++;  // increment # of blocks for this dfobj
    
    eri_extra.push_back(naux);
    eri_extra.push_back(nao_pair);
    
    int id = d_eri_cache.size();
#ifdef _DEBUG_DEVICE
    printf("LIBGPU :: -- allocating new eri block: %i\n",id);
#endif
    
    d_eri_cache.push_back( (double *) pm->dev_malloc_async(naux * nao_pair * sizeof(double)));
    d_eri = d_eri_cache[ id ];
    
#ifdef _DEBUG_DEVICE
    printf("LIBGPU :: -- initializing eri block\n");
#endif
    int err = pm->dev_push_async(d_eri, eri1, naux * nao_pair * sizeof(double));
    if(err) {
      printf("LIBGPU:: dev_push_async(d_eri) initializing new eri block\n");
      exit(1);
    }
    
#ifdef _DEBUG_ERI_CACHE
    d_eri_host.push_back( (double *) pm->dev_malloc_host(naux*nao_pair * sizeof(double)) );
    double * d_eri_host_ = d_eri_host[id];
    for(int i=0; i<naux*nao_pair; ++i) d_eri_host_[i] = eri1[i];
#endif
    
#ifdef _DEBUG_DEVICE
    printf("LIBGPU:: dd_fetch_eri_debug :: addr= %p  count= %i  naux= %i  nao_pair= %i\n",addr_dfobj+count, count, naux, nao_pair);
#endif
  }

  return d_eri;
}

/* ---------------------------------------------------------------------- */

void Device::push_mo_coeff(py::array_t<double> _mo_coeff, int _size_mo_coeff)
{
  double t0 = omp_get_wtime();
  
  py::buffer_info info_mo_coeff = _mo_coeff.request(); // 2D array (naux, nao_pair)

  double * mo_coeff = static_cast<double*>(info_mo_coeff.ptr);

  // host pushes to each device; optimize later host->device0 plus device-device transfers (i.e. bcast)
  
  for(int id=0; id<num_devices; ++id) {
    
    pm->dev_set_device(id);
  
    my_device_data * dd = &(device_data[id]);
  
    if (_size_mo_coeff > dd->size_mo_coeff){
      dd->size_mo_coeff = _size_mo_coeff;
      if (dd->d_mo_coeff) pm->dev_free_async(dd->d_mo_coeff);
      dd->d_mo_coeff = (double *) pm->dev_malloc_async(_size_mo_coeff*sizeof(double));
    }
    
    pm->dev_push_async(dd->d_mo_coeff, mo_coeff, _size_mo_coeff*sizeof(double));
  }
  
  double t1 = omp_get_wtime();
  t_array[7] += t1 - t0;
  count_array[5] +=1;
}

/* ---------------------------------------------------------------------- */

void Device::init_jk_ao2mo(int ncore, int nmo)
{
  double t0 = omp_get_wtime();

  // host initializes on each device
  
  for(int id=0; id<num_devices; ++id) {
    pm->dev_set_device(id);
    
    my_device_data * dd = &(device_data[id]);
    
    int size_j_pc = ncore*nmo;
    int size_k_pc = ncore*nmo;
    
    if (size_j_pc > dd->size_j_pc){
      dd->size_j_pc = size_j_pc;
      if (dd->d_j_pc) pm->dev_free_async(dd->d_j_pc);
      dd->d_j_pc = (double *) pm->dev_malloc_async(size_j_pc*sizeof(double));
    }

    if (size_k_pc > dd->size_k_pc){
      dd->size_k_pc = size_k_pc;
      if (dd->d_k_pc) pm->dev_free_async(dd->d_k_pc);
      dd->d_k_pc = (double *) pm->dev_malloc_async(size_k_pc*sizeof(double));
    }
  }
  
  int _size_buf_j_pc = num_devices*nmo*ncore;
  if(_size_buf_j_pc > size_buf_j_pc) {
    size_buf_j_pc = _size_buf_j_pc;
    if(buf_j_pc) pm->dev_free_host(buf_j_pc);
    buf_j_pc = (double *) pm->dev_malloc_host(_size_buf_j_pc*sizeof(double));
  }
  
  int _size_buf_k_pc = num_devices*nmo*ncore;
  if(_size_buf_k_pc > size_buf_k_pc) {
    size_buf_k_pc = _size_buf_k_pc;
    if(buf_k_pc) pm->dev_free_host(buf_k_pc);
    buf_k_pc = (double *) pm->dev_malloc_host(_size_buf_k_pc*sizeof(double));
    }
  
  double t1 = omp_get_wtime();
  t_array[8] += t1 - t0;
  // counts in pull ppaa
}

/* ---------------------------------------------------------------------- */

void Device::init_ints_ao2mo_v3(int naoaux, int nmo, int ncas)
{
  double t0 = omp_get_wtime();
  
  int _size_bufpa = naoaux*nmo*ncas;
  if (_size_bufpa > size_bufpa){
    size_bufpa = _size_bufpa;
    if (pin_bufpa) pm->dev_free_host(pin_bufpa);
    pin_bufpa = (double *) pm->dev_malloc_host(_size_bufpa*sizeof(double));
  }
  
  double t1 = omp_get_wtime();
  t_array[8] += t1 - t0;
  // counts in pull ppaa
}
/* ---------------------------------------------------------------------- */
void Device::init_ppaa_ao2mo( int nmo, int ncas)
{
  double t0 = omp_get_wtime();

  // initializing only cpu side, gpu ppaa will be a buffer array (dd->d_buf3) 
  int _size_buf_ppaa = num_devices*nmo*nmo*ncas*ncas;
  if(_size_buf_ppaa > size_buf_ppaa) {
    size_buf_ppaa = _size_buf_ppaa;
    if(buf_ppaa) pm->dev_free_host(buf_ppaa);
    buf_ppaa = (double *) pm->dev_malloc_host(_size_buf_ppaa*sizeof(double));
  }
  
  double t1 = omp_get_wtime();
  t_array[8] += t1 - t0;
  // counts in pull ppaa
}
/* ---------------------------------------------------------------------- */
void Device::init_ppaa_papa_ao2mo( int nmo, int ncas)
{
  double t0 = omp_get_wtime();

  // initializing only cpu side, gpu ppaa will be a buffer array (dd->d_buf3) 
  int _size_buf_ppaa = num_devices*nmo*nmo*ncas*ncas;
  if(_size_buf_ppaa > size_buf_ppaa) {
    size_buf_ppaa = _size_buf_ppaa;
    if(buf_ppaa) pm->dev_free_host(buf_ppaa);
    buf_ppaa = (double *) pm->dev_malloc_host(_size_buf_ppaa*sizeof(double));
  }
  int _size_buf_papa = num_devices*nmo*ncas*nmo*ncas;
  if(_size_buf_papa > size_buf_papa) {
    size_buf_papa = _size_buf_papa;
    if(buf_papa) pm->dev_free_host(buf_papa);
    buf_papa = (double *) pm->dev_malloc_host(_size_buf_papa*sizeof(double));
  }
  double t1 = omp_get_wtime();
  t_array[8] += t1 - t0;
  // counts in pull ppaa_papa
}

/* ---------------------------------------------------------------------- */

void Device::init_eri_h2eff(int nmo, int ncas)
{
  double t0 = omp_get_wtime();
  
  // host initializes on each device 

  int ncas_pair = ncas*(ncas+1)/2;
  int size_eri_h2eff = nmo*ncas*ncas_pair;

  for(int id=0; id<num_devices; ++id) {
    pm->dev_set_device(id);

    my_device_data * dd = &(device_data[id]);

    if (size_eri_h2eff > dd->size_eri_h2eff){
      //      printf("setting size\n");
      dd->size_eri_h2eff = size_eri_h2eff;
      if (dd->d_eri_h2eff) pm->dev_free_async(dd->d_eri_h2eff);
      dd->d_eri_h2eff = (double *) pm->dev_malloc_async(dd->size_eri_h2eff*sizeof(double));
    }

  }
  
  int _size_buf_eri_h2eff = num_devices * size_eri_h2eff;

  if(_size_buf_eri_h2eff > size_buf_eri_h2eff) {
    size_buf_eri_h2eff = _size_buf_eri_h2eff;
    if(buf_eri_h2eff) pm->dev_free_host(buf_eri_h2eff);
    buf_eri_h2eff = (double *) pm->dev_malloc_host(size_buf_eri_h2eff*sizeof(double));
    }
  
  double t1 = omp_get_wtime();
  t_array[8] += t1 - t0;
  // counts in pull ppaa
}
/* ---------------------------------------------------------------------- */
void Device::extract_mo_cas(int ncas, int ncore, int nao)
{
  double t0 = omp_get_wtime();
  
  const int _size_mo_cas = ncas*nao; 
  for(int id=0; id<num_devices; ++id) {
    pm->dev_set_device(id);
    my_device_data * dd = &(device_data[id]);
    if (_size_mo_cas > dd->size_mo_cas){
      dd->size_mo_cas = _size_mo_cas;
      if (dd->d_mo_cas) pm->dev_free_async(dd->d_mo_cas);
      dd->d_mo_cas = (double *) pm->dev_malloc_async(_size_mo_cas*sizeof(double));
    }
    #if 0 
    dim3 block_size(1,1,1);
    dim3 grid_size(_TILE(ncas, block_size.x), _TILE(nao, block_size.y));
    get_mo_cas<<<grid_size, block_size, 0, dd->stream>>>(dd->d_mo_coeff, dd->d_mo_cas, ncas, ncore, nao);
    #else
    get_mo_cas(dd->d_mo_coeff,dd->d_mo_cas, ncas, ncore, nao);
    #endif
  }
  
  double t1 = omp_get_wtime();
  t_array[7] += t1 - t0;
}

/* ---------------------------------------------------------------------- */

void Device::pull_jk_ao2mo(py::array_t<double> _j_pc, py::array_t<double> _k_pc, int nmo, int ncore)
{
  double t0 = omp_get_wtime();

  py::buffer_info info_j_pc = _j_pc.request(); //2D array (nmo*ncore)
  double * j_pc = static_cast<double*>(info_j_pc.ptr);
  double * tmp;
  
  py::buffer_info info_k_pc = _k_pc.request(); //2D array (nmo*ncore)
  double * k_pc = static_cast<double*>(info_k_pc.ptr);
  int size = nmo*ncore;//*sizeof(double);

  // Pulling j_pc from all devices
  
  for (int i=0; i<num_devices; ++i){
    pm->dev_set_device(i);

    my_device_data * dd = &(device_data[i]);

    if (i==0) tmp = j_pc;
    else tmp = &(buf_j_pc[i*nmo*ncore]);
    
    if (dd->d_j_pc) pm->dev_pull_async(dd->d_j_pc, tmp, size*sizeof(double));
  }
  
  // Adding j_pc from all devices
  
  for(int i=0; i<num_devices; ++i) {
    pm->dev_set_device(i);

    my_device_data * dd = &(device_data[i]);
    
    pm->dev_stream_wait();

    if(i > 0 && dd->d_j_pc) {
      
      tmp = &(buf_j_pc[i * nmo* ncore]);
//#pragma omp parallel for
      for(int j=0; j<ncore*nmo; ++j) j_pc[j] += tmp[j];
    }
  }
  
  // Pulling k_pc from all devices
  
  for (int i=0; i<num_devices; ++i){
    pm->dev_set_device(i);
    
    my_device_data * dd = &(device_data[i]);

    if (i==0) tmp = k_pc;
    else tmp = &(buf_k_pc[i*nmo*ncore]);
    
    if (dd->d_k_pc) pm->dev_pull_async(dd->d_k_pc, tmp, size*sizeof(double));
  }
  
  // Adding k_pc from all devices
  
  for(int i=0; i<num_devices; ++i) {
    pm->dev_set_device(i);
    
    my_device_data * dd = &(device_data[i]);
    
    pm->dev_stream_wait();

    if(i > 0 && dd->d_k_pc) {
      
      tmp = &(buf_k_pc[i * nmo* ncore]);
//#pragma omp parallel for
      for(int j=0; j<ncore*nmo; ++j) k_pc[j] += tmp[j];
    }
  }
    
  double t1 = omp_get_wtime();
  t_array[10] += t1 - t0;
  // counts in pull ppaa
}

/* ---------------------------------------------------------------------- */
void Device::pull_jk_ao2mo_v4(py::array_t<double> _j_pc, py::array_t<double> _k_pc, int nmo, int ncore)
{
  double t0 = omp_get_wtime();

  py::buffer_info info_j_pc = _j_pc.request(); //2D array (nmo*ncore)
  double * j_pc = static_cast<double*>(info_j_pc.ptr);
  double * tmp;
  
  py::buffer_info info_k_pc = _k_pc.request(); //2D array (nmo*ncore)
  double * k_pc = static_cast<double*>(info_k_pc.ptr);
  int size = nmo*ncore;//*sizeof(double);

  // Pulling j_pc from all devices
  
  for (int i=0; i<num_devices; ++i){
    pm->dev_set_device(i);
    my_device_data * dd = &(device_data[i]);
    
    tmp = &(buf_j_pc[i*nmo*ncore]);
    
    if (dd->d_j_pc) pm->dev_pull_async(dd->d_j_pc, tmp, size*sizeof(double));
  }
  // Adding j_pc from all devices
  for(int i=0; i<num_devices; ++i) {
    pm->dev_set_device(i);

    my_device_data * dd = &(device_data[i]);
    
    pm->dev_stream_wait();

    if(i > 0 && dd->d_j_pc) {
      
      tmp = &(buf_j_pc[i * nmo* ncore]);
//#pragma omp parallel for
      for(int j=0; j<ncore*nmo; ++j) buf_j_pc[j] += tmp[j];
    }
  }
#ifdef _DEBUG_DEVICE
  for (int i=0; i<num_devices;++i){
      for (int j=0; j<nmo;++j){
          for (int k=0; k<ncore;++k){
              printf("%f\t",buf_j_pc[i*nmo*ncore +j*ncore+k]);
          } printf("\n");
      } printf("\n");
  } 
#endif
  //copy buf_j_pc[first nmo*ncore] to j_pc
  std::memcpy(j_pc,buf_j_pc,nmo*ncore*sizeof(double));

  // Pulling k_pc from all devices
  
  for (int i=0; i<num_devices; ++i){
    pm->dev_set_device(i);
    
    my_device_data * dd = &(device_data[i]);

    tmp = &(buf_k_pc[i*nmo*ncore]);
    
    if (dd->d_k_pc) pm->dev_pull_async(dd->d_k_pc, tmp, size*sizeof(double));
  }
  
  // Adding k_pc from all devices
  
  for(int i=0; i<num_devices; ++i) {
    pm->dev_set_device(i);
    
    my_device_data * dd = &(device_data[i]);
    
    pm->dev_stream_wait();

    if(i > 0 && dd->d_k_pc) {
      
      tmp = &(buf_k_pc[i * nmo* ncore]);
//#pragma omp parallel for
      for(int j=0; j<ncore*nmo; ++j) buf_k_pc[j] += tmp[j];
    }
  }
    
  //copy buf_k_pc[first nmo*ncore] to k_pc
  std::memcpy(k_pc,buf_k_pc,nmo*ncore*sizeof(double));
  double t1 = omp_get_wtime();
  t_array[10] += t1 - t0;
  // counts in pull ppaa
}

/* ---------------------------------------------------------------------- */

void Device::pull_ints_ao2mo_v3(py::array_t<double> _bufpa, int blksize, int naoaux, int nmo, int ncas)
{
  double t0 = omp_get_wtime();
  
  py::buffer_info info_bufpa = _bufpa.request(); //3D array (naoaux*nmo*ncas)
  double * bufpa = static_cast<double*>(info_bufpa.ptr);
  //printf("size_bufpa %i\n", size_bufpa);
  std::memcpy(bufpa, pin_bufpa, size_bufpa*sizeof(double));
  
  double t1 = omp_get_wtime();
  t_array[10] += t1 - t0;
  // counts in pull ppaa
}

/* ---------------------------------------------------------------------- */
void Device::pull_ppaa_ao2mo(py::array_t<double> _ppaa, int nmo, int ncas)
{
  double t0 = omp_get_wtime();

  py::buffer_info info_ppaa = _ppaa.request(); //2D array (nmo*ncore)
  double * ppaa = static_cast<double*>(info_ppaa.ptr);
  double * tmp;
  const int _size_ppaa = nmo*nmo*ncas*ncas;
  // Pulling ppaa from all devices
  
  for (int i=0; i<num_devices; ++i){
    pm->dev_set_device(i);

    my_device_data * dd = &(device_data[i]);

    if (i==0) tmp = ppaa;
    else tmp = &(buf_ppaa[i*_size_ppaa]);
    
    if (dd->d_ppaa) pm->dev_pull_async(dd->d_ppaa, tmp, _size_ppaa*sizeof(double));
  }
  
  // Adding ppaa from all devices
  
  for(int i=0; i<num_devices; ++i) {
    pm->dev_set_device(i);

    my_device_data * dd = &(device_data[i]);
    
    pm->dev_stream_wait();

    if(i > 0 && dd->d_ppaa) {
      
      tmp = &(buf_ppaa[i * _size_ppaa]);
//#pragma omp parallel for
      for(int j=0; j<_size_ppaa; ++j) ppaa[j] += tmp[j];
    }
  }
  
  double t1 = omp_get_wtime();
  t_array[10] += t1 - t0;
  count_array[6] += 1; //doing this in ppaa pull, not in any inits or computes
}
/* ---------------------------------------------------------------------- */
void Device::pull_ppaa_papa_ao2mo_v4(py::array_t<double> _ppaa, py::array_t<double> _papa, int nmo, int ncas)
{
  double t0 = omp_get_wtime();

  py::buffer_info info_ppaa = _ppaa.request(); //2D array (nmo*ncore)
  py::buffer_info info_papa = _papa.request(); //2D array (nmo*ncore)
  double * ppaa = static_cast<double*>(info_ppaa.ptr);
  double * papa = static_cast<double*>(info_papa.ptr);
  double * tmp;
  const int _size_ppaa = nmo*nmo*ncas*ncas;
  const int _size_papa = nmo*nmo*ncas*ncas;
  // Pulling ppaa from all devices
  
  for (int i=0; i<num_devices; ++i){
    pm->dev_set_device(i);

    my_device_data * dd = &(device_data[i]);

    tmp = &(buf_ppaa[i*_size_ppaa]);
    
    if (dd->d_ppaa) pm->dev_pull_async(dd->d_ppaa, tmp, _size_ppaa*sizeof(double));
  }
  
  // Adding ppaa from all devices
  
  for(int i=0; i<num_devices; ++i) {
    pm->dev_set_device(i);

    my_device_data * dd = &(device_data[i]);
    
    pm->dev_stream_wait();

    if(i > 0 && dd->d_ppaa) {
      
      tmp = &(buf_ppaa[i * _size_ppaa]);
//#pragma omp parallel for
      for(int j=0; j<_size_ppaa; ++j) buf_ppaa[j] += tmp[j];
    }
  }
  //copy buf_ppaa[first nmo*nmo*ncas*ncas] to ppaa
  std::memcpy(ppaa,buf_ppaa,_size_ppaa*sizeof(double));

  // Pulling papa from all devices
  for (int i=0; i<num_devices; ++i){
    pm->dev_set_device(i);

    my_device_data * dd = &(device_data[i]);

    tmp = &(buf_papa[i*_size_papa]);
    
    if (dd->d_papa) pm->dev_pull_async(dd->d_papa, tmp, _size_papa*sizeof(double));
  }
  
  // Adding papa from all devices
  
  for(int i=0; i<num_devices; ++i) {
    pm->dev_set_device(i);

    my_device_data * dd = &(device_data[i]);
    
    pm->dev_stream_wait();

    if(i > 0 && dd->d_papa) {
      
      tmp = &(buf_papa[i * _size_papa]);
//#pragma omp parallel for
      for(int j=0; j<_size_papa; ++j) buf_papa[j] += tmp[j];
    }
  }
  //copy buf_papa[first nmo*nmo*ncas*ncas] to papa
  std::memcpy(papa,buf_papa,_size_papa*sizeof(double));
  double t1 = omp_get_wtime();
  t_array[10] += t1 - t0;
  count_array[6] += 1; //doing this in ppaa pull, not in any inits or computes
}


/* ---------------------------------------------------------------------- */

void Device::df_ao2mo_v3 (int blksize, int nmo, int nao, int ncore, int ncas, int naux, 
				  py::array_t<double> _eri1,
				  int count, size_t addr_dfobj)
{
  double t0 = omp_get_wtime();
  
  pm->dev_profile_start("AO2MO v3");

  const int device_id = count % num_devices;

  pm->dev_set_device(device_id);

  my_device_data * dd = &(device_data[device_id]);


  //  py::buffer_info info_eri1 = _eri1.request(); // 2D array (naux, nao_pair) nao_pair= nao*(nao+1)/2
  const int nao_pair = nao*(nao+1)/2;
  //  double * eri = static_cast<double*>(info_eri1.ptr);
  
  int _size_eri = naux * nao_pair;
  int _size_eri_unpacked = naux * nao * nao; 
  int _size_ppaa = nmo * nmo * ncas * ncas;
  if (_size_eri_unpacked < _size_ppaa) {
  _size_eri_unpacked = _size_ppaa;
  }

#ifdef _DEBUG_DEVICE
#if defined (_GPU_CUDA)
  size_t freeMem;size_t totalMem;
  freeMem=0;totalMem=0;
  cudaMemGetInfo(&freeMem, &totalMem);
  printf("Starting ao2mo Free memory %lu bytes, total memory %lu bytes\n",freeMem,totalMem);
#endif
#endif

  if(_size_eri_unpacked > dd->size_buf) {
    dd->size_buf = _size_eri_unpacked;
    
    if(dd->d_buf1) pm->dev_free_async(dd->d_buf1);
    if(dd->d_buf2) pm->dev_free_async(dd->d_buf2);
    if(dd->d_buf3) pm->dev_free_async(dd->d_buf3);
    
    dd->d_buf1 = (double *) pm->dev_malloc_async(dd->size_buf * sizeof(double));// use for (eri@mo)
    dd->d_buf2 = (double *) pm->dev_malloc_async(dd->size_buf * sizeof(double));//use for eri_unpacked, then for bufpp_t
    dd->d_buf3 = (double *) pm->dev_malloc_async(dd->size_buf * sizeof(double));//for ppaa
  }
  // my guess is blksize*nao_s*nao_s > nmo_f * nmo_f * ncas_f * ncas_f (dd->size_eri_unpacked is for the entire system. Therefore nao_s > nao_f. Since blksize = 240, ncas_f must be less than 15)
  
  double * d_buf = dd->d_buf1; //for eri*mo_coeff (don't pull or push) 
  double * d_eri_unpacked = dd->d_buf2; //set memory for the entire eri array on GPU
  
  //unpack 2D eri of size naux * nao(nao+1)/2 to a full naux*nao*nao 3D matrix
  
  double * d_eri = nullptr;
  
  if(use_eri_cache) {
    //    d_eri = dd_fetch_eri(dd, eri, naux, nao_pair, addr_dfobj, count);
    d_eri = dd_fetch_eri(dd, nullptr, naux, nao_pair, addr_dfobj, count);
  } else {
    if(_size_eri > dd->size_eri1) {
      dd->size_eri1 = _size_eri;
      if(dd->d_eri1) pm->dev_free_async(dd->d_eri1);
      dd->d_eri1 = (double *) pm->dev_malloc_async(_size_eri * sizeof(double));
    }
    d_eri = dd->d_eri1;
    
    //    printf("d_cderi= %p  cderi= %p  _size_eri= %i  naux= %i  nao_pair= %i\n",d_eri, eri, _size_eri, naux, nao_pair); // naux is negative because eri_extra not correctly initialized; and eri is nullptr in this call; use_eri_cache must be used
    //    pm->dev_push_async(d_eri, eri, _size_eri * sizeof(double));
  }
  
  int * my_d_tril_map_ptr = dd_fetch_pumap(dd, nao, _PUMAP_2D_UNPACK);

  getjk_unpack_buf2(d_eri_unpacked, d_eri, my_d_tril_map_ptr, naux, nao, nao_pair);
  
  //bufpp = mo.T @ eri @ mo
  //buf = np.einsum('ijk,kl->ijl',eri_unpacked,mo_coeff),i=naux,j=nao,l=nao
  
  const double alpha = 1.0;
  const double beta = 0.0;
  const int nao2 = nao * nao;
  const int zero = 0;
  
  ml->set_handle();
  ml->gemm_batch((char *) "N", (char *) "N", &nao, &nao, &nao,
		 &alpha, d_eri_unpacked, &nao, &nao2, dd->d_mo_coeff, &nao, &zero, &beta, d_buf, &nao, &nao2, &naux);
  
  //bufpp = np.einsum('jk,ikl->ijl',mo_coeff.T,buf),i=naux,j=nao,l=nao
  
  double * d_bufpp = dd->d_buf2;//set memory for the entire bufpp array, no pushing needed

  ml->gemm_batch((char *) "T", (char *) "N", &nao, &nao, &nao,
		 &alpha, dd->d_mo_coeff, &nao, &zero, d_buf, &nao, &nao2, &beta, d_bufpp, &nao, &nao2, &naux);

  int _size_bufpa = naux*nmo*ncas;
  if(_size_bufpa > dd->size_bufpa) {
    dd->size_bufpa = _size_bufpa;
    
    if(dd->d_bufpa) pm->dev_free_async(dd->d_bufpa);
    dd->d_bufpa = (double *) pm->dev_malloc_async(dd->size_bufpa * sizeof(double));
  }
  
  double * d_bufpa = dd->d_bufpa;

  get_bufpa(d_bufpp, d_bufpa, naux, nmo, ncore, ncas);

  double * bufpa = &(pin_bufpa[count*blksize*nmo*ncas]);

  pm->dev_pull_async(d_bufpa, bufpa, naux*nmo*ncas*sizeof(double));

  double * d_fxpp = dd->d_buf1;
  
  // fxpp[str(k)] =bufpp.transpose(1,2,0);

  transpose_120(d_bufpp, d_fxpp, naux, nmo, nmo);

// calculate j_pc
  
  // k_cp += numpy.einsum('kij,kij->ij', bufpp[:,:ncore], bufpp[:,:ncore])

  int one = 1;
  int nmo_ncore = nmo * ncore;
  double beta_ = (count < num_devices) ? 0.0 : 1.0;
  
  ml->gemm_batch((char *) "N", (char *) "T", &one, &one, &naux,
		 &alpha, d_fxpp, &one, &naux, d_fxpp, &one, &naux, &beta_, dd->d_k_pc, &one, &one, &nmo_ncore);

  //removing because ppaa consumes fxpp
  #if 0 
  double * fxpp = &(pin_fxpp[count*blksize*nmo*nmo]);

  pm->dev_pull_async(d_fxpp, fxpp, naux*nmo*nmo *sizeof(double));
  #else
  #endif
  
  //bufd work

  int _size_bufd = naux*nmo;
  if(_size_bufd > dd->size_bufd) {
    dd->size_bufd = _size_bufd;
    
    if(dd->d_bufd) pm->dev_free_async(dd->d_bufd);
    dd->d_bufd = (double *) pm->dev_malloc_async(dd->size_bufd * sizeof(double));
  }
  
  double * d_bufd = dd->d_bufd;

  get_bufd(d_bufpp, d_bufd, naux, nmo);
  
// calculate j_pc
  
  // self.j_pc += numpy.einsum('ki,kj->ij', bufd, bufd[:,:ncore])

  ml->gemm((char *) "N", (char *) "T", &ncore, &nmo, &naux,
	   &alpha, d_bufd, &nmo, d_bufd, &nmo, &beta_, dd->d_j_pc, &ncore);

  // new work
  int _size_bufaa = naux*ncas*ncas;
  if(_size_bufaa > dd->size_bufaa) {
    dd->size_bufaa = _size_bufaa;
    
    if(dd->d_bufaa) pm->dev_free_async(dd->d_bufaa);
    dd->d_bufaa = (double *) pm->dev_malloc_async(dd->size_bufaa * sizeof(double));
  }
  double * d_bufaa = dd->d_bufaa;

  get_bufaa(d_bufpp, d_bufaa, naux, nmo, ncore, ncas);
#if 0 
  double * h_bufaa  = (double*) pm->dev_malloc_host(_size_bufaa*sizeof(double));
  pm->dev_pull(d_bufaa, h_bufaa, _size_bufaa*sizeof(double));
  //for (int i = 0; i<naux; ++i){
  //for (int k = 0; k<ncas; ++k){
  //for (int l = 0; l<ncas; ++l){
  //printf("%f\t",h_bufaa[(i*ncas+k)*ncas+l]);}}printf("\n");}
#endif
#if 0 
  double * h_fxpp  = (double*) pm->dev_malloc_host(nao*nao*naux*sizeof(double));
  pm->dev_pull(d_fxpp, h_fxpp, nao*nao*naux*sizeof(double));
  //for (int k = 0; k<nao; ++k){
  //for (int l = 0; l<nao; ++l){
  //for (int i = 0; i<naux; ++i){
  //printf("%f\t",h_fxpp[(k*nao+l)*naux+i]);}printf("\n");}}
#endif



  const int ncas2 = ncas*ncas;

  // calculate ppaa
  dd->d_ppaa = dd->d_buf3;
  ml->gemm ((char *) "N", (char *) "N", &ncas2, &nao2, &naux,  
                   &alpha,  d_bufaa, &ncas2, d_fxpp, &naux, &beta_, dd->d_ppaa, &ncas2);                  
#if 0
  for (int i = 0; i<nao2; ++i){
  for (int j = 0; j<ncas2; ++j){
  h_ppaa[i*ncas2+j]=0;
  for (int k = 0; k<naux; ++k){
  h_ppaa[i*ncas2+j] = h_ppaa[i*ncas2+j] + h_fxpp[i*naux+k]*h_bufaa[k*ncas2+j];
   }}}
#endif
#if 0
  double * h_ppaa  = (double*) pm->dev_malloc_host(_size_ppaa*sizeof(double));
  printf("ppaa from gpu\n"); 
  pm->dev_pull(d_ppaa, h_ppaa, _size_ppaa*sizeof(double));
  for (int i = 0; i<nmo; ++i){
  for (int j = 0; j<nmo; ++j){
  for (int k = 0; k<ncas; ++k){
  for (int l = 0; l<ncas; ++l){
  printf("%f\t",h_ppaa[((i*nmo+j)*ncas+k)*ncas+l]);}}printf("\n");}}
#endif

#ifdef _DEBUG_DEVICE
#if defined (_GPU_CUDA)
  printf("LIBGPU :: Leaving Device::df_ao2mo_pass1_fdrv()\n"); 
  cudaMemGetInfo(&freeMem, &totalMem);
  printf("Ending ao2mo fdrv Free memory %lu bytes, total memory %lu bytes\n",freeMem,totalMem);
#endif
#endif
  
  pm->dev_profile_stop();
  
  double t1 = omp_get_wtime();
  t_array[9] += t1 - t0;
  // counts in pull ppaa
}
/* ---------------------------------------------------------------------- */

void Device::df_ao2mo_v4 (int blksize, int nmo, int nao, int ncore, int ncas, int naux, 
				  int count, size_t addr_dfobj)
{
  double t0 = omp_get_wtime();
  
  pm->dev_profile_start("AO2MO v4");

  const int device_id = count % num_devices;

  pm->dev_set_device(device_id);

  my_device_data * dd = &(device_data[device_id]);


  //  py::buffer_info info_eri1 = _eri1.request(); // 2D array (naux, nao_pair) nao_pair= nao*(nao+1)/2
  const int nao_pair = nao*(nao+1)/2;
  //  double * eri = static_cast<double*>(info_eri1.ptr);
  
  int _size_eri = naux * nao_pair;
  int _size_eri_unpacked = naux * nao * nao; 
  int _size_ppaa = nmo * nmo * ncas * ncas;

#ifdef _DEBUG_DEVICE
#if defined (_GPU_CUDA)
  size_t freeMem;size_t totalMem;
  freeMem=0;totalMem=0;
  cudaMemGetInfo(&freeMem, &totalMem);
  printf("Starting ao2mo Free memory %lu bytes, total memory %lu bytes\n",freeMem,totalMem);
#endif
#endif
 
  if(_size_eri_unpacked > dd->size_buf) {
    dd->size_buf = _size_eri_unpacked;
    
    if(dd->d_buf1) pm->dev_free_async(dd->d_buf1);
    if(dd->d_buf2) pm->dev_free_async(dd->d_buf2);
    if(dd->d_buf3) pm->dev_free_async(dd->d_buf3);
    
    dd->d_buf1 = (double *) pm->dev_malloc_async(dd->size_buf * sizeof(double));
    dd->d_buf2 = (double *) pm->dev_malloc_async(dd->size_buf * sizeof(double));
    dd->d_buf3 = (double *) pm->dev_malloc_async(dd->size_buf * sizeof(double));
  }
  if ( 2 * _size_ppaa > dd->size_buf){ 
    printf("naux (%d) * nao_s **2 > nao_f (%d) **2 ncas (%d) ** 2\n",naux,nao,ncas);
    printf("size_eri (%d) > nao_f (%d) **2 ncas (%d) ** 2\n",_size_eri_unpacked,nao,ncas);
    printf("you really shouldn't be here, this branch is not tested as well\n");//,_size_eri_unpacked,nao,ncas);
    dd->size_buf = 2*_size_ppaa;
    if(dd->d_buf3) pm->dev_free_async(dd->d_buf3);
    dd->d_buf3 = (double *) pm->dev_malloc_async(2*_size_ppaa * sizeof(double));
  }
  // I want to fit both ppaa and papa inside buf3 to remove it from cpu side
  // my guess is blksize*nao_s*nao_s > 2 * nmo_f * nmo_f * ncas_f * ncas_f (dd->size_eri_unpacked is for the entire system. Usually nao_s > sqrt(2)*nao_f, blksize = 240, ncas_f must be less than 15)
  double * d_buf = dd->d_buf1; 
  double * d_eri_unpacked = dd->d_buf2; 
  
  double * d_eri = nullptr;
  
  if(use_eri_cache) {
    //    d_eri = dd_fetch_eri(dd, eri, naux, nao_pair, addr_dfobj, count);
    d_eri = dd_fetch_eri(dd, nullptr, naux, nao_pair, addr_dfobj, count);
  } else {
    if(_size_eri > dd->size_eri1) {
      dd->size_eri1 = _size_eri;
      if(dd->d_eri1) pm->dev_free_async(dd->d_eri1);
      dd->d_eri1 = (double *) pm->dev_malloc_async(_size_eri * sizeof(double));
    }
    d_eri = dd->d_eri1;
  }
  
  int * my_d_tril_map_ptr = dd_fetch_pumap(dd, nao, _PUMAP_2D_UNPACK);

  getjk_unpack_buf2(d_eri_unpacked, d_eri, my_d_tril_map_ptr, naux, nao, nao_pair);
  
  //bufpp = mo.T @ eri @ mo
  //buf = np.einsum('ijk,kl->ijl',eri_unpacked,mo_coeff),i=naux,j=nao,l=nao
  
  const double alpha = 1.0;
  const double beta = 0.0;
  const int nao2 = nao * nao;
  const int zero = 0;
  
  ml->set_handle();
  ml->gemm_batch((char *) "N", (char *) "N", &nao, &nao, &nao,
		 &alpha, d_eri_unpacked, &nao, &nao2, dd->d_mo_coeff, &nao, &zero, &beta, d_buf, &nao, &nao2, &naux);
  
  //bufpp = np.einsum('jk,ikl->ijl',mo_coeff.T,buf),i=naux,j=nao,l=nao
  
  double * d_bufpp = dd->d_buf2;

  ml->gemm_batch((char *) "T", (char *) "N", &nao, &nao, &nao,
		 &alpha, dd->d_mo_coeff, &nao, &zero, d_buf, &nao, &nao2, &beta, d_bufpp, &nao, &nao2, &naux);

  int _size_bufpa = naux*nmo*ncas;
  if(_size_bufpa > dd->size_bufpa) {
    dd->size_bufpa = _size_bufpa;
    
    if(dd->d_bufpa) pm->dev_free_async(dd->d_bufpa);
    dd->d_bufpa = (double *) pm->dev_malloc_async(dd->size_bufpa * sizeof(double));
  }
  
  double * d_bufpa = dd->d_bufpa;

  get_bufpa(d_bufpp, d_bufpa, naux, nmo, ncore, ncas);

  // making papa on device, so no longer need to pull
  //double * bufpa = &(pin_bufpa[count*blksize*nmo*ncas]);
  //pm->dev_pull_async(d_bufpa, bufpa, naux*nmo*ncas*sizeof(double));

  double * d_fxpp = dd->d_buf1;
  
  // fxpp[str(k)] =bufpp.transpose(1,2,0);

  transpose_120(d_bufpp, d_fxpp, naux, nmo, nmo);

// calculate j_pc
  
  // k_cp += numpy.einsum('kij,kij->ij', bufpp[:,:ncore], bufpp[:,:ncore])

  int one = 1;
  int nmo_ncore = nmo * ncore;
  double beta_ = (count < num_devices) ? 0.0 : 1.0;
  
  ml->gemm_batch((char *) "N", (char *) "T", &one, &one, &naux,
		 &alpha, d_fxpp, &one, &naux, d_fxpp, &one, &naux, &beta_, dd->d_k_pc, &one, &one, &nmo_ncore);

  //bufd work

  int _size_bufd = naux*nmo;
  if(_size_bufd > dd->size_bufd) {
    dd->size_bufd = _size_bufd;
    
    if(dd->d_bufd) pm->dev_free_async(dd->d_bufd);
    dd->d_bufd = (double *) pm->dev_malloc_async(dd->size_bufd * sizeof(double));
  }
  
  double * d_bufd = dd->d_bufd;

  get_bufd(d_bufpp, d_bufd, naux, nmo);
  
// calculate j_pc
  
  // self.j_pc += numpy.einsum('ki,kj->ij', bufd, bufd[:,:ncore])

  ml->gemm((char *) "N", (char *) "T", &ncore, &nmo, &naux,
	   &alpha, d_bufd, &nmo, d_bufd, &nmo, &beta_, dd->d_j_pc, &ncore);

  int _size_bufaa = naux*ncas*ncas;
  if(_size_bufaa > dd->size_bufaa) {
    dd->size_bufaa = _size_bufaa;
    
    if(dd->d_bufaa) pm->dev_free_async(dd->d_bufaa);
    dd->d_bufaa = (double *) pm->dev_malloc_async(dd->size_bufaa * sizeof(double));
  }
  double * d_bufaa = dd->d_bufaa;

  get_bufaa(d_bufpp, d_bufaa, naux, nmo, ncore, ncas);

  const int ncas2 = ncas*ncas;
  const int nmo_ncas = nmo*ncas;

  // calculate ppaa
  dd->d_ppaa = dd->d_buf3;
  ml->gemm ((char *) "N", (char *) "N", &ncas2, &nao2, &naux,  
                   &alpha,  d_bufaa, &ncas2, d_fxpp, &naux, &beta_, dd->d_ppaa, &ncas2);                  
  
  // calculate papa
  //dd->d_papa = dd->d_buf3 + _size_ppaa*sizeof(double);
  dd->d_papa = dd->d_buf3 + _size_ppaa;
  ml->gemm ((char *) "N", (char *) "T", &nmo_ncas, &nmo_ncas, &naux, 
                  &alpha, d_bufpa, &nmo_ncas, d_bufpa, &nmo_ncas, &beta_, dd->d_papa, &nmo_ncas); 
#ifdef _DEBUG_DEVICE
#if defined (_GPU_CUDA)
  printf("LIBGPU :: Leaving Device::df_ao2mo_pass1_fdrv()\n"); 
  cudaMemGetInfo(&freeMem, &totalMem);
  printf("Ending ao2mo fdrv Free memory %lu bytes, total memory %lu bytes\n",freeMem,totalMem);
#endif
#endif
  
  pm->dev_profile_stop();
  
  double t1 = omp_get_wtime();
  t_array[9] += t1 - t0;
  // counts in pull ppaa
}




/* ---------------------------------------------------------------------- */

void Device::update_h2eff_sub(int ncore, int ncas, int nocc, int nmo,
                              py::array_t<double> _umat, py::array_t<double> _h2eff_sub)
{
  double t0 = omp_get_wtime();

#ifdef _DEBUG_DEVICE
  printf("LIBGPU :: Inside Device :: Starting update_h2eff_sub function\n");
#endif

  pm->dev_profile_start("Setup initial h2eff_sub");
  
  py::buffer_info info_umat = _umat.request(); // 2d array nmo*nmo
  py::buffer_info info_h2eff_sub = _h2eff_sub.request();// 2d array (nmo * ncas) x (ncas*(ncas+1)/2)

  const int device_id = 0;//count % num_devices;

  pm->dev_set_device(device_id);

  my_device_data * dd = &(device_data[device_id]);

  const int ncas_pair = ncas * (ncas+1)/2;
  
  double * umat = static_cast<double*>(info_umat.ptr);
  double * h2eff_sub = static_cast<double*>(info_h2eff_sub.ptr);

#ifdef _DEBUG_DEVICE
#if defined (_GPU_CUDA)
  size_t freeMem;size_t totalMem;
  freeMem=0;totalMem=0;
  cudaMemGetInfo(&freeMem, &totalMem);
  printf("Starting h2eff_update Free memory %lu bytes, total memory %lu bytes\n",freeMem,totalMem);
#endif
#endif
  
  int _size_h2eff_unpacked = nmo*ncas*ncas*ncas;
  int _size_h2eff_packed = nmo*ncas*ncas_pair;

  if(_size_h2eff_unpacked > dd->size_buf) {
    dd->size_buf = _size_h2eff_unpacked;

    if(dd->d_buf1) pm->dev_free_async(dd->d_buf1);
    if(dd->d_buf2) pm->dev_free_async(dd->d_buf2);
    if(dd->d_buf3) pm->dev_free_async(dd->d_buf3);

    dd->d_buf1 = (double *) pm->dev_malloc_async(dd->size_buf * sizeof(double));
    dd->d_buf2 = (double *) pm->dev_malloc_async(dd->size_buf * sizeof(double));
    dd->d_buf3 = (double *) pm->dev_malloc_async(dd->size_buf * sizeof(double));
  }

  double * d_h2eff_unpacked = dd->d_buf1;

  if(ncas*ncas > dd->size_ucas) {
    dd->size_ucas = ncas * ncas;
    if(dd->d_ucas) pm->dev_free_async(dd->d_ucas);
    dd->d_ucas = (double *) pm->dev_malloc_async(dd->size_ucas * sizeof(double));
  }
  
  if(nmo*nmo > dd->size_umat) {
    dd->size_umat = nmo * nmo;
    if(dd->d_umat) pm->dev_free_async(dd->d_umat);
    dd->d_umat = (double *) pm->dev_malloc_async(dd->size_umat * sizeof(double));
  }
  
  pm->dev_push_async(dd->d_umat, umat, nmo*nmo*sizeof(double));

#ifdef _DEBUG_H2EFF
  printf("LIBGPU :: Inside Device :: -- Setup update function\n");
#endif
  
  pm->dev_profile_next("extraction");
  
  //ucas = umat[ncore:nocc, ncore:nocc]

  extract_submatrix(dd->d_umat, dd->d_ucas, ncas, ncore, nmo);
  
  //h2eff_sub = h2eff_sub.reshape (nmo*ncas, ncas*(ncas+1)//2)
  //h2eff_sub = lib.numpy_helper.unpack_tril (h2eff_sub)
  //h2eff_sub = h2eff_sub.reshape (nmo, ncas, ncas, ncas)

  if(_size_h2eff_packed > dd->size_h2eff) {
    dd->size_h2eff = _size_h2eff_packed;
    if(dd->d_h2eff) pm->dev_free_async(dd->d_h2eff);
    dd->d_h2eff = (double *) pm->dev_malloc_async(dd->size_h2eff * sizeof(double));
  }
  
  double * d_h2eff_sub = dd->d_h2eff;
  
  pm->dev_push_async(d_h2eff_sub, h2eff_sub, _size_h2eff_packed * sizeof(double));

  pm->dev_profile_next("map creation and pushed");
  
  int * d_my_unpack_map_ptr = dd_fetch_pumap(dd, ncas, _PUMAP_H2EFF_UNPACK);

  pm->dev_profile_next("unpacking");

#ifdef _DEBUG_H2EFF
  printf("LIBGPU :: Inside Device :: -- created and pushed unpacking map\n");
#endif

  unpack_h2eff_2d(d_h2eff_sub, d_h2eff_unpacked, d_my_unpack_map_ptr, nmo, ncas, ncas_pair);
  
  pm->dev_profile_next("2 dgemms");
  
#ifdef _DEBUG_H2EFF
  printf("LIBGPU :: Inside Device :: -- unpacked h2eff_sub \n");
#endif
  
  //1. h2eff_sub = np.tensordot (ucas, h2eff_sub, axes=((0),(1))) # bpaa
  //2. h2eff_sub = np.tensordot (umat, h2eff_sub, axes=((0),(1))) # qbaa
  //3. h2eff_sub = np.tensordot (h2eff_sub, ucas, axes=((2),(0))) # qbab
  //4. h2eff_sub = np.tensordot (h2eff_sub, ucas, axes=((2),(0))) # qbbb
  // doing 3,4,tranpose, 1,2, tranpose
  
  const double alpha=1.0;
  const double beta=0.0;
  
  //h2eff_step1=([pi]jk,jJ->[pi]kJ)

  double * d_h2eff_step1 = dd->d_buf2;

  int zero = 0;
  int ncas2 = ncas * ncas;
  int ncas_nmo = ncas * nmo;
  
  ml->set_handle();
  ml->gemm_batch((char *) "N", (char *) "N", &ncas, &ncas, &ncas,
		 &alpha, dd->d_ucas, &ncas, &zero, d_h2eff_unpacked, &ncas, &ncas2, &beta, d_h2eff_step1, &ncas, &ncas2, &ncas_nmo);
  
  //h2eff_step2=([pi]kJ,kK->[pi]JK
  
  double * d_h2eff_step2 = dd->d_buf1;

  ml->gemm_batch((char *) "N", (char *) "T", &ncas, &ncas, &ncas,
		 &alpha, d_h2eff_step1, &ncas, &ncas2, dd->d_ucas, &ncas, &zero, &beta, d_h2eff_step2, &ncas, &ncas2, &ncas_nmo);
  
  pm->dev_profile_next("transpose");
  
#ifdef _DEBUG_H2EFF
  printf("LIBGPU :: Inside Device :: -- Finished first 2 cublasDgemmStridedBatched Functions \n");
#endif
  
  //h2eff_tranposed=(piJK->JKpi)
  
  double * d_h2eff_transposed = dd->d_buf2;

  transpose_2310(d_h2eff_step2, d_h2eff_transposed, nmo, ncas);
  
  pm->dev_profile_next("last 2 dgemm");
  
#ifdef _DEBUG_H2EFF
  printf("LIBGPU :: Inside Device :: -- Finished transposing\n");
#endif
  
  double * d_h2eff_step3 = dd->d_buf1;

  //h2eff_sub=np.einsum('iI,JKip->JKIp',ucas,h2eff_sub) h2eff=ncas,ncas,ncas,nmo; ucas=ncas,ncas

  ml->gemm_batch((char *) "N", (char *) "T", &nmo, &ncas, &ncas,
		 &alpha, d_h2eff_transposed, &nmo, &ncas_nmo, dd->d_ucas, &ncas, &zero, &beta, d_h2eff_step3, &nmo, &ncas_nmo, &ncas2);
  
  //h2eff_step4=([JK]Ip,pP->[JK]IP)

  double * d_h2eff_step4 = dd->d_buf2;

  ml->gemm_batch((char *) "N", (char *) "N", &nmo, &ncas, &nmo,
		 &alpha, dd->d_umat, &nmo, &zero, d_h2eff_step3, &nmo, &ncas_nmo, &beta, d_h2eff_step4, &nmo, &ncas_nmo, &ncas2);
  
  pm->dev_profile_next("2nd transpose");

#ifdef _DEBUG_H2EFF
  printf("LIBGPU :: Inside Device :: -- Finished last 2 cublasDgemmStridedBatched Functions \n");
#endif

  double * d_h2eff_transpose2 = dd->d_buf1;
  
  //h2eff_tranposed=(JKIP->PIJK) 3201

  transpose_3210(d_h2eff_step4, d_h2eff_transpose2, nmo, ncas);
  
#ifdef _DEBUG_H2EFF
  printf("LIBGPU :: Inside Device :: -- finished transposing back\n");
#endif
  
  //ix_i, ix_j = np.tril_indices (ncas)
  //h2eff_sub = h2eff_sub.reshape (nmo, ncas, ncas*ncas)
  //h2eff_sub = h2eff_sub[:,:,(ix_i*ncas)+ix_j]
  //h2eff_sub = h2eff_sub.reshape (nmo, -1)

  pm->dev_profile_next("second map and packing");
  
  int * d_my_pack_map_ptr = dd_fetch_pumap(dd, ncas, _PUMAP_H2EFF_PACK);

  pack_h2eff_2d(d_h2eff_transpose2, d_h2eff_sub, d_my_pack_map_ptr, nmo, ncas, ncas_pair);
  
#ifdef _DEBUG_H2EFF
  printf("LIBGPU :: Inside Device :: -- Freed map\n");
#endif
  
  pm->dev_pull_async(d_h2eff_sub, h2eff_sub, _size_h2eff_packed*sizeof(double));

  pm->dev_stream_wait(); // is this required or can we delay waiting?
  
  pm->dev_profile_stop();
  
#ifdef _DEBUG_DEVICE
  printf("LIBGPU :: Inside Device :: Leaving update function\n");
#if defined (_GPU_CUDA)
  cudaMemGetInfo(&freeMem, &totalMem);
  
  printf("Ending h2eff_sub_update Free memory %lu bytes, total memory %lu bytes\n",freeMem,totalMem);
#endif
#endif
  
  double t1 = omp_get_wtime();
  t_array[5] += t1 - t0;
  count_array[3] += 1;
}

/* ---------------------------------------------------------------------- */

void Device::get_h2eff_df(py::array_t<double> _cderi, 
                                int nao, int nmo, int ncas, int naux, int ncore, 
                                py::array_t<double> _eri, int count, size_t addr_dfobj) 
{
  double t0 = omp_get_wtime();

#ifdef _DEBUG_DEVICE
  printf("LIBGPU :: Inside Device :: Starting h2eff_df_contract1 function");
  printf("LIBGPU:: dfobj= %#012x count= %i combined= %#012x %p update_dfobj= %i\n",addr_dfobj,count,addr_dfobj+count,addr_dfobj+count,update_dfobj);
#endif 
  
  pm->dev_profile_start("h2eff df setup");
  
  py::buffer_info info_eri = _eri.request(); //2D array nao * ncas * ncas_pair
  
  const int device_id = count % num_devices;
  
  pm->dev_set_device(device_id);
  
  my_device_data * dd = &(device_data[device_id]);
  
  const int nao_pair = nao * (nao+1)/2;
  const int ncas_pair = ncas * (ncas+1)/2;
  const int _size_eri = nmo*ncas*ncas_pair;
  const int _size_cderi = naux*nao_pair;
  const int _size_cderi_unpacked = naux*nao*nao;
  const int _size_mo_cas = nao*ncas;
  
  double * eri = static_cast<double*>(info_eri.ptr);
  double * d_mo_coeff = dd->d_mo_coeff;
  
  double * d_mo_cas = (double*) pm->dev_malloc_async(_size_mo_cas*sizeof(double));
  
  py::buffer_info info_cderi = _cderi.request(); // 2D array blksize * nao_pair
  double * cderi = static_cast<double*>(info_cderi.ptr);

  // d_mo_cas

  get_mo_cas(d_mo_coeff, d_mo_cas, ncas, ncore, nao);

  double * d_cderi = nullptr;
  
  if(use_eri_cache) {
    d_cderi = dd_fetch_eri(dd, cderi, naux, nao_pair, addr_dfobj, count);
  } else {
    if(_size_cderi > dd->size_eri1) {
      dd->size_eri1 = _size_cderi;
      if(dd->d_eri1) pm->dev_free_async(dd->d_eri1);
      dd->d_eri1 = (double *) pm->dev_malloc_async(_size_cderi * sizeof(double));
    }
    d_cderi = dd->d_eri1;

    pm->dev_push_async(d_cderi, cderi, _size_cderi * sizeof(double));
  }

  double * d_cderi_unpacked = (double*) pm->dev_malloc_async( _size_cderi_unpacked * sizeof(double));

  int * d_my_unpack_map_ptr = dd_fetch_pumap(dd, nao, _PUMAP_2D_UNPACK);

  getjk_unpack_buf2(d_cderi_unpacked,d_cderi,d_my_unpack_map_ptr,naux, nao, nao_pair);
  
  //bPmu = np.einsum('Pmn,nu->Pmu',cderi,mo_cas)
  
  const double alpha = 1.0;
  const double beta = 0.0;
  const int _size_bPmu = naux*ncas*nao;
  
  double * d_bPmu = (double*) pm->dev_malloc_async(_size_bPmu *sizeof(double));

  int zero = 0;
  int nao2 = nao * nao;
  int ncas_nao = ncas * nao;
  
  ml->set_handle();
  ml->gemm_batch((char *) "N", (char *) "N", &nao, &ncas, &nao,
		 &alpha, d_cderi_unpacked, &nao, &nao2, d_mo_cas, &nao, &zero, &beta, d_bPmu, &nao, &ncas_nao, &naux);
  
  pm->dev_free_async(d_cderi_unpacked);

  //bPvu = np.einsum('mv,Pmu->Pvu',mo_cas.conjugate(),bPmu)
  
  const int _size_bPvu = naux*ncas*ncas;
  
  double * d_bPvu = (double*) pm->dev_malloc_async(_size_bPvu *sizeof(double));
  
  int ncas2 = ncas * ncas;
  ml->gemm_batch((char *) "T", (char *) "N", &ncas, &ncas, &nao,
		 &alpha, d_mo_cas, &nao, &zero, d_bPmu, &nao, &ncas_nao, &beta, d_bPvu, &ncas, &ncas2, &naux);
  
  //eri = np.einsum('Pmw,Pvu->mwvu', bPmu, bPvu)
  //transpose bPmu
  
  double * d_bumP = (double*) pm->dev_malloc_async(_size_bPmu *sizeof(double));

  transpose_120(d_bPmu, d_bumP, naux, ncas, nao, 1); // this call distributes work items differently 
  
  pm->dev_free_async(d_bPmu);

  double * d_buvP = (double*) pm->dev_malloc_async(_size_bPvu *sizeof(double));

  //transpose bPvu

  transpose_210(d_bPvu, d_buvP, naux, ncas, ncas);

  pm->dev_free_async(d_bPvu);

  //h_vuwm[i*ncas*nao+j]+=h_bvuP[i*naux + k]*h_bumP[j*naux+k];
  //dgemm (probably just simple, not strided/batched, contracted dimension = P)

  const int _size_mwvu = nao*ncas*ncas*ncas;
  double * d_vuwm = (double*) pm ->dev_malloc_async( _size_mwvu*sizeof(double));

  ml->gemm((char *) "T", (char *) "N", &ncas_nao, &ncas2, &naux,
	   &alpha, d_bumP, &naux, d_buvP, &naux, &beta, d_vuwm, &ncas_nao);
  
  pm->dev_free_async(d_bumP);
  pm->dev_free_async(d_buvP);

  //eri = np.einsum('mM,mwvu->Mwvu', mo_coeff.conjugate(),eri)
  //gemm_batch(batch = v*u, contracted dimenion = m)
  
  double * d_vuwM = (double*) pm ->dev_malloc_async(_size_mwvu*sizeof(double));
  
  ml->gemm_batch((char *) "T", (char *) "T", &ncas, &nao, &nao,
		 &alpha, d_vuwm, &nao, &ncas_nao, d_mo_coeff, &nao, &zero, &beta, d_vuwM, &ncas, &ncas_nao, &ncas2);
  
  pm->dev_free_async(d_vuwm);

  double * d_eri = (double*) pm->dev_malloc_async(_size_eri*sizeof(double));

  int * my_d_tril_map_ptr = dd_fetch_pumap(dd, ncas, _PUMAP_2D_UNPACK);

  pack_d_vuwM(d_vuwM, d_eri, my_d_tril_map_ptr, nmo, ncas, ncas_pair);
  
  pm->dev_free_async(d_vuwM);

  pm->dev_pull_async(d_eri, eri, _size_eri*sizeof(double));

  pm->dev_free_async(d_eri);

  pm->dev_stream_wait(); // is this required?
  
  pm->dev_profile_stop();
  
  double t1 = omp_get_wtime();
  t_array[6] += t1 - t0;//TODO: add the array size
}
/* ---------------------------------------------------------------------- */

void Device::get_h2eff_df_v1(py::array_t<double> _cderi, 
                                int nao, int nmo, int ncas, int naux, int ncore, 
                                py::array_t<double> _eri, int count, size_t addr_dfobj) 
{
  double t0 = omp_get_wtime();

#ifdef _DEBUG_DEVICE
  printf("LIBGPU :: Inside Device :: Starting h2eff_df_contract1 function");
  printf("LIBGPU:: dfobj= %#012x count= %i combined= %#012x %p update_dfobj= %i\n",addr_dfobj,count,addr_dfobj+count,addr_dfobj+count,update_dfobj);
#endif 
  
  pm->dev_profile_start("h2eff df setup");
  
  py::buffer_info info_eri = _eri.request(); //2D array nao * ncas * ncas_pair
  
  const int device_id = count % num_devices;
  
  pm->dev_set_device(device_id);
  
  my_device_data * dd = &(device_data[device_id]);
  
  const int nao_pair = nao * (nao+1)/2;
  const int ncas_pair = ncas * (ncas+1)/2;
  const int _size_eri = nmo*ncas*ncas_pair;
  const int _size_cderi = naux*nao_pair;
  const int _size_mo_cas = nao*ncas;

  const int eri_size = naux * nao * nao;
  const int bump_buvp = naux * ncas * (ncas + nao); 
  const int size_vuwm = ncas * ncas * ncas * nao;
  
  // assume nao>ncas
  
  int _size_cderi_unpacked = eri_size;
  if(bump_buvp > _size_cderi_unpacked) _size_cderi_unpacked = bump_buvp;
  if(size_vuwm > _size_cderi_unpacked) _size_cderi_unpacked = size_vuwm;
  
  if(_size_cderi_unpacked > dd->size_buf) {
  //printf("Size ERI in h2eff v2: %i", dd->size_eri_unpacked);
    
    dd->size_eri_unpacked = _size_cderi_unpacked;
    dd->size_buf = _size_cderi_unpacked;
  
    if (dd->d_buf1) pm->dev_free_async(dd->d_buf1);
    if (dd->d_buf2) pm->dev_free_async(dd->d_buf2);
    if (dd->d_buf3) pm->dev_free_async(dd->d_buf3);
    
    dd->d_buf1 = (double *) pm->dev_malloc_async ( dd->size_buf * sizeof(double));
    dd->d_buf2 = (double *) pm->dev_malloc_async ( dd->size_buf * sizeof(double));
    dd->d_buf3 = (double *) pm->dev_malloc_async ( dd->size_buf * sizeof(double));
  }
  
  double * eri = static_cast<double*>(info_eri.ptr);
  double * d_mo_coeff = dd->d_mo_coeff;
  double * d_mo_cas = dd->d_mo_cas; 
  
  py::buffer_info info_cderi = _cderi.request(); // 2D array blksize * nao_pair
  double * cderi = static_cast<double*>(info_cderi.ptr);

  double * d_cderi = nullptr;
  
  if(use_eri_cache) {
    d_cderi = dd_fetch_eri(dd, cderi, naux, nao_pair, addr_dfobj, count);
  } else {
    if(_size_cderi > dd->size_eri1) {
      dd->size_eri1 = _size_cderi;
      if(dd->d_eri1) pm->dev_free_async(dd->d_eri1);
      dd->d_eri1 = (double *) pm->dev_malloc_async(_size_cderi * sizeof(double));
    }
    d_cderi = dd->d_eri1;

    pm->dev_push_async(d_cderi, cderi, _size_cderi * sizeof(double));
  }

  double * d_cderi_unpacked = dd->d_buf1;

  int * d_my_unpack_map_ptr = dd_fetch_pumap(dd, nao, _PUMAP_2D_UNPACK);

  getjk_unpack_buf2(d_cderi_unpacked,d_cderi,d_my_unpack_map_ptr,naux, nao, nao_pair);
  
  //bPmu = np.einsum('Pmn,nu->Pmu',cderi,mo_cas)
  
  const double alpha = 1.0;
  const double beta = 0.0;
  int zero = 0;
  int nao2 = nao * nao;
  int ncas_nao = ncas * nao;
  int ncas2 = ncas * ncas;
  const int _size_bPmu = naux*ncas*nao;

  double * d_bPmu = dd->d_buf2;
  
  ml->set_handle();
  ml->gemm_batch((char *) "N", (char *) "N", &nao, &ncas, &nao,
		 &alpha, d_cderi_unpacked, &nao, &nao2, d_mo_cas, &nao, &zero, &beta, d_bPmu, &nao, &ncas_nao, &naux);
  const int _size_bPvu = naux*ncas*ncas;
  
  //bPvu = np.einsum('mv,Pmu->Pvu',mo_cas.conjugate(),bPmu)

  double * d_bPvu= dd->d_buf2 + naux*ncas*nao;

  ml->set_handle();
  ml->gemm_batch((char *) "T", (char *) "N", &ncas, &ncas, &nao,
		 &alpha, d_mo_cas, &nao, &zero, d_bPmu, &nao, &ncas_nao, &beta, d_bPvu, &ncas, &ncas2, &naux);
  
  //eri = np.einsum('Pmw,Pvu->mwvu', bPmu, bPvu)

  //transpose bPmu
  
  double * d_bumP = dd->d_buf1;

  transpose_120(d_bPmu, d_bumP, naux, ncas, nao, 1); // this call distributes work items differently 

  double * d_buvP = dd->d_buf1+naux*ncas*nao;

  //transpose bPvu

  transpose_210(d_bPvu, d_buvP, naux, ncas, ncas);

  const int _size_mwvu = nao*ncas*ncas*ncas;
  
  double * d_vuwm = dd->d_buf2;
  
  ml->gemm((char *) "T", (char *) "N", &ncas_nao, &ncas2, &naux,
	   &alpha, d_bumP, &naux, d_buvP, &naux, &beta, d_vuwm, &ncas_nao);
  
  double * d_vuwM = dd->d_buf1;
  
  ml->gemm_batch((char *) "T", (char *) "T", &ncas, &nao, &nao,
		 &alpha, d_vuwm, &nao, &ncas_nao, d_mo_coeff, &nao, &zero, &beta, d_vuwM, &ncas, &ncas_nao, &ncas2);
  
  double * d_eri = dd->d_buf2;
  
  int * my_d_tril_map_ptr = dd_fetch_pumap(dd, ncas, _PUMAP_2D_UNPACK);

  pack_d_vuwM(d_vuwM, d_eri, my_d_tril_map_ptr, nmo, ncas, ncas_pair);
  
  pm->dev_pull_async(d_eri, eri, _size_eri*sizeof(double));

  pm->dev_stream_wait(); // this is required because 1) eri immediately consumed on python side and 2) all devices would write to same array
  
  pm->dev_profile_stop();
  
  double t1 = omp_get_wtime();
  t_array[6] += t1 - t0;//TODO: add the array size
  count_array[4] += 1; // doing this in compute instead of pull because v2 is not complete
}


/* ---------------------------------------------------------------------- */

void Device::get_h2eff_df_v2(py::array_t<double> _cderi, 
                                int nao, int nmo, int ncas, int naux, int ncore, 
                                py::array_t<double> _eri, int count, size_t addr_dfobj) 
{
  double t0 = omp_get_wtime();

#ifdef _DEBUG_DEVICE
  printf("LIBGPU :: Inside Device::get_h2eff_df_v2()\n");
  printf("LIBGPU:: dfobj= %#012x count= %i combined= %#012x %p update_dfobj= %i\n",addr_dfobj,count,addr_dfobj+count,addr_dfobj+count,update_dfobj);
#endif 
  
  pm->dev_profile_start("h2eff df setup");
  
  py::buffer_info info_eri = _eri.request(); //2D array nao * ncas * ncas_pair
  
  const int device_id = count % num_devices;
  
  pm->dev_set_device(device_id);
  
  my_device_data * dd = &(device_data[device_id]);
  
  const int nao_pair = nao * (nao+1)/2;
  const int ncas_pair = ncas * (ncas+1)/2;
  const int _size_eri_h2eff = nmo*ncas*ncas_pair;
  const int _size_eri = naux*nao_pair;
  const int _size_mo_cas = nao*ncas;

  const int _size_eri_unpacked = naux * nao * nao;
  const int bump_buvp = naux * ncas * (ncas + nao); 
  const int size_vuwm = ncas * ncas * ncas * nao;

  const int max_size_buf = (_size_eri_unpacked > _size_eri_h2eff) ? _size_eri_unpacked : _size_eri_h2eff;
  
  if (max_size_buf > dd->size_buf){
    dd->size_buf = max_size_buf;

    if(dd->d_buf1) pm->dev_free_async(dd->d_buf1);
    if(dd->d_buf2) pm->dev_free_async(dd->d_buf2);
    if(dd->d_buf3) pm->dev_free_async(dd->d_buf3);

    dd->d_buf1 = (double *) pm->dev_malloc_async(dd->size_buf * sizeof(double));
    dd->d_buf2 = (double *) pm->dev_malloc_async(dd->size_buf * sizeof(double));
    dd->d_buf3 = (double *) pm->dev_malloc_async(dd->size_buf * sizeof(double));
  }
  
  double * eri = static_cast<double*>(info_eri.ptr);
  double * d_mo_coeff = dd->d_mo_coeff;
  double * d_mo_cas = dd->d_mo_cas; 
  
  py::buffer_info info_cderi = _cderi.request(); // 2D array blksize * nao_pair
  double * cderi = static_cast<double*>(info_cderi.ptr);

  double * d_cderi = nullptr;
  
  if(use_eri_cache) {
    d_cderi = dd_fetch_eri(dd, cderi, naux, nao_pair, addr_dfobj, count);
  } else {
    if(_size_eri > dd->size_eri1) {
      dd->size_eri1 = _size_eri;
      if(dd->d_eri1) pm->dev_free_async(dd->d_eri1);
      dd->d_eri1 = (double *) pm->dev_malloc_async(_size_eri * sizeof(double));
    }
    d_cderi = dd->d_eri1;

    pm->dev_push_async(d_cderi, cderi, _size_eri * sizeof(double));
  }

  double * d_cderi_unpacked = dd->d_buf1;

  int * d_my_unpack_map_ptr = dd_fetch_pumap(dd, nao, _PUMAP_2D_UNPACK);

  getjk_unpack_buf2(d_cderi_unpacked,d_cderi,d_my_unpack_map_ptr,naux, nao, nao_pair);
  
  //bPmu = np.einsum('Pmn,nu->Pmu',cderi,mo_cas)
  
  const double alpha = 1.0;
  const double beta = 0.0;
  int zero = 0;
  int nao2 = nao * nao;
  int ncas_nao = ncas * nao;
  int ncas2 = ncas * ncas;
  const int _size_bPmu = naux*ncas*nao;

  double * d_bPmu = dd->d_buf2;
  
  ml->set_handle();
  ml->gemm_batch((char *) "N", (char *) "N", &nao, &ncas, &nao,
		 &alpha, d_cderi_unpacked, &nao, &nao2, d_mo_cas, &nao, &zero, &beta, d_bPmu, &nao, &ncas_nao, &naux);
  const int _size_bPvu = naux*ncas*ncas;
  
  //bPvu = np.einsum('mv,Pmu->Pvu',mo_cas.conjugate(),bPmu)

  double * d_bPvu= dd->d_buf2 + naux*ncas*nao;

  ml->set_handle();
  ml->gemm_batch((char *) "T", (char *) "N", &ncas, &ncas, &nao,
		 &alpha, d_mo_cas, &nao, &zero, d_bPmu, &nao, &ncas_nao, &beta, d_bPvu, &ncas, &ncas2, &naux);
  
  //eri = np.einsum('Pmw,Pvu->mwvu', bPmu, bPvu)

  //transpose bPmu

  double * d_bumP = dd->d_buf1;

  transpose_120(d_bPmu, d_bumP, naux, ncas, nao, 1); // this call distributes work items differently 

  double * d_buvP = dd->d_buf1+naux*ncas*nao;

  //transpose bPvu

  transpose_210(d_bPvu, d_buvP, naux, ncas, ncas);

  const int _size_mwvu = nao*ncas*ncas*ncas;

  double * d_vuwm = dd->d_buf2; 

  ml->gemm((char *) "T", (char *) "N", &ncas_nao, &ncas2, &naux,
	   &alpha, d_bumP, &naux, d_buvP, &naux, &beta, d_vuwm, &ncas_nao);

  double * d_vuwM = dd->d_buf1;

  ml->gemm_batch((char *) "T", (char *) "T", &ncas, &nao, &nao,
		 &alpha, d_vuwm, &nao, &ncas_nao, d_mo_coeff, &nao, &zero, &beta, d_vuwM, &ncas, &ncas_nao, &ncas2);

  int * my_d_tril_map_ptr = dd_fetch_pumap(dd, ncas, _PUMAP_2D_UNPACK);
  
  if (count < num_devices) {
    pack_d_vuwM(d_vuwM, dd->d_eri_h2eff, my_d_tril_map_ptr, nmo, ncas, ncas_pair);
  } else {
    pack_d_vuwM(d_vuwM, dd->d_buf3, my_d_tril_map_ptr, nmo, ncas, ncas_pair);
    vecadd(dd->d_buf3, dd->d_eri_h2eff, _size_eri_h2eff);
  }
<<<<<<< HEAD

  pm->dev_profile_stop();
=======
  #if 1
  double * h_eri_h2eff = (double *) pm->dev_malloc_host(nao*ncas*ncas_pair*sizeof(double));
  pm->dev_pull_async(dd->d_eri_h2eff, h_eri_h2eff, nao*ncas*ncas_pair*sizeof(double));
  pm->dev_stream_wait();
  for (int i =0;i<nao;++i){
    for (int j=0;j<ncas;++j){
      for (int k=0;k<ncas_pair;++k){ 
        printf("%f\t",h_eri_h2eff[i*ncas*ncas_pair+j*ncas_pair+k]);
      } printf("\n");  
    }printf("\n");
  }
  #endif
  profile_stop();
>>>>>>> 197958f9
  
  double t1 = omp_get_wtime();
  t_array[6] += t1 - t0;//TODO: add the array size
  count_array[4] += 1; // see v1 comment
  
#ifdef _DEBUG_DEVICE
  printf("LIBGPU :: Leaving Device::get_h2eff_df_v2()\n");
#endif  
}


/* ---------------------------------------------------------------------- */
void Device::pull_eri_h2eff(py::array_t<double> _eri, int nmo, int ncas)
{
#ifdef _DEBUG_DEVICE
  printf("LIBGPU :: -- Inside Device::pull_eri_h2eff()\n");
#endif
  
  py::buffer_info info_eri = _eri.request(); //2D array (nmo * (ncas*ncas_pair))
  double * eri = static_cast<double*>(info_eri.ptr);
  double * tmp;

  const int ncas_pair = ncas*(ncas+1)/2;
  const int size_eri_h2eff = nmo*ncas*ncas_pair;
  
  // Pulling eri from all devices
  
  for (int i=0; i<num_devices; ++i){
    pm->dev_set_device(i);

    my_device_data * dd = &(device_data[i]);

    tmp = &(buf_eri_h2eff[i*size_eri_h2eff]);
    
    if (dd->d_eri_h2eff) pm->dev_pull_async(dd->d_eri_h2eff, tmp, size_eri_h2eff*sizeof(double));
  }
  
  // Adding eri from all devices
  
  for(int i=0; i<num_devices; ++i) {
    pm->dev_set_device(i);

    my_device_data * dd = &(device_data[i]);

    pm->dev_stream_wait();

    if(i > 0 && dd->d_eri_h2eff) {

      tmp = &(buf_eri_h2eff[i * size_eri_h2eff]);
//#pragma omp parallel for
      for(int j=0; j< size_eri_h2eff; ++j) buf_eri_h2eff[j] += tmp[j];
    }
  }
  
  std::memcpy(eri, buf_eri_h2eff, size_eri_h2eff*sizeof(double));
  
#ifdef _DEBUG_DEVICE
  printf("LIBGPU :: Leaving Device::get_h2eff_df_v2()\n");
#endif
}

/* ---------------------------------------------------------------------- */
<<<<<<< HEAD

void Device::init_eri_impham(int naux, int nao_f)
{
  double t0 = omp_get_wtime();
  
  pm->dev_profile_start("init_eri_impham");
  int _size_eri_impham = naux*nao_f*nao_f;
  //TODO: when packing is done, change _size_eri_impham to naux*nao_f*(nao_f+1)/2;
=======
void Device::init_eri_impham(int naoaux, int nao_f, int return_4c2eeri)
{
  double t0 = omp_get_wtime();
  
  profile_start("init_eri_impham");

  int nao_f_pair = nao_f*(nao_f+1)/2;
  int _size_eri_impham;
  if (return_4c2eeri) {
  #ifdef _DEBUG_DEVICE
    printf("returning 4c2e\n");
  #endif
    _size_eri_impham = num_devices*nao_f_pair*nao_f_pair;}//when used like this, answer accumulates on gpu
  else {
  #ifdef _DEBUG_DEVICE
    printf("returning 3c2e\n");
  #endif
    _size_eri_impham = naoaux*nao_f_pair;} // answer accumulates on cpu
>>>>>>> 197958f9
  if (_size_eri_impham > size_eri_impham){
    size_eri_impham = _size_eri_impham;
  #ifdef _DEBUG_DEVICE
    printf("resizing eri_impham in init\n");
    printf("size_eri %d\n",size_eri_impham );
  #endif
    if (pin_eri_impham) pm->dev_free_host(pin_eri_impham);
    pin_eri_impham = (double *) pm->dev_malloc_host(size_eri_impham*sizeof(double));
  }
  
  double t1 = omp_get_wtime();
  t_array[11] += t1 - t0;
  pm->dev_profile_stop();
  // counts in pull eri_impham
}
/* ---------------------------------------------------------------------- */
void Device::compute_eri_impham(int nao_s, int nao_f, int blksize, int naux, int count, size_t addr_dfobj, int return_4c2eeri)
{
#ifdef _DEBUG_DEVICE
  printf("LIBGPU :: Inside Device::comute_eri_impham()\n");
#endif

<<<<<<< HEAD
  pm->dev_profile_start("compute_eri_impham");
=======
  //printf("from gpu: %i %i %i %i %i\n",nao_s, nao_f, blksize, naux, count); 
  profile_start("compute_eri_impham");
>>>>>>> 197958f9
  double t0 = omp_get_wtime();

  const int device_id = count % num_devices;
  pm->dev_set_device(device_id);
  my_device_data * dd = &(device_data[device_id]);
  double * d_cderi = nullptr;
  // using fetch_eri, assume it's already there
  int nao_s_pair = nao_s * (nao_s + 1)/2;
  d_cderi = dd_fetch_eri(dd, nullptr, naux, nao_s_pair, addr_dfobj, count);
  double * d_cderi_unpacked = dd->d_buf1;

  int * d_my_unpack_map_ptr = dd_fetch_pumap(dd, nao_s, _PUMAP_2D_UNPACK);

  getjk_unpack_buf2(d_cderi_unpacked,d_cderi,d_my_unpack_map_ptr,naux, nao_s, nao_s_pair);

  const double alpha = 1.0;
  const double beta = 0.0;
  int zero = 0;
  int nao_s2 = nao_s * nao_s;
  int nao_sf = nao_s * nao_f;
  int nao_f2 = nao_f * nao_f;
  int nao_f_pair = nao_f * (nao_f+1)/2;
  double * d_bPeu = dd->d_buf2;

    // b^P_ue = b^P_uu * M_ue
  ml->set_handle();
  ml->gemm_batch((char *) "N", (char *) "T", 
               &nao_s, &nao_f, &nao_s,
               &alpha, 
               d_cderi_unpacked, &nao_s, &nao_s2, 
               dd->d_mo_coeff, &nao_f, &zero, 
               &beta, 
               d_bPeu, &nao_s, &nao_sf, 
               &naux);

    // b^P_ee = b^P_ue * M_ue
  double * d_bPee = dd->d_buf1; 
  ml->gemm_batch((char *) "N", (char *) "N", 
               &nao_f, &nao_f, &nao_s,
               &alpha, 
               dd->d_mo_coeff, &nao_f, &zero, 
               d_bPeu, &nao_s, &nao_sf, 
               &beta, 
               d_bPee, &nao_f, &nao_f2, 
               &naux);

    //do packing
  d_my_unpack_map_ptr = dd_fetch_pumap(dd, nao_f, _PUMAP_2D_UNPACK);
  double * d_eri_packed = dd->d_buf2;
  pack_eri(d_eri_packed, d_bPee,d_my_unpack_map_ptr, naux, nao_f, nao_f_pair);
  if (return_4c2eeri){
    double beta_ = (count < num_devices) ? 0.0 : 1.0;
    #ifdef _DEBUG_DEVICE
    printf("returning 4c2e\n");
    printf("beta %f\n",beta_);
    #endif
    ml->gemm((char *) "N", (char *) "T", &nao_f_pair, &nao_f_pair, &naux,
	   &alpha, d_eri_packed, &nao_f_pair,d_eri_packed, &nao_f_pair, &beta_, dd->d_buf3, &nao_f_pair);
  }
  else {
    #ifdef _DEBUG_DEVICE
    printf("returning 3c2e\n");
    #endif
    double * eri_impham = &(pin_eri_impham[count*blksize*nao_f_pair]);
    pm->dev_pull_async(d_eri_packed, eri_impham, naux*nao_f_pair*sizeof(double));
  }
  #if 0
  double * h_eri_impham = (double *)pm->dev_malloc_host(nao_f_pair*nao_f_pair*sizeof(double));
  pm->dev_pull_async(dd->d_buf3, h_eri_impham,nao_f_pair*nao_f_pair*sizeof(double));
  pm->dev_stream_wait();
  for (int i =0;i<nao_f_pair;++i){ for (int j=0;j<nao_f_pair;++j){printf("%f\t",h_eri_impham[i*nao_f_pair+j]); }printf("\n");}
  #endif
  profile_stop();
  double t1 = omp_get_wtime();
  t_array[12] += t1 - t0;
  // counts in pull eri_impham

} 
/* ---------------------------------------------------------------------- */
void Device::compute_eri_impham_v2(int nao_s, int nao_f, int blksize, int naux, int count, size_t addr_dfobj_in, size_t addr_dfobj_out)
{
#ifdef _DEBUG_DEVICE
  printf("LIBGPU :: Inside Device::comute_eri_impham()\n");
#endif

  profile_start("compute_eri_impham");
  double t0 = omp_get_wtime();

  const int device_id = count % num_devices;
  pm->dev_set_device(device_id);
  my_device_data * dd = &(device_data[device_id]);
  double * d_cderi = nullptr;
  // using fetch_eri, assume it's already there
  int nao_s_pair = nao_s * (nao_s + 1)/2;
  d_cderi = dd_fetch_eri(dd, nullptr, naux, nao_s_pair, addr_dfobj_in, count);
  double * d_cderi_unpacked = dd->d_buf1;

  int * d_my_unpack_map_ptr = dd_fetch_pumap(dd, nao_s, _PUMAP_2D_UNPACK);

  getjk_unpack_buf2(d_cderi_unpacked,d_cderi,d_my_unpack_map_ptr,naux, nao_s, nao_s_pair);

  const double alpha = 1.0;
  const double beta = 0.0;
  int zero = 0;
  int nao_s2 = nao_s * nao_s;
  int nao_sf = nao_s * nao_f;
  int nao_f2 = nao_f * nao_f;
  int nao_f_pair = nao_f * (nao_f+1)/2;
  double * d_bPeu = dd->d_buf2;
  // b^P_ue = b^P_uu * M_ue
  ml->set_handle();
  ml->gemm_batch((char *) "N", (char *) "T", 
               &nao_s, &nao_f, &nao_s,
               &alpha, 
               d_cderi_unpacked, &nao_s, &nao_s2, 
               dd->d_mo_coeff, &nao_f, &zero, 
               &beta, 
               d_bPeu, &nao_s, &nao_sf, 
               &naux);
  // b^P_ee = b^P_ue * M_ue
  double * d_bPee = dd->d_buf1; 
  ml->gemm_batch((char *) "N", (char *) "N", 
               &nao_f, &nao_f, &nao_s,
               &alpha, 
               dd->d_mo_coeff, &nao_f, &zero, 
               d_bPeu, &nao_s, &nao_sf, 
               &beta, 
               d_bPee, &nao_f, &nao_f2, 
               &naux);

  //do packing
<<<<<<< HEAD
  //TODO:: do packing
  pm->dev_profile_stop();
=======
  d_my_unpack_map_ptr = dd_fetch_pumap(dd, nao_f, _PUMAP_2D_UNPACK);
  // new (transfer to exisiting smaller cholesky vector)
  double * d_cderi_out = dd_fetch_eri(dd, nullptr, naux, nao_f_pair, addr_dfobj_out, count);
  //TODO: add growing logic 
  //ml->gemm((char *) "T", (char *) "N", &nao_f_pair, &nao_f_pair, &naux, &alpha, dd->d_buf2, &ldb, dd->d_buf3, &lda, &beta, (dd->d_vkk)+vk_offset, &ldc);

  pack_eri(d_cderi_out, d_bPee,d_my_unpack_map_ptr, naux, nao_f, nao_f_pair);
  profile_stop();
>>>>>>> 197958f9
  double t1 = omp_get_wtime();
  t_array[12] += t1 - t0;
  count_array[7]+=1; // just doing this addition in pull, not in init or compute
  // counts in pull eri_impham

} 
/* ---------------------------------------------------------------------- */
void Device::pull_eri_impham(py::array_t<double> _eri, int naoaux, int nao_f, int return_4c2eeri)
{
  //This should be obsolete in a production version. We want this calculation to not exist, and the impurity eri should directly get transferred from gpu to gpu in it's corresponding location. 

  // if not possible, then the cpu version should be refactored to allow pull to happen async (i think it's pageable right now and it will negate all performance when you pull bPee to cpu (and then transfer it back again)) 
#ifdef _DEBUG_DEVICE
  printf("LIBGPU :: -- Inside Device::pull_eri_impham()\n");
#endif
  pm->dev_profile_start("pull_eri_impham");
  
  double t0 = omp_get_wtime();
<<<<<<< HEAD
  pm->dev_barrier();  
=======
  int nao_f_pair = nao_f * (nao_f+1)/2;
>>>>>>> 197958f9
  py::buffer_info info_eri = _eri.request(); 
  double * eri = static_cast<double*>(info_eri.ptr);
  #if 0
  printf("starting pull\n");
  for (int i=0;i<nao_f_pair*nao_f_pair; ++i){printf("%f\t",eri[i]);}printf("\n");
  #endif

  if (return_4c2eeri){
  
  for (int i =0;i<num_devices;++i){
      pm->dev_set_device(i); 
      my_device_data * dd = &(device_data[i]);
      double * eri_impham =&pin_eri_impham[i*nao_f_pair*nao_f_pair];
      if (dd->d_buf3) pm->dev_pull_async(dd->d_buf3,eri_impham, nao_f_pair*nao_f_pair*sizeof(double));}
  
<<<<<<< HEAD
  pm->dev_profile_stop();
=======
  for (int i =0;i<num_devices;++i){
      pm->dev_set_device(i); 
      my_device_data * dd = &(device_data[i]);
      pm->dev_stream_wait();}


  #ifdef _DEBUG_DEVICE
  printf("returning 4c2e\n");
  for (int i=0;i<num_devices;++i){
    pm->dev_set_device(i); 
    my_device_data * dd = &(device_data[i]);
    if (dd->d_buf3){
    for (int j=0;j <nao_f_pair;++j){
      for (int k=0;k <nao_f_pair;++k){
        printf("%f\t",pin_eri_impham[i*nao_f_pair*nao_f_pair+j*nao_f_pair+k]);
      } printf("\n");
    }} printf("\n");
  }
  #endif

  for(int i=0; i<num_devices; ++i) {
    pm->dev_set_device(i);
    my_device_data * dd = &(device_data[i]);
    double * tmp;
    if (dd->d_buf3){
      tmp = &(pin_eri_impham[i * nao_f_pair* nao_f_pair]);
//#pragma omp parallel for
      for(int j=0; j<nao_f_pair*nao_f_pair; ++j) eri[j] += tmp[j];}
    }
  }
  else{
  #ifdef _DEBUG_DEVICE
    printf("returning 3c2e\n");
  #endif
  pm->dev_barrier();
  std::memcpy(eri, pin_eri_impham, naoaux*nao_f_pair*sizeof(double));
  pm->dev_barrier();
  }

  profile_stop();
>>>>>>> 197958f9
  
  double t1 = omp_get_wtime();
  t_array[13] += t1 - t0;
  count_array[7]+=1; // just doing this addition in pull, not in init or compute
    
#ifdef _DEBUG_DEVICE
  printf("LIBGPU :: -- Leaving Device::pull_eri_impham()\n");
#endif

}
/* ---------------------------------------------------------------------- */


// Is both _ocm2 in/out as it get over-written and resized?

void Device::orbital_response(py::array_t<double> _f1_prime,
			      py::array_t<double> _ppaa, py::array_t<double> _papa, py::array_t<double> _eri_paaa,
			      py::array_t<double> _ocm2, py::array_t<double> _tcm2, py::array_t<double> _gorb,
			      int ncore, int nocc, int nmo)
{
  double t0 = omp_get_wtime();
    
  py::buffer_info info_ppaa = _ppaa.request(); // 4D array (26, 26, 2, 2)
  py::buffer_info info_papa = _papa.request(); // 4D array (26, 2, 26, 2)
  py::buffer_info info_paaa = _eri_paaa.request();
  py::buffer_info info_ocm2 = _ocm2.request();
  py::buffer_info info_tcm2 = _tcm2.request();
  py::buffer_info info_gorb = _gorb.request();
  
  double * ppaa = static_cast<double*>(info_ppaa.ptr);
  double * papa = static_cast<double*>(info_papa.ptr);
  double * paaa = static_cast<double*>(info_paaa.ptr);
  double * ocm2 = static_cast<double*>(info_ocm2.ptr);
  double * tcm2 = static_cast<double*>(info_tcm2.ptr);
  double * gorb = static_cast<double*>(info_gorb.ptr);
  
  int ocm2_size_2d = info_ocm2.shape[2] * info_ocm2.shape[3];
  int ocm2_size_3d = info_ocm2.shape[1] * ocm2_size_2d;
    
  // printf("LIBGPU: Inside libgpu_orbital_response()\n");
  // printf("  -- ncore= %i\n",ncore); // 7
  // printf("  -- nocc=  %i\n",nocc); // 9
  // printf("  -- nmo=   %i\n",nmo); // 26
  // printf("  -- ppaa: ndim= %i\n",info_ppaa.ndim);
  // printf("  --       shape=");
  // for(int i=0; i<info_ppaa.ndim; ++i) printf(" %i", info_ppaa.shape[i]);
  // printf("\n");

  double * f1_prime = (double *) pm->dev_malloc_host(nmo*nmo*sizeof(double));
  
  // loop over f1 (i<nmo)
#pragma omp parallel for
  for(int p=0; p<nmo; ++p) {
    
    double * f1 = &(f1_prime[p * nmo]);
  
    // pointers to slices of data
    
    int ppaa_size_2d = info_ppaa.shape[2] * info_ppaa.shape[3];
    int ppaa_size_3d = info_ppaa.shape[1] * ppaa_size_2d;
    double * praa = &(ppaa[p * ppaa_size_3d]); // ppaa.shape[1] x ppaa.shape[2] x ppaa.shape[3]
    
    int papa_size_2d = info_papa.shape[2] * info_papa.shape[3];
    int papa_size_3d = info_papa.shape[1] * papa_size_2d;
    double * para = &(papa[p * papa_size_3d]); // papa.shape[1] x papa.shape[2] x papa.shape[3]
    
    double * paaa = &(ppaa[p * ppaa_size_3d + ncore * ppaa_size_2d]); // (nocc-ncore) x ppaa.shape[2] x ppaa.shape[3]
    
    // ====================================================================
    // iteration (0, ncore)
    // ====================================================================
    
    // construct ra, ar, cm
    
    double * ra = praa; // (ncore,2,2)
    
    //int indx = 0;
   
    double * cm = ocm2; // (2, 2, 2, ncore)
    
    for(int i=0; i<nmo; ++i) f1[i] = 0.0;
    
    // tensordot(paaa, cm, axes=((0,1,2), (2,1,0)))
    
    // printf("f1 += paaa{%i, %i, %i} X cm{%i, %i, %i, %i}\n",
    // 	   nocc-ncore,info_ppaa.shape[2],info_ppaa.shape[3],
    // 	   info_ocm2.shape[0],info_ocm2.shape[1],info_ocm2.shape[2],ncore);
    
    for(int i=0; i<ncore; ++i) {
      
      double val = 0.0;
      for(int k1=0; k1<info_ppaa.shape[3]; ++k1)
	for(int j1=0; j1<info_ppaa.shape[2]; ++j1)
	  for(int i1=0; i1<nocc-ncore; ++i1)
	    {
	      int indx1 = i1 * ppaa_size_2d + j1 * info_ppaa.shape[3] + k1;
	      int indx2 = k1 * ocm2_size_3d + j1 * ocm2_size_2d + i1 * info_ocm2.shape[3] + i;
	      val += paaa[indx1] * cm[indx2];
	    }
      
      f1[i] += val;
    }
    
    // tensordot(ra, cm, axes=((0,1,2), (3,0,1)))
    
    // printf("f1 += ra{%i, %i, %i} X cm{%i, %i, %i, %i}\n",
    // 	   ncore,info_ppaa.shape[2],info_ppaa.shape[3],
    // 	   info_ocm2.shape[0],info_ocm2.shape[1],info_ocm2.shape[2],ncore);
    
    for(int i=0; i<info_ocm2.shape[2]; ++i) {
      
      double val = 0.0;
      for(int k1=0; k1<info_ppaa.shape[3]; ++k1)
	for(int j1=0; j1<info_ppaa.shape[2]; ++j1)
	  for(int i1=0; i1<ncore; ++i1)
	    {
	      int indx1 = i1 * ppaa_size_2d + j1 * info_ppaa.shape[3] + k1;
	      int indx2 = j1 * ocm2_size_3d + k1 * ocm2_size_2d + i * info_ocm2.shape[3] + i1;
	      val += ra[indx1] * cm[indx2];
	    }
      
      f1[ncore+i] += val;
    }
    
    // tensordot(ar, cm, axes=((0,1,2), (0,3,2)))
    
    // printf("f1 += ar{%i, %i, %i} X cm{%i, %i, %i, %i}\n",
    // 	   info_papa.shape[1], ncore, info_papa.shape[3],
    // 	   info_ocm2.shape[0],info_ocm2.shape[1],info_ocm2.shape[2],ncore);

    for(int i=0; i<info_ocm2.shape[1]; ++i) {
      
      double val = 0.0;
      for(int k1=0; k1<info_ppaa.shape[3]; ++k1)
	for(int j1=0; j1<ncore; ++j1)
	  for(int i1=0; i1<info_papa.shape[1]; ++i1)
	    {
	      int indx1 = i1 * papa_size_2d + j1 * info_papa.shape[3] + k1;
	      int indx2 = i1 * ocm2_size_3d + i * ocm2_size_2d + k1 * info_ocm2.shape[3] + j1;
	      val += para[indx1] * cm[indx2];
	    }
      
      f1[ncore+i] += val;
    }
    
    // tensordot(ar, cm, axes=((0,1,2), (1,3,2)))
    
    // printf("f1 += ar{%i, %i, %i} X cm{%i, %i, %i, %i}\n",
    // 	   info_papa.shape[1], ncore, info_papa.shape[3],
    // 	   info_ocm2.shape[0],info_ocm2.shape[1],info_ocm2.shape[2],ncore);

    for(int i=0; i<info_ocm2.shape[0]; ++i) {
      
      double val = 0.0;
      for(int k1=0; k1<info_ppaa.shape[3]; ++k1)
	for(int j1=0; j1<ncore; ++j1)
	  for(int i1=0; i1<info_papa.shape[1]; ++i1)
	    {
	      int indx1 = i1 * papa_size_2d + j1 * info_papa.shape[3] + k1;
	      int indx2 = i * ocm2_size_3d + i1 * ocm2_size_2d + k1 * info_ocm2.shape[3] + j1;
	      val += para[indx1] * cm[indx2];
	    }
      
      f1[ncore+i] += val;
    }
    
    // ====================================================================
    // iteration (nocc, nmo)
    // ====================================================================
    
    // paaa = praa[ncore:nocc, :, :] = ppaa[p, ncore:nocc, :, :]
    // ra = praa[i:j] = ppaa[p, nocc:nmo, :, :]
    // ar = para[:, i:j] = papa[p, :, nocc:nmo, :]
    // cm = ocm2[:, :, :, i:j] = ocm2[:, :, :, nocc:nmo]

    // tensordot(paaa, cm, axes=((0,1,2), (2,1,0)))
    
    // printf("f1 += paaa{%i, %i, %i} X cm{%i, %i, %i, %i}\n",
    // 	   nmo-nocc,info_ppaa.shape[2],info_ppaa.shape[3],
    // 	   info_ocm2.shape[0],info_ocm2.shape[1],info_ocm2.shape[2],nmo-nocc);
    
    for(int i=nocc; i<nmo; ++i) {
      
      double val = 0.0;
      //int indx = 0;
      for(int k1=0; k1<info_ppaa.shape[3]; ++k1)
	for(int j1=0; j1<info_ppaa.shape[2]; ++j1)
	  for(int i1=0; i1<nocc-ncore; ++i1)
	    {
	      int indx1 = i1 * ppaa_size_2d + j1 * info_ppaa.shape[3] + k1;
	      int indx2 = k1 * ocm2_size_3d + j1 * ocm2_size_2d + i1 * info_ocm2.shape[3] + i;
	      val += paaa[indx1] * cm[indx2];
	    }
      
      f1[i] += val;
    }
    
    // tensordot(ra, cm, axes=((0,1,2), (3,0,1)))
    
    // printf("f1 += ra{%i, %i, %i} X cm{%i, %i, %i, %i}\n",
    // 	   nmo-nocc,info_ppaa.shape[2],info_ppaa.shape[3],
    // 	   info_ocm2.shape[0],info_ocm2.shape[1],info_ocm2.shape[2],nmo-nocc);
    
    for(int i=0; i<info_ocm2.shape[2]; ++i) {
      
      double val = 0.0;
      for(int k1=0; k1<info_ppaa.shape[3]; ++k1)
	for(int j1=0; j1<info_ppaa.shape[2]; ++j1)
	  for(int i1=0; i1<nmo-nocc; ++i1)
	    {
	      int indx1 = (nocc+i1) * ppaa_size_2d + j1 * info_ppaa.shape[3] + k1;
	      int indx2 = j1 * ocm2_size_3d + k1 * ocm2_size_2d + i * info_ocm2.shape[3] + (nocc+i1);
	      val += ra[indx1] * cm[indx2];
	    }
      
      f1[ncore+i] += val;
    }
    
    // tensordot(ar, cm, axes=((0,1,2), (0,3,2)))
    
    // printf("f1 += ar{%i, %i, %i} X cm{%i, %i, %i, %i}\n",
    // 	   info_papa.shape[1], nmo-nocc, info_papa.shape[3],
    // 	   info_ocm2.shape[0],info_ocm2.shape[1],info_ocm2.shape[2],nmo-nocc);

    for(int i=0; i<info_ocm2.shape[1]; ++i) {
      
      double val = 0.0;
      for(int k1=0; k1<info_ppaa.shape[3]; ++k1)
	for(int j1=0; j1<nmo-nocc; ++j1)
	  for(int i1=0; i1<info_papa.shape[1]; ++i1)
	    {
	      int indx1 = i1 * papa_size_2d + (nocc+j1) * info_papa.shape[3] + k1;
	      int indx2 = i1 * ocm2_size_3d + i * ocm2_size_2d + k1 * info_ocm2.shape[3] + (nocc+j1);
	      val += para[indx1] * cm[indx2];
	    }
      
      f1[ncore+i] += val;
    }
    
    // tensordot(ar, cm, axes=((0,1,2), (1,3,2)))
    
    // printf("f1 += ar{%i, %i, %i} X cm{%i, %i, %i, %i}\n",
    // 	   info_papa.shape[1], nmo-nocc, info_papa.shape[3],
    // 	   info_ocm2.shape[0],info_ocm2.shape[1],info_ocm2.shape[2],nmo-nocc);

    for(int i=0; i<info_ocm2.shape[0]; ++i) {
      
      double val = 0.0;
      for(int k1=0; k1<info_ppaa.shape[3]; ++k1)
	for(int j1=0; j1<nmo-nocc; ++j1)
	  for(int i1=0; i1<info_papa.shape[1]; ++i1)
	    {
	      int indx1 = i1 * papa_size_2d + (nocc+j1) * info_papa.shape[3] + k1;
	      int indx2 = i * ocm2_size_3d + i1 * ocm2_size_2d + k1 * info_ocm2.shape[3] + (nocc+j1);
	      val += para[indx1] * cm[indx2];
	    }
      
      f1[ncore+i] += val;
    }
  } // for(p<nmo)

  // # (H.x_aa)_va, (H.x_aa)_ac

  int _ocm2_size_1d = nocc - ncore;
  int _ocm2_size_2d = info_ocm2.shape[2] * _ocm2_size_1d;
  int _ocm2_size_3d = info_ocm2.shape[1] * ocm2_size_2d;
  int size_ecm = info_ocm2.shape[0] * info_ocm2.shape[1] * info_ocm2.shape[2] * (nocc-ncore);
  
  double * _ocm2t = (double *) pm->dev_malloc_host(size_ecm * sizeof(double));
  double * ecm2 = (double *) pm->dev_malloc_host(size_ecm * sizeof(double)); // tmp space and ecm2
  
  // ocm2 = ocm2[:,:,:,ncore:nocc] + ocm2[:,:,:,ncore:nocc].transpose (1,0,3,2)

  int indx = 0;
  double * _ocm2_tmp = ecm2;
  for(int i=0; i<info_ocm2.shape[0]; ++i)
    for(int j=0; j<info_ocm2.shape[1]; ++j)
      for(int k=0; k<info_ocm2.shape[2]; ++k)
        for(int l=0; l<(nocc-ncore); ++l)
          {
            int indx1 = i * ocm2_size_3d + j * ocm2_size_2d + k * info_ocm2.shape[3] + (ncore+l);
            int indx2 = j * ocm2_size_3d + i * ocm2_size_2d + l * info_ocm2.shape[3] + (ncore+k);
            _ocm2_tmp[indx++] = ocm2[indx1] + ocm2[indx2];
          }

  // ocm2 += ocm2.transpose (2,3,0,1)

  _ocm2_size_3d = info_ocm2.shape[1] * _ocm2_size_2d;
  
  indx = 0;
  for(int i=0; i<info_ocm2.shape[0]; ++i)
    for(int j=0; j<info_ocm2.shape[1]; ++j)
      for(int k=0; k<info_ocm2.shape[2]; ++k)
       for(int l=0; l<(nocc-ncore); ++l)
	 {
	   int indx1 = i * _ocm2_size_3d + j * _ocm2_size_2d + k * _ocm2_size_1d + l;
	   int indx2 = k * _ocm2_size_3d + l * _ocm2_size_2d + i * _ocm2_size_1d + j;
	   _ocm2t[indx] = _ocm2_tmp[indx1] + _ocm2_tmp[indx2];
	   indx++;
	 }
    
  // ecm2 = ocm2 + tcm2
  
  for(int i=0; i<size_ecm; ++i) ecm2[i] = _ocm2t[i] + tcm2[i];
  
  // f1_prime[:ncore,ncore:nocc] += np.tensordot (self.eri_paaa[:ncore], ecm2, axes=((1,2,3),(1,2,3)))
  
  int paaa_size_1d = info_paaa.shape[3];
  int paaa_size_2d = info_paaa.shape[2] * paaa_size_1d;
  int paaa_size_3d = info_paaa.shape[1] * paaa_size_2d;
  
  for(int i=0; i<ncore; ++i) 
    for(int j=0; j<(nocc-ncore); ++j) {
      
      double val = 0.0;
      for(int k1=0; k1<info_ppaa.shape[3]; ++k1)
	for(int j1=0; j1<info_paaa.shape[2]; ++j1)
	  for(int i1=0; i1<info_paaa.shape[1]; ++i1)
	    {
	      int indx1 = i * paaa_size_3d + i1 * paaa_size_2d + j1 * paaa_size_1d + k1;
	      int indx2 = j * _ocm2_size_3d + i1 * _ocm2_size_2d + j1 * _ocm2_size_1d + k1;
	      val += paaa[indx1] * ecm2[indx2];
	    }
      
      f1_prime[i*nmo+ncore+j] += val;
    }
    
  // f1_prime[nocc:,ncore:nocc] += np.tensordot (self.eri_paaa[nocc:], ecm2, axes=((1,2,3),(1,2,3)))

  for(int i=nocc; i<nmo; ++i) 
    for(int j=0; j<(nocc-ncore); ++j) {
      
      double val = 0.0;
      for(int k1=0; k1<info_ppaa.shape[3]; ++k1)
	for(int j1=0; j1<info_paaa.shape[2]; ++j1)
	  for(int i1=0; i1<info_paaa.shape[1]; ++i1)
	    {
	      int indx1 = i * paaa_size_3d + i1 * paaa_size_2d + j1 * paaa_size_1d + k1;
	      int indx2 = j * _ocm2_size_3d + i1 * _ocm2_size_2d + j1 * _ocm2_size_1d + k1;
	      val += paaa[indx1] * ecm2[indx2];
	    }
      
      f1_prime[i*nmo+ncore+j] += val;
    }
  
  // return gorb + (f1_prime - f1_prime.T)

  double * g_f1_prime = (double *) pm->dev_malloc_host(nmo*nmo*sizeof(double));
  
  indx = 0;
  for(int i=0; i<nmo; ++i)
    for(int j=0; j<nmo; ++j) {
      int indx1 = i * nmo + j;
      int indx2 = j * nmo + i;
      g_f1_prime[indx] = gorb[indx] + f1_prime[indx1] - f1_prime[indx2];
      indx++;
    }
  
  py::buffer_info info_f1_prime = _f1_prime.request();
  double * res = static_cast<double*>(info_f1_prime.ptr);

  for(int i=0; i<nmo*nmo; ++i) res[i] = g_f1_prime[i];

  double t1 = omp_get_wtime();
  t_array[4]  += t1  - t0;
  count_array[2] += 1; 
  
#if 0
  pm->dev_free_host(ar_global);
#endif
  
  pm->dev_free_host(g_f1_prime);
  pm->dev_free_host(ecm2);
  pm->dev_free_host(_ocm2t);
  pm->dev_free_host(f1_prime);

}

/* ---------------------------------------------------------------------- */<|MERGE_RESOLUTION|>--- conflicted
+++ resolved
@@ -3002,11 +3002,8 @@
     pack_d_vuwM(d_vuwM, dd->d_buf3, my_d_tril_map_ptr, nmo, ncas, ncas_pair);
     vecadd(dd->d_buf3, dd->d_eri_h2eff, _size_eri_h2eff);
   }
-<<<<<<< HEAD
-
-  pm->dev_profile_stop();
-=======
-  #if 1
+
+  #if 0
   double * h_eri_h2eff = (double *) pm->dev_malloc_host(nao*ncas*ncas_pair*sizeof(double));
   pm->dev_pull_async(dd->d_eri_h2eff, h_eri_h2eff, nao*ncas*ncas_pair*sizeof(double));
   pm->dev_stream_wait();
@@ -3017,9 +3014,9 @@
       } printf("\n");  
     }printf("\n");
   }
+  pm->dev_free_host(h_eri_h2eff);
   #endif
-  profile_stop();
->>>>>>> 197958f9
+  pm->dev_profile_stop();
   
   double t1 = omp_get_wtime();
   t_array[6] += t1 - t0;//TODO: add the array size
@@ -3082,21 +3079,12 @@
 }
 
 /* ---------------------------------------------------------------------- */
-<<<<<<< HEAD
-
-void Device::init_eri_impham(int naux, int nao_f)
+
+void Device::init_eri_impham(int naoaux, int nao_f, int return_4c2eeri)
 {
   double t0 = omp_get_wtime();
   
   pm->dev_profile_start("init_eri_impham");
-  int _size_eri_impham = naux*nao_f*nao_f;
-  //TODO: when packing is done, change _size_eri_impham to naux*nao_f*(nao_f+1)/2;
-=======
-void Device::init_eri_impham(int naoaux, int nao_f, int return_4c2eeri)
-{
-  double t0 = omp_get_wtime();
-  
-  profile_start("init_eri_impham");
 
   int nao_f_pair = nao_f*(nao_f+1)/2;
   int _size_eri_impham;
@@ -3110,7 +3098,7 @@
     printf("returning 3c2e\n");
   #endif
     _size_eri_impham = naoaux*nao_f_pair;} // answer accumulates on cpu
->>>>>>> 197958f9
+
   if (_size_eri_impham > size_eri_impham){
     size_eri_impham = _size_eri_impham;
   #ifdef _DEBUG_DEVICE
@@ -3133,12 +3121,9 @@
   printf("LIBGPU :: Inside Device::comute_eri_impham()\n");
 #endif
 
-<<<<<<< HEAD
+  //printf("from gpu: %i %i %i %i %i\n",nao_s, nao_f, blksize, naux, count); 
   pm->dev_profile_start("compute_eri_impham");
-=======
-  //printf("from gpu: %i %i %i %i %i\n",nao_s, nao_f, blksize, naux, count); 
-  profile_start("compute_eri_impham");
->>>>>>> 197958f9
+  
   double t0 = omp_get_wtime();
 
   const int device_id = count % num_devices;
@@ -3270,10 +3255,7 @@
                &naux);
 
   //do packing
-<<<<<<< HEAD
-  //TODO:: do packing
-  pm->dev_profile_stop();
-=======
+  
   d_my_unpack_map_ptr = dd_fetch_pumap(dd, nao_f, _PUMAP_2D_UNPACK);
   // new (transfer to exisiting smaller cholesky vector)
   double * d_cderi_out = dd_fetch_eri(dd, nullptr, naux, nao_f_pair, addr_dfobj_out, count);
@@ -3281,8 +3263,8 @@
   //ml->gemm((char *) "T", (char *) "N", &nao_f_pair, &nao_f_pair, &naux, &alpha, dd->d_buf2, &ldb, dd->d_buf3, &lda, &beta, (dd->d_vkk)+vk_offset, &ldc);
 
   pack_eri(d_cderi_out, d_bPee,d_my_unpack_map_ptr, naux, nao_f, nao_f_pair);
-  profile_stop();
->>>>>>> 197958f9
+  pm->dev_profile_stop();
+  
   double t1 = omp_get_wtime();
   t_array[12] += t1 - t0;
   count_array[7]+=1; // just doing this addition in pull, not in init or compute
@@ -3301,11 +3283,8 @@
   pm->dev_profile_start("pull_eri_impham");
   
   double t0 = omp_get_wtime();
-<<<<<<< HEAD
-  pm->dev_barrier();  
-=======
+  //pm->dev_barrier();  
   int nao_f_pair = nao_f * (nao_f+1)/2;
->>>>>>> 197958f9
   py::buffer_info info_eri = _eri.request(); 
   double * eri = static_cast<double*>(info_eri.ptr);
   #if 0
@@ -3321,9 +3300,6 @@
       double * eri_impham =&pin_eri_impham[i*nao_f_pair*nao_f_pair];
       if (dd->d_buf3) pm->dev_pull_async(dd->d_buf3,eri_impham, nao_f_pair*nao_f_pair*sizeof(double));}
   
-<<<<<<< HEAD
-  pm->dev_profile_stop();
-=======
   for (int i =0;i<num_devices;++i){
       pm->dev_set_device(i); 
       my_device_data * dd = &(device_data[i]);
@@ -3363,8 +3339,7 @@
   pm->dev_barrier();
   }
 
-  profile_stop();
->>>>>>> 197958f9
+  pm->dev_profile_stop();
   
   double t1 = omp_get_wtime();
   t_array[13] += t1 - t0;

--- conflicted
+++ resolved
@@ -102,8 +102,6 @@
     device_data[i].size_buf_pdft=0;
     device_data[i].size_cascm2=0;
     device_data[i].size_Pi=0;
-<<<<<<< HEAD
-=======
     device_data[i].size_rho=0;
     //fci
     device_data[i].size_clinka=0;
@@ -114,7 +112,6 @@
     device_data[i].size_tdm2=0;
     device_data[i].size_tdm2_p=0;
     
->>>>>>> cea76aa5
     
     device_data[i].d_rho = nullptr;
     device_data[i].d_vj = nullptr;
@@ -148,8 +145,6 @@
     device_data[i].d_Pi=nullptr;
     device_data[i].d_buf_pdft1=nullptr;
     device_data[i].d_buf_pdft2=nullptr;
-<<<<<<< HEAD
-=======
     //fci
     device_data[i].d_clinka=nullptr;
     device_data[i].d_clinkb=nullptr;
@@ -163,7 +158,6 @@
     device_data[i].d_tdm3hb=nullptr;
     device_data[i].d_pdm1=nullptr;
     device_data[i].d_pdm2=nullptr;
->>>>>>> cea76aa5
 
 #if defined (_USE_GPU)
     device_data[i].handle = nullptr;
@@ -354,11 +348,6 @@
     pm->dev_free(dd->d_j_pc, "j_pc");
     pm->dev_free(dd->d_k_pc, "k_pc");
 
-<<<<<<< HEAD
-    pm->dev_free(dd->d_bufpa, "bufpa");
-    pm->dev_free(dd->d_bufd, "bufd");
-    pm->dev_free(dd->d_bufaa, "bufaa");
-=======
     pm->dev_free(dd->d_ao_grid, "ao_grid");
     pm->dev_free(dd->d_mo_grid, "ao_grid");
     pm->dev_free(dd->d_cascm2, "cascm2");
@@ -381,7 +370,6 @@
     //pm->dev_free(dd->d_tdm3hb, "tdm3hb");
     //pm->dev_free(dd->d_pdm1, "pdm1");
     //pm->dev_free(dd->d_pdm2, "pdm2");
->>>>>>> cea76aa5
 
     for(int i=0; i<dd->size_pumap.size(); ++i) {
       pm->dev_free_host(dd->pumap[i]);
@@ -1484,57 +1472,18 @@
   }
   
   int _size_buf_j_pc = num_devices*nmo*ncore;
-<<<<<<< HEAD
   
   grow_array_host(buf_j_pc, _size_buf_j_pc, size_buf_j_pc, "h:buf_j_pc");
   
   int _size_buf_k_pc = num_devices*nmo*ncore;
 
   grow_array_host(buf_k_pc, _size_buf_k_pc, size_buf_k_pc, "h:buf_k_pc");
-=======
-  
-  grow_array_host(buf_j_pc, _size_buf_j_pc, size_buf_j_pc, "h:buf_j_pc");
->>>>>>> cea76aa5
-  
-  int _size_buf_k_pc = num_devices*nmo*ncore;
-
-<<<<<<< HEAD
-void Device::init_ints_ao2mo_v3(int naoaux, int nmo, int ncas)
-{
-  double t0 = omp_get_wtime();
-  
-  int _size_bufpa = naoaux*nmo*ncas;
-
-  grow_array_host(pin_bufpa, _size_bufpa, size_bufpa, "h:pin_bufpa");
-=======
-  grow_array_host(buf_k_pc, _size_buf_k_pc, size_buf_k_pc, "h:buf_k_pc");
->>>>>>> cea76aa5
   
   double t1 = omp_get_wtime();
   t_array[8] += t1 - t0;
   // counts in pull ppaa
 }
-<<<<<<< HEAD
-
-/* ---------------------------------------------------------------------- */
-
-void Device::init_ppaa_ao2mo( int nmo, int ncas)
-{
-  double t0 = omp_get_wtime();
-
-  // initializing only cpu side, gpu ppaa will be a buffer array (dd->d_buf3) 
-  int _size_buf_ppaa = num_devices*nmo*nmo*ncas*ncas;
-
-  grow_array_host(buf_ppaa, _size_buf_ppaa, size_buf_ppaa, "h:buf_ppaa");
-  
-  double t1 = omp_get_wtime();
-  t_array[8] += t1 - t0;
-  // counts in pull ppaa
-}
-
-=======
-
->>>>>>> cea76aa5
+
 /* ---------------------------------------------------------------------- */
 
 void Device::init_ppaa_papa_ao2mo( int nmo, int ncas)
@@ -1660,58 +1609,6 @@
   // counts in pull ppaa
 }
 
-<<<<<<< HEAD
-/* ---------------------------------------------------------------------- */
-
-#if defined(_ENABLE_P2P)
-void Device::pull_jk_ao2mo_v4(py::array_t<double> _j_pc, py::array_t<double> _k_pc, int nmo, int ncore)
-{
-  double t0 = omp_get_wtime();
-
-  py::buffer_info info_j_pc = _j_pc.request(); //2D array (nmo*ncore)
-  double * j_pc = static_cast<double*>(info_j_pc.ptr);
-  
-  py::buffer_info info_k_pc = _k_pc.request(); //2D array (nmo*ncore)
-  double * k_pc = static_cast<double*>(info_k_pc.ptr);
-  
-  int N = nmo * ncore;
-
-  std::vector<double *> pc_vec(num_devices);
-  std::vector<double *> buf_vec(num_devices);
-  std::vector<int> active(num_devices);
-  
-  for(int i=0; i<num_devices; ++i) {
-    my_device_data * dd = &(device_data[i]);
-    pc_vec[i] = dd->d_j_pc;
-    buf_vec[i] = dd->d_buf1;
-    active[i] = dd->active;
-  }
-
-  mgpu_reduce(pc_vec, buf_j_pc, N, true, buf_vec, active);
-
-#pragma omp parallel for
-  for(int i=0; i<nmo*ncore; ++i) j_pc[i] = buf_j_pc[i];
-
-  // Pulling k_pc from all devices
-
-  for(int i=0; i<num_devices; ++i) {
-    my_device_data * dd = &(device_data[i]);
-    pc_vec[i] = dd->d_k_pc;
-    buf_vec[i] = dd->d_buf1;
-  }
-  
-  mgpu_reduce(pc_vec, buf_k_pc, N, true, buf_vec, active);
-
-#pragma omp parallel for
-  for(int i=0; i<nmo*ncore; ++i) k_pc[i] = buf_k_pc[i];
-  
-  double t1 = omp_get_wtime();
-  t_array[10] += t1 - t0;
-  // counts in pull ppaa
-}
-
-=======
->>>>>>> cea76aa5
 #else
 
 void Device::pull_jk_ao2mo_v4(py::array_t<double> _j_pc, py::array_t<double> _k_pc, int nmo, int ncore)
@@ -1807,28 +1704,8 @@
 
 /* ---------------------------------------------------------------------- */
 
-<<<<<<< HEAD
-void Device::pull_ints_ao2mo_v3(py::array_t<double> _bufpa, int blksize, int naoaux, int nmo, int ncas)
-{
-  double t0 = omp_get_wtime();
-  
-  py::buffer_info info_bufpa = _bufpa.request(); //3D array (naoaux*nmo*ncas)
-  double * bufpa = static_cast<double*>(info_bufpa.ptr);
-  //printf("size_bufpa %i\n", size_bufpa);
-  std::memcpy(bufpa, pin_bufpa, size_bufpa*sizeof(double));
-  
-  double t1 = omp_get_wtime();
-  t_array[10] += t1 - t0;
-  // counts in pull ppaa
-}
-
-/* ---------------------------------------------------------------------- */
-
-void Device::pull_ppaa_ao2mo(py::array_t<double> _ppaa, int nmo, int ncas) // obsolete?
-=======
 #if defined(_ENABLE_P2P)
 void Device::pull_ppaa_papa_ao2mo_v4(py::array_t<double> _ppaa, py::array_t<double> _papa, int nmo, int ncas)
->>>>>>> cea76aa5
 {
   double t0 = omp_get_wtime();
 
@@ -1843,93 +1720,9 @@
 
   //  printf("nmo= %i  ncas= %i  N= %i\n",nmo, ncas, N);
 
-<<<<<<< HEAD
-    if (i==0) tmp = ppaa;
-    else tmp = &(buf_ppaa[i*_size_ppaa]);
-    
-    if (dd->active) pm->dev_pull_async(dd->d_ppaa, tmp, _size_ppaa*sizeof(double));
-  }
-  
-  // Adding ppaa from all devices
-=======
   std::vector<double *> p_vec(num_devices);
   std::vector<double *> buf_vec(num_devices);
   std::vector<int> active(num_devices);
->>>>>>> cea76aa5
-  
-  for(int i=0; i<num_devices; ++i) {
-    my_device_data * dd = &(device_data[i]);
-<<<<<<< HEAD
-    
-    pm->dev_stream_wait();
-
-    if(i > 0 && dd->active) {
-      
-      tmp = &(buf_ppaa[i * _size_ppaa]);
-//#pragma omp parallel for
-      for(int j=0; j<_size_ppaa; ++j) ppaa[j] += tmp[j];
-    }
-=======
-    p_vec[i] = dd->d_ppaa; // pointing at d_buf3
-    buf_vec[i] = dd->d_buf2;
-    active[i] = dd->active;
->>>>>>> cea76aa5
-  }
-
-  mgpu_reduce(p_vec, buf_ppaa, N, true, buf_vec, active);
-
-#pragma omp parallel for
-  for(int i=0; i<N; ++i) ppaa[i] = buf_ppaa[i];
-
-  // Pulling papa from all devices
-  
-  for(int i=0; i<num_devices; ++i) {
-    my_device_data * dd = &(device_data[i]);
-    p_vec[i] = dd->d_papa; // pointing at d_buf3
-  }
-
-  mgpu_reduce(p_vec, buf_papa, N, true, buf_vec, active);
-
-#pragma omp parallel for
-  for(int i=0; i<N; ++i) papa[i] = buf_papa[i];
-
-  double t1 = omp_get_wtime();
-  t_array[10] += t1 - t0;
-  count_array[6] += 1; //doing this in ppaa pull, not in any inits or computes
-}
-
-<<<<<<< HEAD
-/* ---------------------------------------------------------------------- */
-
-#if defined(_ENABLE_P2P)
-=======
-#else
->>>>>>> cea76aa5
-void Device::pull_ppaa_papa_ao2mo_v4(py::array_t<double> _ppaa, py::array_t<double> _papa, int nmo, int ncas)
-{
-  double t0 = omp_get_wtime();
-
-  py::buffer_info info_ppaa = _ppaa.request(); //2D array (nmo*ncore)
-  py::buffer_info info_papa = _papa.request(); //2D array (nmo*ncore)
-  double * ppaa = static_cast<double*>(info_ppaa.ptr);
-  double * papa = static_cast<double*>(info_papa.ptr);
-
-  int N = nmo*nmo*ncas*ncas;
-  
-  // Pulling ppaa from all devices
-
-  //  printf("nmo= %i  ncas= %i  N= %i\n",nmo, ncas, N);
-
-<<<<<<< HEAD
-  std::vector<double *> p_vec(num_devices);
-  std::vector<double *> buf_vec(num_devices);
-  std::vector<int> active(num_devices);
-=======
-    tmp = &(buf_ppaa[i*_size_ppaa]);
-    
-    if (dd->active) pm->dev_pull_async(dd->d_ppaa, tmp, _size_ppaa*sizeof(double));
-  }
->>>>>>> cea76aa5
   
   for(int i=0; i<num_devices; ++i) {
     my_device_data * dd = &(device_data[i]);
@@ -2040,23 +1833,13 @@
 
 /* ---------------------------------------------------------------------- */
 
-<<<<<<< HEAD
-void Device::df_ao2mo_v3 (int blksize, int nmo, int nao, int ncore, int ncas, int naux, 
-			  py::array_t<double> _eri1,
-			  int count, size_t addr_dfobj) // obsolete?
-=======
 void Device::df_ao2mo_v4 (int blksize, int nmo, int nao, int ncore, int ncas, int naux, 
 				  int count, size_t addr_dfobj)
->>>>>>> cea76aa5
 {
   printf("using ao2mo v4\n");
   double t0 = omp_get_wtime();
   
-<<<<<<< HEAD
-  pm->dev_profile_start("AO2MO v3");
-=======
   pm->dev_profile_start("AO2MO v4");
->>>>>>> cea76aa5
 
   const int device_id = count % num_devices;
 
@@ -2083,205 +1866,6 @@
 #endif
 #endif
 
-<<<<<<< HEAD
-  grow_array(dd->d_buf1, _size_eri_unpacked, dd->size_buf1, "buf1", FLERR);  // use for (eri@mo)
-  grow_array(dd->d_buf2, _size_eri_unpacked, dd->size_buf2, "buf2", FLERR);  //use for eri_unpacked, then for bufpp_t
-  grow_array(dd->d_buf3, _size_eri_unpacked, dd->size_buf3, "buf3", FLERR);  //for ppaa & papa
-  
-  // my guess is blksize*nao_s*nao_s > nmo_f * nmo_f * ncas_f * ncas_f (dd->size_eri_unpacked is for the entire system. Therefore nao_s > nao_f. Since blksize = 240, ncas_f must be less than 15)
-  
-  double * d_buf = dd->d_buf1; //for eri*mo_coeff (don't pull or push) 
-  double * d_eri_unpacked = dd->d_buf2; //set memory for the entire eri array on GPU
-  
-  //unpack 2D eri of size naux * nao(nao+1)/2 to a full naux*nao*nao 3D matrix
-  
-  double * d_eri = nullptr;
-  
-  if(use_eri_cache) {
-    //    d_eri = dd_fetch_eri(dd, eri, naux, nao_pair, addr_dfobj, count);
-    d_eri = dd_fetch_eri(dd, nullptr, naux, nao_pair, addr_dfobj, count);
-  } else {
-    grow_array(dd->d_eri1, _size_eri, dd->size_eri1, "eri1", FLERR);
-    d_eri = dd->d_eri1;
-    
-    //    printf("d_cderi= %p  cderi= %p  _size_eri= %i  naux= %i  nao_pair= %i\n",d_eri, eri, _size_eri, naux, nao_pair); // naux is negative because eri_extra not correctly initialized; and eri is nullptr in this call; use_eri_cache must be used
-    //    pm->dev_push_async(d_eri, eri, _size_eri * sizeof(double));
-  }
-  
-  int * my_d_tril_map_ptr = dd_fetch_pumap(dd, nao, _PUMAP_2D_UNPACK);
-
-  getjk_unpack_buf2(d_eri_unpacked, d_eri, my_d_tril_map_ptr, naux, nao, nao_pair);
-  
-  //bufpp = mo.T @ eri @ mo
-  //buf = np.einsum('ijk,kl->ijl',eri_unpacked,mo_coeff),i=naux,j=nao,l=nao
-  
-  const double alpha = 1.0;
-  const double beta = 0.0;
-  const int nao2 = nao * nao;
-  const int zero = 0;
-  
-  ml->set_handle();
-  ml->gemm_batch((char *) "N", (char *) "N", &nao, &nao, &nao,
-		 &alpha, d_eri_unpacked, &nao, &nao2, dd->d_mo_coeff, &nao, &zero, &beta, d_buf, &nao, &nao2, &naux);
-  
-  //bufpp = np.einsum('jk,ikl->ijl',mo_coeff.T,buf),i=naux,j=nao,l=nao
-  
-  double * d_bufpp = dd->d_buf2;//set memory for the entire bufpp array, no pushing needed
-
-  ml->gemm_batch((char *) "T", (char *) "N", &nao, &nao, &nao,
-		 &alpha, dd->d_mo_coeff, &nao, &zero, d_buf, &nao, &nao2, &beta, d_bufpp, &nao, &nao2, &naux);
-
-  int _size_bufpa = naux*nmo*ncas;
-  grow_array(dd->d_bufpa, _size_bufpa, dd->size_bufpa, "bufpa", FLERR);
-  
-  double * d_bufpa = dd->d_bufpa;
-
-  get_bufpa(d_bufpp, d_bufpa, naux, nmo, ncore, ncas);
-
-  double * bufpa = &(pin_bufpa[count*blksize*nmo*ncas]);
-
-  pm->dev_pull_async(d_bufpa, bufpa, naux*nmo*ncas*sizeof(double));
-
-  double * d_fxpp = dd->d_buf1;
-  
-  // fxpp[str(k)] =bufpp.transpose(1,2,0);
-
-  transpose_120(d_bufpp, d_fxpp, naux, nmo, nmo);
-
-  // calculate j_pc
-  
-  // k_cp += numpy.einsum('kij,kij->ij', bufpp[:,:ncore], bufpp[:,:ncore])
-
-  int one = 1;
-  int nmo_ncore = nmo * ncore;
-  double beta_ = (count < num_devices) ? 0.0 : 1.0;
-  
-  ml->gemm_batch((char *) "N", (char *) "T", &one, &one, &naux,
-		 &alpha, d_fxpp, &one, &naux, d_fxpp, &one, &naux, &beta_, dd->d_k_pc, &one, &one, &nmo_ncore);
-
-  //removing because ppaa consumes fxpp
-  #if 0 
-  double * fxpp = &(pin_fxpp[count*blksize*nmo*nmo]);
-
-  pm->dev_pull_async(d_fxpp, fxpp, naux*nmo*nmo *sizeof(double));
-  #else
-  #endif
-  
-  //bufd work
-
-  int _size_bufd = naux*nmo;
-  grow_array(dd->d_bufd, _size_bufd, dd->size_bufd, "bufd", FLERR);
-  
-  double * d_bufd = dd->d_bufd;
-
-  get_bufd(d_bufpp, d_bufd, naux, nmo);
-  
-  // calculate j_pc
-  
-  // self.j_pc += numpy.einsum('ki,kj->ij', bufd, bufd[:,:ncore])
-
-  ml->gemm((char *) "N", (char *) "T", &ncore, &nmo, &naux,
-	   &alpha, d_bufd, &nmo, d_bufd, &nmo, &beta_, dd->d_j_pc, &ncore);
-
-  // new work
-  
-  int _size_bufaa = naux*ncas*ncas;
-  grow_array(dd->d_bufaa, _size_bufaa, dd->size_bufaa, "bufaa", FLERR);
-
-  double * d_bufaa = dd->d_bufaa;
-
-  get_bufaa(d_bufpp, d_bufaa, naux, nmo, ncore, ncas);
-#if 0 
-  double * h_bufaa  = (double*) pm->dev_malloc_host(_size_bufaa*sizeof(double));
-  pm->dev_pull(d_bufaa, h_bufaa, _size_bufaa*sizeof(double));
-  //for (int i = 0; i<naux; ++i){
-  //for (int k = 0; k<ncas; ++k){
-  //for (int l = 0; l<ncas; ++l){
-  //printf("%f\t",h_bufaa[(i*ncas+k)*ncas+l]);}}printf("\n");}
-#endif
-#if 0 
-  double * h_fxpp  = (double*) pm->dev_malloc_host(nao*nao*naux*sizeof(double));
-  pm->dev_pull(d_fxpp, h_fxpp, nao*nao*naux*sizeof(double));
-  //for (int k = 0; k<nao; ++k){
-  //for (int l = 0; l<nao; ++l){
-  //for (int i = 0; i<naux; ++i){
-  //printf("%f\t",h_fxpp[(k*nao+l)*naux+i]);}printf("\n");}}
-#endif
-
-  const int ncas2 = ncas*ncas;
-
-  // calculate ppaa
-  dd->d_ppaa = dd->d_buf3;
-  ml->gemm ((char *) "N", (char *) "N", &ncas2, &nao2, &naux,  
-                   &alpha,  d_bufaa, &ncas2, d_fxpp, &naux, &beta_, dd->d_ppaa, &ncas2);                  
-#if 0
-  for (int i = 0; i<nao2; ++i){
-  for (int j = 0; j<ncas2; ++j){
-  h_ppaa[i*ncas2+j]=0;
-  for (int k = 0; k<naux; ++k){
-  h_ppaa[i*ncas2+j] = h_ppaa[i*ncas2+j] + h_fxpp[i*naux+k]*h_bufaa[k*ncas2+j];
-   }}}
-#endif
-#if 0
-  double * h_ppaa  = (double*) pm->dev_malloc_host(_size_ppaa*sizeof(double));
-  printf("ppaa from gpu\n"); 
-  pm->dev_pull(d_ppaa, h_ppaa, _size_ppaa*sizeof(double));
-  for (int i = 0; i<nmo; ++i){
-  for (int j = 0; j<nmo; ++j){
-  for (int k = 0; k<ncas; ++k){
-  for (int l = 0; l<ncas; ++l){
-  printf("%f\t",h_ppaa[((i*nmo+j)*ncas+k)*ncas+l]);}}printf("\n");}}
-#endif
-
-#ifdef _DEBUG_DEVICE
-#if defined (_GPU_CUDA)
-  printf("LIBGPU :: Leaving Device::df_ao2mo_pass1_fdrv()\n"); 
-  cudaMemGetInfo(&freeMem, &totalMem);
-  printf("Ending ao2mo fdrv Free memory %lu bytes, total memory %lu bytes\n",freeMem,totalMem);
-#endif
-#endif
-  
-  pm->dev_profile_stop();
-  
-  double t1 = omp_get_wtime();
-  t_array[9] += t1 - t0;
-  // counts in pull ppaa
-}
-
-/* ---------------------------------------------------------------------- */
-
-void Device::df_ao2mo_v4 (int blksize, int nmo, int nao, int ncore, int ncas, int naux, 
-				  int count, size_t addr_dfobj)
-{
-  double t0 = omp_get_wtime();
-  
-  pm->dev_profile_start("AO2MO v4");
-
-  const int device_id = count % num_devices;
-
-  pm->dev_set_device(device_id);
-
-  my_device_data * dd = &(device_data[device_id]);
-
-  dd->active = 1;
-
-  //  py::buffer_info info_eri1 = _eri1.request(); // 2D array (naux, nao_pair) nao_pair= nao*(nao+1)/2
-  const int nao_pair = nao*(nao+1)/2;
-  //  double * eri = static_cast<double*>(info_eri1.ptr);
-  
-  int _size_eri = naux * nao_pair;
-  int _size_eri_unpacked = naux * nao * nao; 
-  int _size_ppaa = nmo * nmo * ncas * ncas;
-
-#ifdef _DEBUG_DEVICE
-#if defined (_GPU_CUDA)
-  size_t freeMem;size_t totalMem;
-  freeMem=0;totalMem=0;
-  cudaMemGetInfo(&freeMem, &totalMem);
-  printf("Starting ao2mo Free memory %lu bytes, total memory %lu bytes\n",freeMem,totalMem);
-#endif
-#endif
-
   int max_size_buf = 2 * _size_ppaa;
   if(_size_eri_unpacked > max_size_buf) max_size_buf = _size_eri_unpacked;
   
@@ -2289,15 +1873,6 @@
   grow_array(dd->d_buf2, max_size_buf, dd->size_buf2, "buf2", FLERR);
   grow_array(dd->d_buf3, max_size_buf, dd->size_buf3, "buf3", FLERR);
   
-=======
-  int max_size_buf = 2 * _size_ppaa;
-  if(_size_eri_unpacked > max_size_buf) max_size_buf = _size_eri_unpacked;
-  
-  grow_array(dd->d_buf1, max_size_buf, dd->size_buf1, "buf1", FLERR);
-  grow_array(dd->d_buf2, max_size_buf, dd->size_buf2, "buf2", FLERR);
-  grow_array(dd->d_buf3, max_size_buf, dd->size_buf3, "buf3", FLERR);
-  
->>>>>>> cea76aa5
   // I want to fit both ppaa and papa inside buf3 to remove it from cpu side
   // my guess is blksize*nao_s*nao_s > 2 * nmo_f * nmo_f * ncas_f * ncas_f (dd->size_eri_unpacked is for the entire system. Usually nao_s > sqrt(2)*nao_f, blksize = 240, ncas_f must be less than 15)
   double * d_buf = dd->d_buf1; 
@@ -2623,14 +2198,8 @@
   double t0 = omp_get_wtime();
 
 #ifdef _DEBUG_DEVICE
-<<<<<<< HEAD
-  printf("LIBGPU :: Inside Device :: Starting h2eff_df_contract1 function");
-  printf("LIBGPU:: dfobj= %p count= %i combined= %lu %p update_dfobj= %i\n",(void*)(addr_dfobj), count, addr_dfobj+count,
-	 (void*)(addr_dfobj+count),update_dfobj);
-=======
   printf("LIBGPU :: Inside Device::get_h2eff_df_v2()\n");
   printf("LIBGPU:: dfobj= %p count= %i combined= %lu %p update_dfobj= %i\n",(void*)(addr_dfobj), count, addr_dfobj+count, (void*)(addr_dfobj+count),update_dfobj);
->>>>>>> cea76aa5
 #endif 
   
   pm->dev_profile_start("h2eff df setup");
@@ -2642,45 +2211,8 @@
   pm->dev_set_device(device_id);
   
   my_device_data * dd = &(device_data[device_id]);
-<<<<<<< HEAD
- 
+
   dd->active = 1;
-
-  const int nao_pair = nao * (nao+1)/2;
-  const int ncas_pair = ncas * (ncas+1)/2;
-  const int _size_eri = nmo*ncas*ncas_pair;
-  const int _size_cderi = naux*nao_pair;
-  const int _size_cderi_unpacked = naux*nao*nao;
-  const int _size_mo_cas = nao*ncas;
-  
-  double * eri = static_cast<double*>(info_eri.ptr);
-  double * d_mo_coeff = dd->d_mo_coeff;
-  
-  double * d_mo_cas = (double*) pm->dev_malloc_async(_size_mo_cas*sizeof(double), "mo_cas", FLERR);
-  
-  py::buffer_info info_cderi = _cderi.request(); // 2D array blksize * nao_pair
-  double * cderi = static_cast<double*>(info_cderi.ptr);
-
-  // d_mo_cas
-
-  get_mo_cas(d_mo_coeff, d_mo_cas, ncas, ncore, nao);
-
-  double * d_cderi = nullptr;
-  
-  if(use_eri_cache) {
-    d_cderi = dd_fetch_eri(dd, cderi, naux, nao_pair, addr_dfobj, count);
-  } else {
-    grow_array(dd->d_eri1, _size_cderi, dd->size_eri1, "eri1", FLERR);
-    d_cderi = dd->d_eri1;
-
-    pm->dev_push_async(d_cderi, cderi, _size_cderi * sizeof(double));
-  }
-
-  double * d_cderi_unpacked = (double*) pm->dev_malloc_async( _size_cderi_unpacked * sizeof(double), "cderi_unpacked", FLERR);
-=======
-
-  dd->active = 1;
->>>>>>> cea76aa5
 
   const int nao_pair = nao * (nao+1)/2;
   const int ncas_pair = ncas * (ncas+1)/2;
@@ -2693,11 +2225,7 @@
   
   // buf2 will hold vuwm
   
-<<<<<<< HEAD
-  double * d_bPmu = (double*) pm->dev_malloc_async(_size_bPmu *sizeof(double), "bPmu", FLERR);
-=======
   const int size_vuwm = ncas * ncas * ncas * nao;
->>>>>>> cea76aa5
 
   // buf1 will hold 1) cderi_unpacked 2) both bumP & buvP 3) vuwM
 
@@ -2706,73 +2234,8 @@
   const int _size_bPmu = naux*ncas*nao;
   const int _size_bPvu = naux*ncas*ncas;
   
-<<<<<<< HEAD
-  double * d_bPvu = (double*) pm->dev_malloc_async(_size_bPvu *sizeof(double), "bPvu", FLERR);
-  
-  int ncas2 = ncas * ncas;
-  ml->gemm_batch((char *) "T", (char *) "N", &ncas, &ncas, &nao,
-		 &alpha, d_mo_cas, &nao, &zero, d_bPmu, &nao, &ncas_nao, &beta, d_bPvu, &ncas, &ncas2, &naux);
-  
-  //eri = np.einsum('Pmw,Pvu->mwvu', bPmu, bPvu)
-  //transpose bPmu
-  
-  double * d_bumP = (double*) pm->dev_malloc_async(_size_bPmu *sizeof(double), "bumP", FLERR);
-
-  transpose_120(d_bPmu, d_bumP, naux, ncas, nao, 1); // this call distributes work items differently 
-  
-  pm->dev_free_async(d_bPmu, "bPmu");
-
-  double * d_buvP = (double*) pm->dev_malloc_async(_size_bPvu *sizeof(double), "buvP", FLERR);
-
-  //transpose bPvu
-
-  transpose_210(d_bPvu, d_buvP, naux, ncas, ncas);
-
-  pm->dev_free_async(d_bPvu, "bPvu");
-
-  //h_vuwm[i*ncas*nao+j]+=h_bvuP[i*naux + k]*h_bumP[j*naux+k];
-  //dgemm (probably just simple, not strided/batched, contracted dimension = P)
-
-  const int _size_mwvu = nao*ncas*ncas*ncas;
-  double * d_vuwm = (double*) pm ->dev_malloc_async( _size_mwvu*sizeof(double), "vuwm", FLERR);
-
-  ml->gemm((char *) "T", (char *) "N", &ncas_nao, &ncas2, &naux,
-	   &alpha, d_bumP, &naux, d_buvP, &naux, &beta, d_vuwm, &ncas_nao);
-  
-  pm->dev_free_async(d_bumP, "bumP");
-  pm->dev_free_async(d_buvP, "buvP");
-
-  //eri = np.einsum('mM,mwvu->Mwvu', mo_coeff.conjugate(),eri)
-  //gemm_batch(batch = v*u, contracted dimenion = m)
-  
-  double * d_vuwM = (double*) pm ->dev_malloc_async(_size_mwvu*sizeof(double), "vuwM", FLERR);
-  
-  ml->gemm_batch((char *) "T", (char *) "T", &ncas, &nao, &nao,
-		 &alpha, d_vuwm, &nao, &ncas_nao, d_mo_coeff, &nao, &zero, &beta, d_vuwM, &ncas, &ncas_nao, &ncas2);
-  
-  pm->dev_free_async(d_vuwm, "vuwm");
-
-  double * d_eri = (double*) pm->dev_malloc_async(_size_eri*sizeof(double), "eri", FLERR);
-
-  int * my_d_tril_map_ptr = dd_fetch_pumap(dd, ncas, _PUMAP_2D_UNPACK);
-
-  pack_d_vuwM(d_vuwM, d_eri, my_d_tril_map_ptr, nmo, ncas, ncas_pair);
-  
-  pm->dev_free_async(d_vuwM, "vuwM");
-
-  pm->dev_pull_async(d_eri, eri, _size_eri*sizeof(double));
-
-  pm->dev_free_async(d_eri, "eri");
-  
-  pm->dev_free_async(d_mo_cas, "mo_cas");
-
-  pm->dev_stream_wait(); // is this required?
-  
-  pm->dev_profile_stop();
-=======
   const int size_bumP_buvP = _size_bPmu + _size_bPvu;
   const int size_vuwM = nmo * ncas * ncas_pair;
->>>>>>> cea76aa5
   
   // int max_size_buf = (_size_eri_unpacked > _size_eri_h2eff) ? _size_eri_unpacked : _size_eri_h2eff;
   // if(size_vuwm > max_size_buf) max_size_buf = size_vuwm;
@@ -2783,61 +2246,22 @@
   // if(device_id == 0)
   // printf("get_h2eff_df_v2 :: device_id= %i  naux= %i nmo= %i ncas= %i ncas_pair= %i nao= %i nao_pair= %i  _size_eri_unpacked= %i  _size_eri_h2eff= %i  size_vuwm= %i  size_cderi_unpacked= %i  size_bumP_buvP= %i\n",device_id,naux,nmo,ncas,ncas_pair,nao,nao_pair,_size_eri_unpacked, _size_eri_h2eff, size_vuwm, size_cderi_unpacked, size_bumP_buvP);
 
-<<<<<<< HEAD
-#ifdef _DEBUG_DEVICE
-  printf("LIBGPU :: Inside Device :: Starting h2eff_df_contract1 function");
-  printf("LIBGPU:: dfobj= %p count= %i combined= %lu %p update_dfobj= %i\n",(void*)(addr_dfobj), count, addr_dfobj+count, (void*)(addr_dfobj+count),update_dfobj);
-#endif 
-  
-  pm->dev_profile_start("h2eff df setup");
-  
-  py::buffer_info info_eri = _eri.request(); //2D array nao * ncas * ncas_pair
-  
-  const int device_id = count % num_devices;
-  
-  pm->dev_set_device(device_id);
-  
-  my_device_data * dd = &(device_data[device_id]);
- 
-  dd->active = 1;
-
-  const int nao_pair = nao * (nao+1)/2;
-  const int ncas_pair = ncas * (ncas+1)/2;
-  const int _size_eri = nmo*ncas*ncas_pair;
-  const int _size_cderi = naux*nao_pair;
-  const int _size_mo_cas = nao*ncas;
-=======
   int max_size_buf = size_cderi_unpacked;
   if(size_bumP_buvP > max_size_buf) max_size_buf = size_bumP_buvP;
   if(size_vuwM > max_size_buf) max_size_buf = size_vuwM; 
   if(size_vuwm > max_size_buf) max_size_buf = size_vuwm; 
   
   grow_array(dd->d_buf1, max_size_buf, dd->size_buf1, "buf1", FLERR); // holds cderi_unpacked and bumP+buvP and vuwM
->>>>>>> cea76aa5
 
   max_size_buf = size_bumP_buvP;
   if(size_vuwm > max_size_buf) max_size_buf = size_vuwm;
   
-<<<<<<< HEAD
-  // assume nao>ncas
-  
-  int _size_cderi_unpacked = eri_size;
-  if(bump_buvp > _size_cderi_unpacked) _size_cderi_unpacked = bump_buvp;
-  if(size_vuwm > _size_cderi_unpacked) _size_cderi_unpacked = size_vuwm;
-  
-  if(_size_cderi_unpacked > dd->size_eri_unpacked) dd->size_eri_unpacked = _size_cderi_unpacked;
-  
-  grow_array(dd->d_buf1, _size_cderi_unpacked, dd->size_buf1, "buf1", FLERR);
-  grow_array(dd->d_buf2, _size_cderi_unpacked, dd->size_buf2, "buf2", FLERR);
-  //  grow_array(dd->d_buf3, _size_cderi_unpacked, dd->size_buf3, "buf3", FLERR);
-=======
   grow_array(dd->d_buf2, max_size_buf, dd->size_buf2, "buf2", FLERR); // holds bPmu+bPvu and vuwm
 
   max_size_buf = _size_eri_h2eff;
   if(size_vuwM > max_size_buf) max_size_buf = size_vuwM;
   
   grow_array(dd->d_buf3, max_size_buf, dd->size_buf3, "buf3", FLERR); // holds eri_h2eff
->>>>>>> cea76aa5
   
   double * eri = static_cast<double*>(info_eri.ptr);
   double * d_mo_coeff = dd->d_mo_coeff;
@@ -2851,11 +2275,7 @@
   if(use_eri_cache) {
     d_cderi = dd_fetch_eri(dd, cderi, naux, nao_pair, addr_dfobj, count);
   } else {
-<<<<<<< HEAD
-    grow_array(dd->d_eri1, _size_cderi, dd->size_eri1, "eri1", FLERR);
-=======
     grow_array(dd->d_eri1, _size_eri, dd->size_eri1, "eri1", FLERR);
->>>>>>> cea76aa5
     d_cderi = dd->d_eri1;
 
     pm->dev_push_async(d_cderi, cderi, _size_eri * sizeof(double));
@@ -2895,11 +2315,7 @@
   //eri = np.einsum('Pmw,Pvu->mwvu', bPmu, bPvu)
 
   //transpose bPmu
-<<<<<<< HEAD
-  
-=======
-
->>>>>>> cea76aa5
+
   double * d_bumP = dd->d_buf1;
 
   transpose_120(d_bPmu, d_bumP, naux, ncas, nao, 1); // this call distributes work items differently 
@@ -2938,213 +2354,6 @@
     vecadd(dd->d_buf3, dd->d_eri_h2eff, _size_eri_h2eff);
   }
 
-<<<<<<< HEAD
-  pm->dev_stream_wait(); // this is required because 1) eri immediately consumed on python side and 2) all devices would write to same array
-  
-=======
->>>>>>> cea76aa5
-  pm->dev_profile_stop();
-  
-  double t1 = omp_get_wtime();
-  t_array[6] += t1 - t0;//TODO: add the array size
-  count_array[4] += 1; // see v1 comment
-  
-#ifdef _DEBUG_DEVICE
-  printf("LIBGPU :: Leaving Device::get_h2eff_df_v2()\n");
-#endif  
-}
-
-/* ---------------------------------------------------------------------- */
-
-#if defined(_ENABLE_P2P)
-void Device::pull_eri_h2eff(py::array_t<double> _eri, int nmo, int ncas)
-{
-#ifdef _DEBUG_DEVICE
-<<<<<<< HEAD
-  printf("LIBGPU :: Inside Device::get_h2eff_df_v2()\n");
-  printf("LIBGPU:: dfobj= %p count= %i combined= %lu %p update_dfobj= %i\n",(void*)(addr_dfobj), count, addr_dfobj+count, (void*)(addr_dfobj+count),update_dfobj);
-#endif 
-  
-  pm->dev_profile_start("h2eff df setup");
-  
-  py::buffer_info info_eri = _eri.request(); //2D array nao * ncas * ncas_pair
-  
-  const int device_id = count % num_devices;
-  
-  pm->dev_set_device(device_id);
-  
-  my_device_data * dd = &(device_data[device_id]);
-
-  dd->active = 1;
-
-  const int nao_pair = nao * (nao+1)/2;
-  const int ncas_pair = ncas * (ncas+1)/2;
-  const int _size_eri_h2eff = nmo*ncas*ncas_pair;
-  const int _size_eri = naux*nao_pair;
-  const int _size_mo_cas = nao*ncas;
-
-  const int _size_eri_unpacked = naux * nao * nao;
-  const int bump_buvp = naux * ncas * (ncas + nao);
-  
-  // buf2 will hold vuwm
-  
-  const int size_vuwm = ncas * ncas * ncas * nao;
-
-  // buf1 will hold 1) cderi_unpacked 2) both bumP & buvP 3) vuwM
-
-  const int size_cderi_unpacked = naux * nao * nao;
-  
-  const int _size_bPmu = naux*ncas*nao;
-  const int _size_bPvu = naux*ncas*ncas;
-  
-  const int size_bumP_buvP = _size_bPmu + _size_bPvu;
-  const int size_vuwM = nmo * ncas * ncas_pair;
-  
-  // int max_size_buf = (_size_eri_unpacked > _size_eri_h2eff) ? _size_eri_unpacked : _size_eri_h2eff;
-  // if(size_vuwm > max_size_buf) max_size_buf = size_vuwm;
-  // if(size_cderi_unpacked > max_size_buf) max_size_buf = size_cderi_unpacked;
-  // if(size_bumP_buvP > max_size_buf) max_size_buf = size_bumP_buvP;
-  // if(size_vuwM > max_size_buf) max_size_buf = size_vuwM;
-
-  // if(device_id == 0)
-  // printf("get_h2eff_df_v2 :: device_id= %i  naux= %i nmo= %i ncas= %i ncas_pair= %i nao= %i nao_pair= %i  _size_eri_unpacked= %i  _size_eri_h2eff= %i  size_vuwm= %i  size_cderi_unpacked= %i  size_bumP_buvP= %i\n",device_id,naux,nmo,ncas,ncas_pair,nao,nao_pair,_size_eri_unpacked, _size_eri_h2eff, size_vuwm, size_cderi_unpacked, size_bumP_buvP);
-
-  int max_size_buf = size_cderi_unpacked;
-  if(size_bumP_buvP > max_size_buf) max_size_buf = size_bumP_buvP;
-  if(size_vuwM > max_size_buf) max_size_buf = size_vuwM; 
-  if(size_vuwm > max_size_buf) max_size_buf = size_vuwm; 
-  
-  grow_array(dd->d_buf1, max_size_buf, dd->size_buf1, "buf1", FLERR); // holds cderi_unpacked and bumP+buvP and vuwM
-
-  max_size_buf = size_bumP_buvP;
-  if(size_vuwm > max_size_buf) max_size_buf = size_vuwm;
-  
-  grow_array(dd->d_buf2, max_size_buf, dd->size_buf2, "buf2", FLERR); // holds bPmu+bPvu and vuwm
-
-  max_size_buf = _size_eri_h2eff;
-  if(size_vuwM > max_size_buf) max_size_buf = size_vuwM;
-  
-  grow_array(dd->d_buf3, max_size_buf, dd->size_buf3, "buf3", FLERR); // holds eri_h2eff
-  
-  double * eri = static_cast<double*>(info_eri.ptr);
-  double * d_mo_coeff = dd->d_mo_coeff;
-  double * d_mo_cas = dd->d_mo_cas; 
-  
-  py::buffer_info info_cderi = _cderi.request(); // 2D array blksize * nao_pair
-  double * cderi = static_cast<double*>(info_cderi.ptr);
-
-  double * d_cderi = nullptr;
-  
-  if(use_eri_cache) {
-    d_cderi = dd_fetch_eri(dd, cderi, naux, nao_pair, addr_dfobj, count);
-  } else {
-    grow_array(dd->d_eri1, _size_eri, dd->size_eri1, "eri1", FLERR);
-    d_cderi = dd->d_eri1;
-
-    pm->dev_push_async(d_cderi, cderi, _size_eri * sizeof(double));
-  }
-
-  double * d_cderi_unpacked = dd->d_buf1;
-
-  int * d_my_unpack_map_ptr = dd_fetch_pumap(dd, nao, _PUMAP_2D_UNPACK);
-
-  // CHRIS :: Start chunking w/r naux
-  
-  getjk_unpack_buf2(d_cderi_unpacked, d_cderi, d_my_unpack_map_ptr, naux, nao, nao_pair);
-  
-  //bPmu = np.einsum('Pmn,nu->Pmu',cderi,mo_cas)
-  
-  const double alpha = 1.0;
-  const double beta = 0.0;
-  int zero = 0;
-  int nao2 = nao * nao;
-  int ncas_nao = ncas * nao;
-  int ncas2 = ncas * ncas;
-=======
-  printf("LIBGPU :: -- Inside Device::pull_eri_h2eff()\n");
-#endif
-  
-  py::buffer_info info_eri = _eri.request(); //2D array (nmo * (ncas*ncas_pair))
-  double * eri = static_cast<double*>(info_eri.ptr);
-
-  const int ncas_pair = ncas*(ncas+1)/2;
-  
-  const int N = nmo*ncas * ncas_pair;
->>>>>>> cea76aa5
-
-  std::vector<double *> e_vec(num_devices);
-  std::vector<double *> buf_vec(num_devices);
-  std::vector<int> active(num_devices);
-  
-<<<<<<< HEAD
-  ml->set_handle();
-  ml->gemm_batch((char *) "N", (char *) "N", &nao, &ncas, &nao,
-		 &alpha, d_cderi_unpacked, &nao, &nao2, d_mo_cas, &nao, &zero, &beta, d_bPmu, &nao, &ncas_nao, &naux);
-  
-  //bPvu = np.einsum('mv,Pmu->Pvu',mo_cas.conjugate(),bPmu)
-
-  double * d_bPvu= dd->d_buf2 + naux*ncas*nao;
-
-  ml->set_handle();
-  ml->gemm_batch((char *) "T", (char *) "N", &ncas, &ncas, &nao,
-		 &alpha, d_mo_cas, &nao, &zero, d_bPmu, &nao, &ncas_nao, &beta, d_bPvu, &ncas, &ncas2, &naux);
-  
-  //eri = np.einsum('Pmw,Pvu->mwvu', bPmu, bPvu)
-
-  //transpose bPmu
-
-  double * d_bumP = dd->d_buf1;
-
-  transpose_120(d_bPmu, d_bumP, naux, ncas, nao, 1); // this call distributes work items differently 
-
-  double * d_buvP = dd->d_buf1 + naux*ncas*nao;
-
-  // printf("size_buf1= %i  size_bumP= %i  size_buvP= %i  sum= %i\n",
-  // 	 dd->size_buf, naux*ncas*nao, naux*ncas*ncas, naux*ncas*nao + naux*ncas*ncas);
-  
-  //transpose bPvu
-
-  transpose_210(d_bPvu, d_buvP, naux, ncas, ncas);
-
-  // printf("size_buf2= %i  _size_mwvu= %i\n",dd->size_buf, size_vuwm);
-  
-  double * d_vuwm = dd->d_buf2; 
-
-  ml->set_handle();
-  ml->gemm((char *) "T", (char *) "N", &ncas_nao, &ncas2, &naux,
-	   &alpha, d_bumP, &naux, d_buvP, &naux, &beta, d_vuwm, &ncas_nao);
-
-  // CHRIS :: Stop chunking w/r naux
-  
-  double * d_vuwM = dd->d_buf1;
-
-  ml->set_handle();
-  ml->gemm_batch((char *) "T", (char *) "T", &ncas, &nao, &nao,
-		 &alpha, d_vuwm, &nao, &ncas_nao, d_mo_coeff, &nao, &zero, &beta, d_vuwM, &ncas, &ncas_nao, &ncas2);
-
-  int * my_d_tril_map_ptr = dd_fetch_pumap(dd, ncas, _PUMAP_2D_UNPACK);
-  
-  if (count < num_devices) {
-    pack_d_vuwM(d_vuwM, dd->d_eri_h2eff, my_d_tril_map_ptr, nmo, ncas, ncas_pair);
-  } else {
-    pack_d_vuwM(d_vuwM, dd->d_buf3, my_d_tril_map_ptr, nmo, ncas, ncas_pair);
-    vecadd(dd->d_buf3, dd->d_eri_h2eff, _size_eri_h2eff);
-  }
-
-#if 0
-  double * h_eri_h2eff = (double *) pm->dev_malloc_host(nao*ncas*ncas_pair*sizeof(double));
-  pm->dev_pull_async(dd->d_eri_h2eff, h_eri_h2eff, nao*ncas*ncas_pair*sizeof(double));
-  pm->dev_stream_wait();
-  for (int i =0;i<nao;++i){
-    for (int j=0;j<ncas;++j){
-      for (int k=0;k<ncas_pair;++k){ 
-        printf("%f\t",h_eri_h2eff[i*ncas*ncas_pair+j*ncas_pair+k]);
-      } printf("\n");  
-    }printf("\n");
-  }
-  pm->dev_free_host(h_eri_h2eff);
-#endif
-  
   pm->dev_profile_stop();
   
   double t1 = omp_get_wtime();
@@ -3192,24 +2401,6 @@
   printf("LIBGPU :: Leaving Device::get_h2eff_df_v2()\n");
 #endif
 }
-=======
-  for(int i=0; i<num_devices; ++i) {
-    my_device_data * dd = &(device_data[i]);
-    e_vec[i] = dd->d_eri_h2eff;
-    buf_vec[i] = dd->d_buf3;
-    active[i] = dd->active;
-  }
-
-  mgpu_reduce(e_vec, buf_eri_h2eff, N, true, buf_vec, active);
-
-#pragma omp parallel for
-  for(int i=0; i<N; ++i) eri[i] = buf_eri_h2eff[i];
-  
-#ifdef _DEBUG_DEVICE
-  printf("LIBGPU :: Leaving Device::get_h2eff_df_v2()\n");
-#endif
-}
->>>>>>> cea76aa5
 #else
 void Device::pull_eri_h2eff(py::array_t<double> _eri, int nmo, int ncas)
 {
@@ -3559,7 +2750,6 @@
 #ifdef _DEBUG_DEVICE
   printf("LIBGPU :: -- Leaving Device::pull_eri_impham()\n");
 #endif
-<<<<<<< HEAD
 
 }
 
@@ -3569,17 +2759,6 @@
 {
   //This should be obsolete in a production version. We want this calculation to not exist, and the impurity eri should directly get transferred from gpu to gpu in it's corresponding location. 
 
-=======
-
-}
-
-#else
-
-void Device::pull_eri_impham(py::array_t<double> _eri, int naoaux, int nao_f, int return_4c2eeri)
-{
-  //This should be obsolete in a production version. We want this calculation to not exist, and the impurity eri should directly get transferred from gpu to gpu in it's corresponding location. 
-
->>>>>>> cea76aa5
   // if not possible, then the cpu version should be refactored to allow pull to happen async (i think it's pageable right now and it will negate all performance when you pull bPee to cpu (and then transfer it back again)) 
 #ifdef _DEBUG_DEVICE
   printf("LIBGPU :: -- Inside Device::pull_eri_impham()\n");
@@ -3662,7 +2841,6 @@
 
 #endif
 
-<<<<<<< HEAD
 /* ---------------------------------------------------------------------- */
 
 void Device::init_mo_grid(int ngrid, int nmo)
@@ -3670,7 +2848,7 @@
   printf("starting init mo_grid\n");
   double t0 = omp_get_wtime();
   
-  for(int id=0; id<1; ++id) {
+  for(int id=0; id<num_devices; ++id) {
     pm->dev_set_device(id);
 
     my_device_data * dd = &(device_data[id]);
@@ -3690,328 +2868,7 @@
 
 /* ---------------------------------------------------------------------- */
 
-void Device::push_ao_grid(py::array_t<double> _ao, int ngrid, int nao)
-{
-  printf("starting push_mo_grid\n");
-  double t0 = omp_get_wtime();
-  
-  py::buffer_info info_ao = _ao.request(); // 2D array (ngrid, nao)
-  double * ao = static_cast<double*>(info_ao.ptr);
-  for(int id=0; id<1; ++id) {
-    pm->dev_set_device(id);
-
-    my_device_data * dd = &(device_data[id]);
-
-    int size_ao_grid = ngrid*nao;
-
-    grow_array(dd->d_ao_grid, size_ao_grid, dd->size_ao_grid, "ao_grid", FLERR);
-    
-    pm->dev_push_async(dd->d_ao_grid, ao, size_ao_grid*sizeof(double));
-  }
-  
-  double t1 = omp_get_wtime();
-  
-  //TODO:t_array[] += t1 - t0;
-  // counts in pull Pi
-}
-
-/* ---------------------------------------------------------------------- */
-
-void Device::compute_mo_grid(int ngrid, int nao, int nmo)
-{
-  printf("starting compute\n");
-  double t0 = omp_get_wtime();
-  const int device_id =0;// count % num_devices;
-  pm->dev_set_device(device_id);
-  my_device_data * dd = &(device_data[device_id]);
-  
-  dd->active = 1;
-
-  const double alpha = 1.0;
-  const double beta = 0.0;
-  #if 0
-  double * h_mo_coeff = (double *)pm->dev_malloc_host(nao*nmo*sizeof(double));
-  pm->dev_pull_async(dd->d_mo_coeff, h_mo_coeff, nao*nmo*sizeof(double));
-  pm->dev_stream_wait();
-  for (int i =0;i<nao;++i){for (int j=0;j<nmo;++j){printf("%f\t",h_mo_coeff[i*nmo+j]);}printf("\n");}
-  #endif
-  ml->set_handle();
-  ml->gemm((char *) "N", (char *) "N", 
-             &nmo, &ngrid, &nao,
-             &alpha, 
-             dd->d_mo_coeff, &nmo, 
-             dd->d_ao_grid, &nao, 
-             &beta, 
-             dd->d_mo_grid, &nmo
-             );
-  double t1 = omp_get_wtime();  
-  //TODO:t_array[] += t1 - t0;
-  // counts in pull Pi
-}
-
-/* ---------------------------------------------------------------------- */
-
-void Device::pull_mo_grid(py::array_t<double>_mo, int ngrid, int nmo)
-{
-double t0 = omp_get_wtime();
-
-py::buffer_info info_mo = _mo.request(); // 2D array (ngrid, nao)
-double * mo = static_cast<double*>(info_mo.ptr);
-
-for(int id=0; id<1; ++id) {
-  pm->dev_set_device(id);
-  my_device_data * dd = &(device_data[id]);
-  int size_mo_grid = ngrid*nmo;
-  
-  if(dd->active) {pm->dev_pull_async(dd->d_mo_grid, mo, size_mo_grid*sizeof(double));
-    
-  pm->dev_stream_wait();}
-  pm->dev_barrier(); 
-  
-}
-double t1 = omp_get_wtime();
-}
-
-/* ---------------------------------------------------------------------- */
-
-void Device::init_Pi(int ngrid)
-{
-  double t0 = omp_get_wtime();
-  
-  for(int id=0; id<1; ++id) {
-    pm->dev_set_device(id);
-
-    my_device_data * dd = &(device_data[id]);
-
-    int size_Pi = ngrid;
-
-    grow_array(dd->d_Pi, size_Pi, dd->size_Pi, "Pi", FLERR);
-  }
-  
-  double t1 = omp_get_wtime();
-  
-  //TODO:t_array[] += t1 - t0;
-  // counts in pull Pi
-}
-
-/* ---------------------------------------------------------------------- */
-
-void Device::push_cascm2 (py::array_t<double> _cascm2, int ncas) 
-{
-  double t0 = omp_get_wtime();
-   
-  py::buffer_info info_cascm2 = _cascm2.request(); // 2D array (ngrid, nao)
-  double * cascm2 = static_cast<double*>(info_cascm2.ptr);
-
-  for(int id=0; id<1; ++id) {
-    pm->dev_set_device(id);
-    my_device_data * dd = &(device_data[id]);
-    
-    int size_cascm2 = ncas*ncas*ncas*ncas;
-
-    grow_array(dd->d_cascm2, size_cascm2, dd->size_cascm2, "cascm2", FLERR);
-
-    pm->dev_push_async(dd->d_cascm2, cascm2, size_cascm2*sizeof(double));
-  }
-  
-  double t1 = omp_get_wtime();
-  
-  //TODO:t_array[] += t1 - t0;
-  // counts in pull Pi
-}
-
-/* ---------------------------------------------------------------------- */
-
-void Device::compute_Pi (int ngrid, int ncas, int nao) 
-{
-  double t0 = omp_get_wtime();
-  const int device_id = 0;//count % num_devices;
-  pm->dev_set_device(device_id);
-  my_device_data * dd = &(device_data[device_id]);
-  const double alpha = 1.0;
-  const double beta = 0.0;
-  const int one = 1; 
-  ml->set_handle();
-  
-  int _size_buf_pdft = ngrid*ncas*ncas;
-
-  int _size_orig = dd->size_buf_pdft; // because grow_array() updates dd->size_buf_pdft on first call
-
-  grow_array(dd->d_buf_pdft1, _size_buf_pdft, dd->size_buf_pdft, "buf_pdft1", FLERR);
-  grow_array(dd->d_buf_pdft2, _size_buf_pdft, _size_orig,        "buf_pdft2", FLERR);
-
-  int ncas2 = ncas*ncas;
-  //make mo_grid to ngrid*ncas*ncas (ai,aj->aij)
-  ml->set_handle();
-
-  ml->gemm((char *) "N", (char *) "N", 
-             &ncas, &ngrid, &nao,
-             &alpha, 
-             dd->d_mo_coeff, &ncas, 
-             dd->d_ao_grid, &nao, 
-             &beta, 
-             dd->d_mo_grid, &ncas
-             );
-
-  #if 0
-  double * h_mo_grid = (double *)pm->dev_malloc_host(ngrid*ncas*sizeof(double));
-  pm->dev_pull_async(dd->d_mo_grid, h_mo_grid, ngrid*ncas*sizeof(double));
-  pm->dev_stream_wait();
-  for (int i =0;i<3;++i){for (int j=0;j<ncas;++j){printf("%f\t",h_mo_grid[i*ncas+j]);}printf("\n");}
-  #endif
-  #if 1
-  ml->gemm_batch((char *) "N",(char *) "T",
-                   &ncas, &ncas, &one,
-                   &alpha,
-                   //dd->d_mo_grid, &one, &ncas,
-                   //dd->d_mo_grid, &one, &ncas,
-                   dd->d_mo_grid, &ncas, &ncas, 
-                   dd->d_mo_grid, &ncas, &ncas, 
-                   &beta, 
-                   dd->d_buf_pdft1, &ncas, &ncas2, 
-                   &ngrid);
-  #endif
-  #if 0
-  printf("starting pull\n");
-  double * h_buf1 = (double *) pm->dev_malloc_host(_size_buf_pdft*sizeof(double));
-  pm->dev_pull_async(dd->d_buf_pdft1, h_buf1, _size_buf_pdft*sizeof(double));
-  pm->dev_stream_wait();
-  printf("pull finished\n");
-  for (int i=0;i<2;++i){for (int j=0; j<ncas*ncas;++j){printf("%f\t",h_buf1[i*ncas*ncas+j]);}printf("\n");}
-  #endif
-  
-  #if 0
-  printf("allocating buf2\n");
-  double * h_buf2 = (double *) pm->dev_malloc_host(_size_buf_pdft*sizeof(double));
-  for (int i=0;i<ngrid*ncas*ncas;++i){h_buf2[i]=0.0;}
-  printf("allocating mo_grid\n");
-  double * h_mo_grid = (double *) pm->dev_malloc_host(ngrid*ncas*sizeof(double));
-  printf("pulling mo_grid\n");
-  if (dd->d_mo_grid){printf("pulling\n"); pm->dev_pull_async(dd->d_mo_grid, h_mo_grid, ngrid*ncas*sizeof(double));}
-  printf("waiting\n");
-  pm->dev_stream_wait();
-  printf("starting calc\n");
-  for (int i =0; i<ngrid; ++i){
-    for (int j=0;j<ncas; ++j){
-      for (int k=0;k<ncas; ++k){
-          for (int l=0; l<1; ++l){
-            h_buf2[i*ncas*ncas + j*ncas+k]+=h_mo_grid[i*ncas+j*1+l]*h_mo_grid[i*ncas+k*1+l];
-          }
-       }
-    }
-  }
-  printf("finished calc\n");
-  //for (int i=0;i<2;++i){for (int j=0; j<ncas;++j){for (int k=0;k<ncas;++k){printf("%f\t",h_buf2[i*ncas*ncas+j*ncas+k]);}printf("\n");}printf("\n");}
-  printf("finished printing\n");
-  #endif
-  // do buf1 = aij, ijkl->akl, mo, cascm2
-  #if 1
-  ml->gemm ((char *) "N", (char *) "N",
-             &ngrid, &ncas2, &ncas2, 
-             &alpha,
-             dd->d_buf_pdft1, &ngrid,
-             dd->d_cascm2, &ncas2,
-             &beta, 
-             dd->d_buf_pdft2, &ngrid);
-             
-  #endif
-  #if 0
-  printf("allocating buf2\n");
-  double * h_buf1 = (double *) pm->dev_malloc_host(_size_buf_pdft*sizeof(double));
-  pm->dev_pull_async(dd->d_buf_pdft1, h_buf1, _size_buf_pdft*sizeof(double));
-  pm->dev_stream_wait();
-  double * h_buf2 = (double *) pm->dev_malloc_host(_size_buf_pdft*sizeof(double));
-  for (int i=0;i<ngrid*ncas*ncas;++i){h_buf2[i]=0.0;}
-  printf("allocating mo_grid\n");
-  double * h_cascm2 = (double *) pm->dev_malloc_host(ncas*ncas*ncas*ncas*sizeof(double));
-  printf("pulling mo_grid\n");
-  if (dd->d_cascm2){printf("pulling\n"); pm->dev_pull_async(dd->d_cascm2, h_cascm2, ncas*ncas*ncas*ncas*sizeof(double));}
-  printf("waiting\n");
-  pm->dev_stream_wait();
-  //for (int i=0;i<ncas;++i){
-  //for (int j=0;j<ncas;++j){
-  //for (int k=0;k<ncas;++k){
-  //for (int l=0;l<ncas;++l){printf("%f\t",h_cascm2[((i*ncas+j)*ncas+k)*ncas+l]);}
-  //printf("\n");}printf("\n");}printf("\n");}
-  printf("starting calc\n");
-  for (int i =0; i<ngrid; ++i){
-    for (int j=0;j<ncas*ncas; ++j){
-      for (int k=0;k<ncas*ncas; ++k){
-            h_buf2[i*ncas*ncas+j]+=h_buf1[i*ncas*ncas+k]*h_cascm2[k*ncas*ncas+j];
-       }
-    }
-  }
-  printf("finished calc\n");
-  for (int i=0;i<2;++i){for (int j=0; j<ncas;++j){for (int k=0;k<ncas;++k){printf("%f\t",h_buf2[i*ncas*ncas+j*ncas+k]);}printf("\n");}printf("\n");}
-  printf("finished printing\n");
-  #endif
-
-  #if 0
-  printf("starting pull\n");
-  double * h_buf1 = (double *) pm->dev_malloc_host(_size_buf_pdft*sizeof(double));
-  pm->dev_pull_async(dd->d_buf_pdft2, h_buf1, _size_buf_pdft*sizeof(double));
-  pm->dev_stream_wait();
-  printf("pull finished\n");
-  for (int i=0;i<2;++i){for (int j=0; j<ncas*ncas;++j){printf("%f\t",h_buf1[i*ncas*ncas+j]);}  printf("\n");}
-  #endif
-
-  // do Pi = (akl,akl->a, buf1, mo)/2
-  #if 0
-  const double half=0.5;
-  ml->gemm_batch ((char *) "N",(char *) "T", 
-             &one, &one, &ncas2,
-             &half, 
-             dd->d_buf_pdft1, &ncas2, &ncas2, 
-             dd->d_buf_pdft2, &ncas2, &ncas2, 
-             &beta, 
-             dd->d_Pi, &one, &one, 
-             &ngrid);
-  #endif
-             
-}
-
-/* ---------------------------------------------------------------------- */
-
-void Device::pull_Pi (py::array_t<double> _Pi, int ngrid){} 
-
-/* ---------------------------------------------------------------------- */
-=======
-/* ---------------------------------------------------------------------- */
-
-void Device::init_mo_grid(int ngrid, int nmo)
-{
-  printf("starting init mo_grid\n");
-  double t0 = omp_get_wtime();
-  
-  for(int id=0; id<num_devices; ++id) {
-    pm->dev_set_device(id);
-
-    my_device_data * dd = &(device_data[id]);
->>>>>>> cea76aa5
-
-    int size_mo_grid = ngrid*nmo;
-
-<<<<<<< HEAD
-void Device::orbital_response(py::array_t<double> _f1_prime,
-			      py::array_t<double> _ppaa, py::array_t<double> _papa, py::array_t<double> _eri_paaa,
-			      py::array_t<double> _ocm2, py::array_t<double> _tcm2, py::array_t<double> _gorb,
-			      int ncore, int nocc, int nmo) // obselete
-=======
-    grow_array(dd->d_mo_grid, size_mo_grid, dd->size_mo_grid, "mo_grid", FLERR);
-
-    dd->active = 0;
-  }
-  
-  double t1 = omp_get_wtime();
-  
-  //TODO:t_array[] += t1 - t0;
-  // counts in pull Pi
-}
-
-/* ---------------------------------------------------------------------- */
-
 void Device::push_ao_grid(py::array_t<double> _ao, int ngrid, int nao, int count)
->>>>>>> cea76aa5
 {
   printf("starting push_mo_grid\n");
   double t0 = omp_get_wtime();
@@ -4630,8 +3487,6 @@
 {
 #if defined(_DEBUG_P2P)
   printf("LIBGPU :: -- GPU-GPU Reduction  Starting!\n");
-<<<<<<< HEAD
-=======
 #endif
   
   size_t size = N * sizeof(double);
@@ -4796,174 +3651,9 @@
   
 #if defined(_DEBUG_P2P)
   printf("LIBGPU :: -- GPU-GPU Reduction  completed!\n");
->>>>>>> cea76aa5
-#endif
-  
-  size_t size = N * sizeof(double);
-
-<<<<<<< HEAD
-  int num_active = 0;
-  for(int i=0; i<num_devices; ++i) num_active += active[i];
-  
-  int nrecv = num_active / 2;
-
-  int nactive = num_active;
-
-  // accumulate result to device 0 using binary tree reduction
-  
-  int il = 0;
-  while(nrecv > 0) {
-
-#if defined(_DEBUG_P2P)
-    printf("LIBGPU :: -- GPU-GPU Reduction  il= %i  nactive= %i  nrecv= %i\n",il,nactive,nrecv);
-#endif
-    
-    // odd number of recievers and not last level (clean-up pre-reduction)
-      
-    if((nactive > 1) && (nactive % 2)) {
-      
-#if defined(_DEBUG_P2P)
-      printf("LIBGPU :: -- GPU-GPU Reduction  pre clean-up odd reciever  nactive= %i  nrecv= %i\n",nactive,nrecv);
-#endif
-      
-      int dest = nactive - 2;
-      int src = nactive - 1;
-      
-      if(d_ptr[src] && active[src]) {
-#if defined(_DEBUG_P2P)
-	printf("LIBGPU :: -- GPU-GPU Reduction  -- src %i(%p) --> dest %i(%p, %p)\n",
-	       src, d_ptr[src], dest, buf_ptr[dest], d_ptr[dest]);
-#endif
-	
-	if(blocking) {
-	  // need to ensure dest is done using buf
-	  
-	  pm->dev_set_device(dest);
-	  
-	  pm->dev_stream_wait();
-	}
-	
-	// src initiates transfer
-	
-	pm->dev_set_device(src);
-	
-	pm->dev_memcpy_peer(buf_ptr[dest], dest, d_ptr[src], src, size);
-	
-	// dest launches kernel
-	
-	pm->dev_set_device(dest); 
-	
-	vecadd(buf_ptr[dest], d_ptr[dest], N);
-      }
-      
-      nactive--;
-    }
-    
-    // binary tree reduction
-    
-    if(nactive > nrecv) {
-
-#if defined(_DEBUG_P2P)
-      printf("LIBGPU :: -- GPU-GPU Reduction  binary reduction   nactive= %i  nrecv= %i\n",nactive,nrecv);
-#endif
-      
-      int nsend = nactive - nrecv;
-
-      for(int i=0; i<nsend; ++i) {
-
-	int dest = i;
-	int src = nrecv + i;
-
-	if(d_ptr[src] && active[src]) {
-#if defined(_DEBUG_P2P)	
-	printf("LIBGPU :: -- GPU-GPU Reduction  -- src %i(%p) --> dest %i(%p, %p)\n",
-	       src, d_ptr[src], dest, buf_ptr[dest], d_ptr[dest]);
-#endif
-
-	  if(blocking) {
-	    // need to ensure dest is done using buf
-	    
-	    pm->dev_set_device(dest);
-	    
-	    pm->dev_stream_wait();
-	  }
-
-	  // src initiates transfer
-	  
-	  pm->dev_set_device(src);
-	  
-	  pm->dev_memcpy_peer(buf_ptr[dest], dest, d_ptr[src], src, size);
-
-	  // dest launches kernel
-	  
-	  pm->dev_set_device(dest); 
-	  
-	  vecadd(buf_ptr[dest], d_ptr[dest], N);
-	}
-      }
-
-      nactive = nrecv;
-
-      // odd number of recievers and not last level (clean-up post-reduction)
-      
-      if((nrecv > 1) && (nrecv % 2)) {
-
-#if defined(_DEBUG_P2P)
-       	printf("LIBGPU :: -- GPU-GPU Reduction  post clean-up odd reciever  nactive= %i  nrecv= %i\n",nactive,nrecv);
-#endif
-    
-	int dest = nrecv - 2;
-	int src = nrecv - 1;
-
-	if(d_ptr[src] && active[src]) {
-#if defined(_DEBUG_P2P)	
-	printf("LIBGPU :: -- GPU-GPU Reduction  -- src %i(%p) --> dest %i(%p, %p)\n",
-	       src, d_ptr[src], dest, buf_ptr[dest], d_ptr[dest]);
-#endif
-	  if(blocking) {
-	    // need to ensure dest is done using buf
-	    pm->dev_set_device(dest);
-	    
-	    pm->dev_stream_wait();
-	  }
-
-	  // src initiates transfer
-	  
-	  pm->dev_set_device(src);
-	  
-	  pm->dev_memcpy_peer(buf_ptr[dest], dest, d_ptr[src], src, size);
-
-	  // dest launches kernel
-	  
-	  pm->dev_set_device(dest); 
-	  
-	  vecadd(buf_ptr[dest], d_ptr[dest], N);
-	}
-
-	nrecv--;
-	nactive--;
-      }
-      
-    }
-
-    nrecv /= 2;
-    il++;
-  }
-
-  // accumulate result on host
-
-#if defined(_DEBUG_P2P)
-  printf("LIBGPU :: -- GPU-GPU Reduction  transferring result to host\n");
-#endif
-  
-  pm->dev_set_device(0);
-  
-  pm->dev_pull(d_ptr[0], h_ptr, size);
-  
-#if defined(_DEBUG_P2P)
-  printf("LIBGPU :: -- GPU-GPU Reduction  completed!\n");
-#endif
-=======
+#endif
+}
+
 /* ---------------------------------------------------------------------- */
 void Device::init_tdm1(int norb)
 {
@@ -6455,7 +5145,6 @@
   double t1 = omp_get_wtime();
   t_array[29] += t1-t0;//TODO: fix this
   //t_array[27] += t1-t0;
->>>>>>> cea76aa5
 }
 
 /* ---------------------------------------------------------------------- */
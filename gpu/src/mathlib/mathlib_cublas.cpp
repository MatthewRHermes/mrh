#if defined(_GPU_CUBLAS)

#include "mathlib.h"

using namespace MATHLIB_NS;

// ----------------------------------------------------------------

MATHLIB::MATHLIB(class PM_NS::PM * pm_)
{
  pm = pm_;
}

// ----------------------------------------------------------------

MATHLIB::~MATHLIB()
{
#if defined(_PROFILE_ML)
  printf("\nLIBGPU :: PROFILE_ML\n");
  for(int i=0; i<profile_name.size(); ++i) {
    printf("LIBGPU :: PROFILE_ML :: count= %i  name= %s\n", profile_count[i], profile_name[i].c_str());
  }
#endif
}

// ----------------------------------------------------------------

int MATHLIB::create_handle()
{
  cublasHandle_t h;

  cublasCreate(&h);
  
  _CUDA_CHECK_ERRORS();
  
  cudaStream_t * s = pm->dev_get_queue();
  
  cublasSetStream(h, *s);
  
  _CUDA_CHECK_ERRORS();

  my_handles.push_back(h);

  int id = my_handles.size() - 1;

  set_handle(id);
  
  return id;
}

// ----------------------------------------------------------------

void MATHLIB::set_handle(int id)
{
  current_handle = &(my_handles[id]);
  current_handle_id = id;
}

// ----------------------------------------------------------------

void MATHLIB::set_handle()
{
  int id = pm->dev_get_device();
  
  current_handle = &(my_handles[id]);
  current_handle_id = id;
}

// ----------------------------------------------------------------

cublasHandle_t * MATHLIB::get_handle()
{  
  return current_handle;
}

// ----------------------------------------------------------------

void MATHLIB::destroy_handle()
{
  int id = current_handle_id;
  
  cublasDestroy(my_handles[id]);
  my_handles[id] = NULL;
}
// ----------------------------------------------------------------
void MATHLIB::memset(double * array, const int * num, const int * size)
{
#ifdef _DEBUG_ML 
  printf("Inside MATHLIB::memset()\n");
#endif
//TODO: add profiling lines related things

  //cublasHandle_t * h = current_handle;
  
  //cublasOperation_t ta;

  //cudaMemsetAsync ( array, *num, *size, *h);   
  cudaMemset ( array, *num, *size);//, *h);   
  
  _CUDA_CHECK_ERRORS();

#ifdef _DEBUG_ML 
  printf(" -- Leaving MATHLIB::memset()\n");
#endif

}


// ----------------------------------------------------------------
void MATHLIB::axpy(const int * n, 
                   const double * alpha, const double * x, const int * incx,
                   double * y, const int * incy)
{
#ifdef _DEBUG_ML 
  printf("Inside MATHLIB::axpy()\n");
#endif
//TODO: add profiling lines related things

  cublasHandle_t * h = current_handle;
  
#ifdef _SINGLE_PRECISION
  cublasSaxpy (*h , *n, alpha, x, *incx, y, *incy);   
#else
  cublasDaxpy (*h , *n, alpha, x, *incx, y, *incy);   
#endif
  
  _CUDA_CHECK_ERRORS();

#ifdef _DEBUG_ML 
  printf(" -- Leaving MATHLIB::axpy()\n");
#endif

}


// ----------------------------------------------------------------

void MATHLIB::gemv(const char * transa,
		   const int * m, const int * n, 
		   const double * alpha, const double * a, const int * lda,
		   const double * b, const int * ldb,
		   const double * beta, double * c, const int * ldc)
{
#ifdef _DEBUG_ML
  printf("Inside MATHLIB::gemv()\n");
#endif

//#if defined(_PROFILE_ML)
#if 0
  std::ostringstream name_;
  name_ << "gemv " << transa << " "  << *m << " " << *n << " "
	<< *lda << " " << *ldb << " " << *ldc << " " << *alpha << " " << *beta;
  std::string name = name_.str();

  auto it_ = std::find(profile_name.begin(), profile_name.end(), name);

  int indx = it_ - profile_name.begin();

  if(indx < profile_name.size()) profile_count[indx]++;
  else {
    profile_name.push_back(name);
    profile_count.push_back(1);
  }
#endif
  
  cublasHandle_t * h = current_handle;
  
  cublasOperation_t ta;
  
  if(strcmp(transa, "N") == 0) ta = CUBLAS_OP_N;
  else if(strcmp(transa, "T") == 0) ta = CUBLAS_OP_T;
  else ta = CUBLAS_OP_C;

#ifdef _SINGLE_PRECISION
  cublasSgemv(*h, ta, *m, *n, alpha, a, *lda, b, *ldb, beta, c, *ldc);
#else
  cublasDgemv(*h, ta, *m, *n, alpha, a, *lda, b, *ldb, beta, c, *ldc);
#endif
  
  _CUDA_CHECK_ERRORS();
  
#ifdef _DEBUG_ML
  printf(" -- Leaving MATHLIB::gemv()\n");
#endif
}


// ----------------------------------------------------------------

void MATHLIB::gemm(const char * transa, const char * transb,
		   const int * m, const int * n, const int * k,
		   const double * alpha, const double * a, const int * lda,
		   const double * b, const int * ldb,
		   const double * beta, double * c, const int * ldc)
{
#ifdef _DEBUG_ML
  printf("Inside MATHLIB::gemm()\n");
#endif

#if defined(_PROFILE_ML)
  std::ostringstream name_;
  name_ << "gemm " << transa << " " << transb << " " << *m << " " << *n << " " << *k << " "
	<< *lda << " " << *ldb << " " << *ldc << " " << *alpha << " " << *beta;
  std::string name = name_.str();
<<<<<<< HEAD

  auto it_ = std::find(profile_name.begin(), profile_name.end(), name);

=======

  auto it_ = std::find(profile_name.begin(), profile_name.end(), name);

>>>>>>> cea76aa5
  int indx = it_ - profile_name.begin();

  if(indx < profile_name.size()) profile_count[indx]++;
  else {
    profile_name.push_back(name);
    profile_count.push_back(1);
  }
#endif
  
  cublasHandle_t * h = current_handle;
  
  cublasOperation_t ta, tb;
  
  if(strcmp(transa, "N") == 0) ta = CUBLAS_OP_N;
  else if(strcmp(transa, "T") == 0) ta = CUBLAS_OP_T;
  else ta = CUBLAS_OP_C;

  if(strcmp(transb, "N") == 0) tb = CUBLAS_OP_N;
  else if(strcmp(transb, "T") == 0) tb = CUBLAS_OP_T;
  else tb = CUBLAS_OP_C;
  
#ifdef _SINGLE_PRECISION
  cublasSgemm(*h, ta, tb, *m, *n, *k, alpha, a, *lda, b, *ldb, beta, c, *ldc);
#else
  cublasDgemm(*h, ta, tb, *m, *n, *k, alpha, a, *lda, b, *ldb, beta, c, *ldc);
#endif
  
  _CUDA_CHECK_ERRORS();
  
#ifdef _DEBUG_ML
  printf(" -- Leaving MATHLIB::gemm()\n");
#endif
}

// ----------------------------------------------------------------

void MATHLIB::gemm_batch(const char * transa, const char * transb,
			 const int * m, const int * n, const int * k,
			 const double * alpha, const double * a, const int * lda, const int * strideA,
			 const double * b, const int * ldb, const int * strideB,
			 const double * beta, double * c, const int * ldc, const int * strideC,
			 const int * batchCount)
{
#ifdef _DEBUG_ML
  printf("Inside MATHLIB::gemm_batch()\n");
  printf("mnk= %i %i %i  alpha= %f  beta= %f  ld= %i %i %i  stride= %i %i %i  batchCount= %i\n",
	 *m,*n,*k,*alpha,*beta,*lda,*ldb,*ldc,*strideA,*strideB,*strideC,*batchCount);
#endif
  
#if defined(_PROFILE_ML)
  std::ostringstream name_;
  name_ << "gemm_batch " << transa << " " << transb << " " << *m << " " << *n << " " << *k << " "
	<< *lda << " " << *ldb << " " << *ldc << " " << *alpha << " " << *beta << " " << *batchCount;
  std::string name = name_.str();

  auto it_ = std::find(profile_name.begin(), profile_name.end(), name);

  int indx = it_ - profile_name.begin();

  if(indx < profile_name.size()) profile_count[indx]++;
  else {
    profile_name.push_back(name);
    profile_count.push_back(1);
  }
#endif
  
  cublasHandle_t * h = current_handle;

  cublasOperation_t ta, tb;
  
  if(strcmp(transa, "N") == 0) ta = CUBLAS_OP_N;
  else if(strcmp(transa, "T") == 0) ta = CUBLAS_OP_T;
  else ta = CUBLAS_OP_C;

  if(strcmp(transb, "N") == 0) tb = CUBLAS_OP_N;
  else if(strcmp(transb, "T") == 0) tb = CUBLAS_OP_T;
  else tb = CUBLAS_OP_C;
  
#ifdef _SINGLE_PRECISION
  cublasSgemmStridedBatched(*h, ta, tb, *m, *n, *k,
			    alpha, a, *lda, *strideA, b, *ldb, *strideB, beta, c, *ldc, *strideC, *batchCount);
#else
  cublasDgemmStridedBatched(*h, ta, tb, *m, *n, *k,
			    alpha, a, *lda, *strideA, b, *ldb, *strideB, beta, c, *ldc, *strideC, *batchCount);
#endif

  _CUDA_CHECK_ERRORS();
  
#ifdef _DEBUG_ML
  printf("Leaving MATHLIB::gemm_batch()\n");
#endif
}

#endif<|MERGE_RESOLUTION|>--- conflicted
+++ resolved
@@ -202,15 +202,9 @@
   name_ << "gemm " << transa << " " << transb << " " << *m << " " << *n << " " << *k << " "
 	<< *lda << " " << *ldb << " " << *ldc << " " << *alpha << " " << *beta;
   std::string name = name_.str();
-<<<<<<< HEAD
 
   auto it_ = std::find(profile_name.begin(), profile_name.end(), name);
 
-=======
-
-  auto it_ = std::find(profile_name.begin(), profile_name.end(), name);
-
->>>>>>> cea76aa5
   int indx = it_ - profile_name.begin();
 
   if(indx < profile_name.size()) profile_count[indx]++;

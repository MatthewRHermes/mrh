--- conflicted
+++ resolved
@@ -27,19 +27,9 @@
 #define _ENABLE_P2P
 
 //#define _DEBUG_DEVICE
-<<<<<<< HEAD
-//#define _DEBUG_ERI_CACHE
-//#define _DEBUG_H2EFF
-//#define _DEBUG_H2EFF2
-//#define _DEBUG_H2EFF_DF
-//#define _DEBUG_AO2MO
-//#define _DEBUG_PACKING
-//#define _DEBUG_P2P
-=======
 //#define _DEBUG_P2P
 #define _DEBUG_FCI
 //#define _CUSTOM_FCI
->>>>>>> cea76aa5
 
 #define _PUMAP_2D_UNPACK 0       // generic unpacking of 1D array to 2D matrix
 #define _PUMAP_H2EFF_UNPACK 1    // unpacking h2eff array (generic?)
@@ -149,19 +139,11 @@
   
   //PDFT
   void init_mo_grid(int, int);
-<<<<<<< HEAD
-  void push_ao_grid(py::array_t<double>, int, int);
-=======
   void push_ao_grid(py::array_t<double>, int, int, int);
->>>>>>> cea76aa5
   void compute_mo_grid(int, int, int);
   void pull_mo_grid(py::array_t<double>, int, int);
   void init_Pi(int);
   void push_cascm2 (py::array_t<double>, int); 
-<<<<<<< HEAD
-  void compute_Pi (int, int, int); 
-  void pull_Pi (py::array_t<double>, int); 
-=======
   void compute_rho_to_Pi (py::array_t<double>, int, int); 
   void compute_Pi (int, int, int, int); 
   void pull_Pi (py::array_t<double>, int, int); 
@@ -213,7 +195,6 @@
   void pull_tdm1(py::array_t<double> , int );
   void pull_tdm2(py::array_t<double> , int );
   void pull_tdm3hab(py::array_t<double> ,py::array_t<double> , int );
->>>>>>> cea76aa5
 
   //inner functions
   void extract_mo_cas(int, int, int);//TODO: fix the difference - changed slightly
@@ -224,9 +205,6 @@
   void push_mo_coeff(py::array_t<double>, int);
 
   void vecadd(const double *, double *, int); // replace with ml->daxpy()
-<<<<<<< HEAD
-
-=======
   void get_rho_to_Pi(double *, double * ,int); // replace with gemm or element wise multiplication
   void make_gridkern(double *, double *, int, int); //replace with ml->gemm()
   void make_buf_pdft(double *, double *, double *, int, int); //replace with ml->gemm()
@@ -253,16 +231,11 @@
   void compute_FCIrdm3h_b_t1ci_v2 (double *, double *, int, int, int, int,
                                 int, int, int, int, int*);
   void reorder(double *, double *, double *, int);
->>>>>>> cea76aa5
   // multi-gpu communication (better here or part of PM?)
 
   void mgpu_bcast(std::vector<double *>, double *, size_t);
   void mgpu_reduce(std::vector<double *>, double *, int, bool, std::vector<double *>, std::vector<int>);
-<<<<<<< HEAD
-  
-=======
-
->>>>>>> cea76aa5
+
 private:
 
   class PM * pm;
@@ -322,11 +295,7 @@
   // eri_impham
   int size_eri_impham;
   double * pin_eri_impham;
-<<<<<<< HEAD
- 
-=======
-  
->>>>>>> cea76aa5
+  
   // eri caching on device
   bool use_eri_cache;
   
@@ -399,8 +368,6 @@
     int size_Pi;
     int size_buf_pdft;
 
-<<<<<<< HEAD
-=======
     //fci
     int size_clinka;
     int size_clinkb;
@@ -413,7 +380,6 @@
     int size_pdm2;//do we need this anymore?
 
 
->>>>>>> cea76aa5
     double * d_rho;
     double * d_vj;
     double * d_buf1;
@@ -445,8 +411,6 @@
     double * d_Pi;
     double * d_buf_pdft1;
     double * d_buf_pdft2;
-<<<<<<< HEAD
-=======
     //fci 
     
     int * d_clinka;
@@ -461,7 +425,6 @@
     double * d_tdm3hb;
     double * d_pdm2; //do we need these anymore
     double * d_pdm1; //do we need these anymore
->>>>>>> cea76aa5
 
     std::vector<int> type_pumap;
     std::vector<int> size_pumap;

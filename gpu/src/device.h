--- conflicted
+++ resolved
@@ -153,10 +153,7 @@
   void init_eri_impham(int, int, int);
   void compute_eri_impham(int, int, int, int, int, size_t, int);
   void pull_eri_impham( py::array_t<double>, int, int, int);
-<<<<<<< HEAD
-=======
   void compute_eri_impham_v2(int, int, int, int, int, size_t, size_t);
->>>>>>> 197958f9
   void pack_eri(double *, double *, int *, int, int, int); 
 
   void extract_mo_cas(int, int, int);//TODO: fix the difference - changed slightly

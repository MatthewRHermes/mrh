--- conflicted
+++ resolved
@@ -447,8 +447,6 @@
     if(j >= ncas*ncas) return;
     //out[k*ncas_pair*nao+l*ncas_pair+ij]=h_vuwM[i*ncas*ncas*nao+j*ncas*nao+k*nao+l];}}}}
     out[i*ncas_pair + map[j]]+=in[j*ncas*nmo + i]; // this doesn't work because map spans (ncas x ncas) and has duplicate entries
-<<<<<<< HEAD
-=======
 }
 
 /* ---------------------------------------------------------------------- */
@@ -459,7 +457,6 @@
 
     if(i >= N) return;
     out[i] += in[i];
->>>>>>> cea76aa5
 }
 /* ---------------------------------------------------------------------- */
 __global__ void _get_rho_to_Pi(double * rho, double * Pi, int ngrid)
@@ -507,17 +504,6 @@
     int i = blockIdx.x * blockDim.x + threadIdx.x;
     int j = blockIdx.y * blockDim.y + threadIdx.y;
 
-<<<<<<< HEAD
-/* ---------------------------------------------------------------------- */
-
-__global__ void _vecadd(const double * in, double * out, int N)
-{
-    int i = blockIdx.x * blockDim.x + threadIdx.x;
-
-    if(i >= N) return;
-    out[i] += in[i];
-}
-=======
     if(i >= ngrid) return;
     if(j >= ncas*ncas) return;
     double * tmp_gridkern = &(gridkern[i*ncas*ncas]);
@@ -537,7 +523,6 @@
 {
     int str0 = blockIdx.x * blockDim.x + threadIdx.x;
     int j = blockIdx.y * blockDim.y + threadIdx.y;
->>>>>>> cea76aa5
 
     if(str0 >= na) return;
     if(j >= nlinka) return;
@@ -1258,8 +1243,6 @@
   _CUDA_CHECK_ERRORS();
 #endif
 }
-<<<<<<< HEAD
-=======
 
 /* ---------------------------------------------------------------------- */
 void Device::get_rho_to_Pi(double * rho, double * Pi, int ngrid)
@@ -1567,6 +1550,5 @@
 }
 
 
->>>>>>> cea76aa5
 
 #endif
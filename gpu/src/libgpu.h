--- conflicted
+++ resolved
@@ -85,24 +85,6 @@
                                 py::array_t<double>, int, int, int);
   void libgpu_compute_eri_impham_v2(void * , 
                                 int, int, int, int, int, size_t, size_t);
-<<<<<<< HEAD
-  void libgpu_init_mo_grid(void * ptr, 
-                             int, int);
-  void libgpu_push_ao_grid(void * ptr, 
-                             py::array_t<double>, int, int);
-  void libgpu_compute_mo_grid(void * ptr, 
-                              int, int, int);
-  void libgpu_pull_mo_grid(void * ptr, 
-                             py::array_t<double>, int, int);
-  void libgpu_init_Pi(void * ptr,  
-                       int);
-  void libgpu_push_cascm2 (void * ptr,
-                   py::array_t<double>, int); 
-  void libgpu_compute_Pi (void * ptr,
-                   int, int, int); 
-  void libgpu_pull_Pi (void * ptr,
-                   py::array_t<double>, int); 
-=======
   //PDFT
   void libgpu_init_mo_grid(void *, 
                              int, int); //probably don't need it
@@ -187,7 +169,6 @@
                       py::array_t<double> , int );
   void libgpu_pull_tdm3hab(void *, 
                       py::array_t<double>, py::array_t<double> , int);
->>>>>>> cea76aa5
 }
 
 
@@ -233,14 +214,9 @@
   m.def("pull_mo_grid",&libgpu_pull_mo_grid,"pyscf/mcpdft/otfnal.py::grid_ao2mo part 0.4");
   m.def("init_Pi", &libgpu_init_Pi, "pyscf/mcpdft/otfnal.py::energy_ot part 0.1");
   m.def("push_cascm2", &libgpu_push_cascm2, "pyscf/mcpdft/otfnal.py::energy_ot part 0.2");
-<<<<<<< HEAD
-  m.def("compute_Pi", &libgpu_compute_Pi, "pyscf/mcpdft/otfnal.py::energy_ot part 0.3");
-  m.def("pull_Pi", &libgpu_pull_Pi, "pyscf/mcpdft/otfnal.py::energy_ot part 0.4");
-=======
   m.def("compute_rho_to_Pi", &libgpu_compute_rho_to_Pi, "pyscf/mcpdft/otfnal.py::energy_ot part 0.3");
   m.def("compute_Pi", &libgpu_compute_Pi, "pyscf/mcpdft/otfnal.py::energy_ot part 0.4");
   m.def("pull_Pi", &libgpu_pull_Pi, "pyscf/mcpdft/otfnal.py::energy_ot part final");
->>>>>>> cea76aa5
   m.def("orbital_response", &libgpu_orbital_response, "mrh/lasscf_sync_o0.py::orbital_response");
   // RDM can be used from previously made JKs
   m.def("init_tdm1",&libgpu_init_tdm1, "pyscf/fci/rdm.py::allocate rdm1 space");

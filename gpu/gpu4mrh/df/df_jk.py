--- conflicted
+++ resolved
@@ -540,11 +540,7 @@
 
 def _get_jk(dfobj, dm, hermi=1, with_j=True, with_k=True, direct_scf_tol=1e-13):
 
-<<<<<<< HEAD
     if dfobj.verbose>=lib.logger.DEBUG1:
-=======
-    if dfobj.verbose>=lib.logger.DEBUG:
->>>>>>> c71eba00
         vj, vk = get_jk_debug(dfobj, dm, hermi, with_j, with_k, direct_scf_tol)
     else: 
         vj, vk = get_jk(dfobj, dm, hermi, with_j, with_k, direct_scf_tol)

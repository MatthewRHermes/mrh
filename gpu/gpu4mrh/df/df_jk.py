#!/usr/bin/env python

import copy

import ctypes
import numpy
import scipy.linalg
from pyscf import lib
from pyscf import scf
from pyscf.lib import logger
from pyscf.ao2mo import _ao2mo
from gpu4mrh.lib.utils import patch_cpu_kernel

from mrh.my_pyscf.gpu import libgpu

# Setting DEBUG = True will execute both CPU (original) and GPU (new) paths checking for consistency 
DEBUG = False

if DEBUG:
    import math
    import traceback
    import sys

def get_jk(dfobj, dm, hermi=1, with_j=True, with_k=True, direct_scf_tol=1e-13):
    gpu = dfobj.mol.use_gpu
    
    assert (with_j or with_k)
    if (not with_k and not dfobj.mol.incore_anyway and
        # 3-center integral tensor is not initialized
        dfobj._cderi is None):
        return get_j(dfobj, dm, hermi, direct_scf_tol), None

    t0 = t1 = (logger.process_clock(), logger.perf_counter())
    log = logger.Logger(dfobj.stdout, dfobj.verbose)
    fmmm = _ao2mo.libao2mo.AO2MOmmm_bra_nr_s2
    fdrv = _ao2mo.libao2mo.AO2MOnr_e2_drv
    ftrans = _ao2mo.libao2mo.AO2MOtranse2_nr_s2
    null = lib.c_null_ptr()

    dms = numpy.asarray(dm)
    dm_shape = dms.shape
    nao = dm_shape[-1]
    dms = dms.reshape(-1,nao,nao)
    nset = dms.shape[0]
#    vj = 0
    vk = numpy.zeros(dms.shape)

    #t2 = lib.logger.timer(dfobj, 'get_jk setup', *t0)
    blksize = dfobj.blockdim # hard-coded to constant size for now
    
    if with_j:
        #t2 = (logger.process_clock(), logger.perf_counter())
        idx = numpy.arange(nao)
        dmtril = lib.pack_tril(dms + dms.conj().transpose(0,2,1))
        dmtril[:,idx*(idx+1)//2+idx] *= .5
        #t3 = lib.logger.timer(dfobj, 'get_jk with_j',*t2)

        vj = numpy.zeros_like(dmtril)
    else:
        dmtril = numpy.zeros((nset, int(nao*(nao+1)/2))) # shouldn't have to do this; bug in libgpu side
        vj = numpy.zeros((nset, int(nao*(nao+1)/2))) # shouldn't have to do this; bug in libgpu side
        
    dms = [numpy.asarray(x, order='F') for x in dms]
    
    if not with_k:
        #t2 = (logger.process_clock(), logger.perf_counter())

#        dms = [numpy.asarray(x, order='F') for x in dms]
        count = 0
        for eri1 in dfobj.loop():
            #t6 = (logger.process_clock(), logger.perf_counter())
            naux, nao_pair = eri1.shape
            if gpu:
                #if count == 0:
                libgpu.libgpu_init_get_jk(gpu, eri1, dmtril, blksize, nset, nao, 0, count)
                libgpu.libgpu_compute_get_jk(gpu, naux, nao, nset, eri1, dmtril, dms, vj, vk, 0, count, id(dfobj))
            else:
                rho = numpy.einsum('ix,px->ip', dmtril, eri1)
                vj += numpy.einsum('ip,px->ix', rho, eri1)

            #lib.logger.timer(dfobj, 'get_jk not with_k loop iteration',*t6)

            count += 1

        if gpu:
            libgpu.libgpu_pull_get_jk(gpu, vj, vk, nao, nset, 0)
        #t3 = lib.logger.timer(dfobj, 'get_jk not with_k loop full',*t2)

# Commented 2-19-2024 in favor of accelerated implementation below
# Can offload this if need arises.
#    elif getattr(dm, 'mo_coeff', None) is not None:
#        #TODO: test whether dm.mo_coeff matching dm
#        mo_coeff = numpy.asarray(dm.mo_coeff, order='F')
#        mo_occ   = numpy.asarray(dm.mo_occ)
#        nmo = mo_occ.shape[-1]
#        mo_coeff = mo_coeff.reshape(-1,nao,nmo)
#        mo_occ   = mo_occ.reshape(-1,nmo)
#        if mo_occ.shape[0] * 2 == nset: # handle ROHF DM
#            mo_coeff = numpy.vstack((mo_coeff, mo_coeff))
#            mo_occa = numpy.array(mo_occ> 0, dtype=numpy.double)
#            mo_occb = numpy.array(mo_occ==2, dtype=numpy.double)
#            assert (mo_occa.sum() + mo_occb.sum() == mo_occ.sum())
#            mo_occ = numpy.vstack((mo_occa, mo_occb))
#
#        orbo = []
#        for k in range(nset):
#            c = numpy.einsum('pi,i->pi', mo_coeff[k][:,mo_occ[k]>0],
#                             numpy.sqrt(mo_occ[k][mo_occ[k]>0]))
#            orbo.append(numpy.asarray(c, order='F'))
#
#        max_memory = dfobj.max_memory - lib.current_memory()[0]
#        blksize = max(4, int(min(dfobj.blockdim, max_memory*.3e6/8/nao**2)))
#        buf = numpy.empty((blksize*nao,nao))
#        for eri1 in dfobj.loop(blksize):
#            naux, nao_pair = eri1.shape
#            assert (nao_pair == nao*(nao+1)//2)
#            if with_j:
#                rho = numpy.einsum('ix,px->ip', dmtril, eri1)
#                vj += numpy.einsum('ip,px->ix', rho, eri1)
#
#            for k in range(nset):
#                nocc = orbo[k].shape[1]
#                if nocc > 0:
#                    buf1 = buf[:naux*nocc]
#                    fdrv(ftrans, fmmm,
#                         buf1.ctypes.data_as(ctypes.c_void_p),
#                         eri1.ctypes.data_as(ctypes.c_void_p),
#                         orbo[k].ctypes.data_as(ctypes.c_void_p),
#                         ctypes.c_int(naux), ctypes.c_int(nao),
#                         (ctypes.c_int*4)(0, nocc, 0, nao),
#                         null, ctypes.c_int(0))
#                    vk[k] += lib.dot(buf1.T, buf1)
#            t1 = log.timer_debug1('jk', *t1)
    else:
        #:vk = numpy.einsum('pij,jk->pki', cderi, dm)
        #:vk = numpy.einsum('pki,pkj->ij', cderi, vk)
        
        #t2 = (logger.process_clock(), logger.perf_counter())
        rargs = (ctypes.c_int(nao), (ctypes.c_int*4)(0, nao, 0, nao),
                 null, ctypes.c_int(0))
#        dms = [numpy.asarray(x, order='F') for x in dms]
        max_memory = dfobj.max_memory - lib.current_memory()[0]
        #blksize = max(4, int(min(dfobj.blockdim, max_memory*.22e6/8/nao**2)))
#        blksize = dfobj.blockdim # hard-coded to constant size for now
        buf = numpy.empty((2,blksize,nao,nao))
        
        count = 0
        vj = numpy.zeros_like(dmtril) # redundant? 

        #t3 = lib.logger.timer(dfobj, 'get_jk with_k setup',*t2)

        load_eri = True

        # load_eri = False doesn't offer benefit unless deep-copies and so on. disable for now
#        if gpu:
#            arg = numpy.array([-1, -1, -1, -1], dtype=numpy.int32)
#            libgpu.libgpu_get_dfobj_status(gpu, id(dfobj), arg)
#            if arg[2] > -1: load_eri = False

        if load_eri:
        
            for eri1 in dfobj.loop(blksize): # how much time spent unnecessarily copying eri1 data?
                #t6 = (logger.process_clock(), logger.perf_counter())
                naux, nao_pair = eri1.shape

                if gpu:
                    #if count == 0:
                    libgpu.libgpu_init_get_jk(gpu, eri1, dmtril, blksize, nset, nao, naux, count)
                    libgpu.libgpu_compute_get_jk(gpu, naux, nao, nset, eri1, dmtril, dms, vj, vk, 1, count, id(dfobj))
                
                else:
                
                    if with_j:
                        rho = numpy.einsum('ix,px->ip', dmtril, eri1)
                        vj += numpy.einsum('ip,px->ix', rho, eri1)
                    
                    for k in range(nset):
                        buf1 = buf[0,:naux]
                        fdrv(ftrans, fmmm,
                             buf1.ctypes.data_as(ctypes.c_void_p),
                             eri1.ctypes.data_as(ctypes.c_void_p),
                             dms[k].ctypes.data_as(ctypes.c_void_p),
                             ctypes.c_int(naux), *rargs)
                        
                        buf2 = lib.unpack_tril(eri1, out=buf[1])
                        vk[k] += lib.dot(buf1.reshape(-1,nao).T, buf2.reshape(-1,nao))

                count+=1
                #lib.logger.timer(dfobj, 'get_jk with_k loop iteration',*t6)

        else:
            
            nblk = arg[2]
            for count in range( arg[2] ):
                #t6 = (logger.process_clock(), logger.perf_counter())
                arg = numpy.array([-1, -1, count, -1], dtype=numpy.int32)
                libgpu.libgpu_get_dfobj_status(gpu, id(dfobj), arg)
                naux = arg[0]
                nao_pair = arg[1]

                eri1 = numpy.zeros(1)
                if count == 0: libgpu.libgpu_init_get_jk(gpu, eri1, dmtril, blksize, nset, nao, naux, count)
                libgpu.libgpu_compute_get_jk(gpu, naux, nao, nset, eri1, dmtril, dms, vj, vk, 1, count, id(dfobj))
                
                #lib.logger.timer(dfobj, 'get_jk with_k loop iteration',*t6)
                
        #t4 = lib.logger.timer(dfobj, 'get_jk with_k loop full',*t3)
        t1 = log.timer_debug1('jk', *t1)

        if gpu:
            libgpu.libgpu_pull_get_jk(gpu, vj, vk, nao, nset, 1)
        #t5 = lib.logger.timer(dfobj, 'get_jk with_k pull',*t4)
        
    #t2 = (logger.process_clock(), logger.perf_counter())
    if with_j: vj = lib.unpack_tril(vj, 1).reshape(dm_shape)
    if with_k: vk = vk.reshape(dm_shape)
    #lib.logger.timer(dfobj, 'get_jk finalize',*t2)
    logger.timer(dfobj, 'df vj and vk', *t0)
    return vj, vk

def get_jk_debug(dfobj, dm, hermi=1, with_j=True, with_k=True, direct_scf_tol=1e-13):
<<<<<<< HEAD
    '''
    DEBUG version of get_jk that executes both CPU and GPU paths and checks for consistency.
    '''
=======
    ''' Function that runs get_jk with both cpu and gpu. Checks if sum of square of difference of all elements is below threshold [(vj_cpu-vj_gpu)*(vj_cpu-vj_gpu)]  '''
>>>>>>> a7172f2a
    #traceback.print_stack(file=sys.stdout)
    gpu = dfobj.mol.use_gpu
    
    assert (with_j or with_k)
    if (not with_k and not dfobj.mol.incore_anyway and
        # 3-center integral tensor is not initialized
        dfobj._cderi is None):
        return get_j(dfobj, dm, hermi, direct_scf_tol), None

    t0 = t1 = (logger.process_clock(), logger.perf_counter())
    log = logger.Logger(dfobj.stdout, dfobj.verbose)
    fmmm = _ao2mo.libao2mo.AO2MOmmm_bra_nr_s2
    fdrv = _ao2mo.libao2mo.AO2MOnr_e2_drv
    ftrans = _ao2mo.libao2mo.AO2MOtranse2_nr_s2
    null = lib.c_null_ptr()

    dms = numpy.asarray(dm)
    dm_shape = dms.shape
    nao = dm_shape[-1]
    dms = dms.reshape(-1,nao,nao)
    nset = dms.shape[0]
    vk = numpy.zeros(dms.shape)

    blksize = dfobj.blockdim # hard-coded to constant size for now
            
    if with_j:
        idx = numpy.arange(nao)
        dmtril = lib.pack_tril(dms + dms.conj().transpose(0,2,1))
        dmtril[:,idx*(idx+1)//2+idx] *= .5
    
        vj = numpy.zeros_like(dmtril)
    else:
        dmtril = numpy.zeros((nset, int(nao*(nao+1)/2))) # shouldn't have to do this; bug in libgpu side
        vj = numpy.zeros((nset, int(nao*(nao+1)/2))) # shouldn't have to do this; bug in libgpu side
        
    dms = [numpy.asarray(x, order='F') for x in dms]
    
    if not with_k:

        vj_tmp = numpy.zeros_like(vj)
        vk_tmp = numpy.zeros_like(vk)
        
#        dms = [numpy.asarray(x, order='F') for x in dms]
        
        count = 0
        for eri1 in dfobj.loop():
            naux, nao_pair = eri1.shape
            
            print("count= ", count, "nao= ", nao, " naux= ", naux, "  nao_pair= ", nao_pair, " blksize= ", 0, " nset= ", nset, " eri1= ", eri1.shape, " dmtril= ", dmtril.shape, " dms= ", numpy.shape(dms))
            print("vj= ", vj_tmp.shape)
            print("addr of dfobj= ", hex(id(dfobj)), "  addr of eri1= ", hex(id(eri1)), " count= ", count)
            
            #if count == 0:
            libgpu.libgpu_init_get_jk(gpu, eri1, dmtril, blksize, nset, nao, 0, count)
            libgpu.libgpu_compute_get_jk(gpu, naux, nao, nset, eri1, dmtril, dms, vj_tmp, vk_tmp, 0, count, id(dfobj))
            
            rho = numpy.einsum('ix,px->ip', dmtril, eri1)
            vj += numpy.einsum('ip,px->ix', rho, eri1)

            count += 1

            
        libgpu.libgpu_pull_get_jk(gpu, vj_tmp, vk_tmp, nao, nset, 0)
        
        print("vj= ", vj.shape)
        vj_err = 0.0
        for i in range(nset):
            for j in range(vj.shape[1]):
                vj_err += (vj[i,j] - vj_tmp[i,j]) * (vj[i,j] - vj_tmp[i,j])
                #print("ij= ", i, j, "  vj= ", vj[i,j], "  vj_tmp= ", vj_tmp[i,j], "  vj_err= ", vj_err)

        stop = False
        if(vj_err > 1e-8): stop = True
        
        vj_err = "{:e}".format( math.sqrt(vj_err) )
        print("count= ", count, "  vj_err= ", vj_err)

        if stop:
            print("ERROR:: Results don't agree!!")
            quit()

# Commented 2-19-2024 in favor of accelerated implementation below
# Can offload this if need arises.
#    elif getattr(dm, 'mo_coeff', None) is not None:
#        #TODO: test whether dm.mo_coeff matching dm
#        mo_coeff = numpy.asarray(dm.mo_coeff, order='F')
#        mo_occ   = numpy.asarray(dm.mo_occ)
#        nmo = mo_occ.shape[-1]
#        mo_coeff = mo_coeff.reshape(-1,nao,nmo)
#        mo_occ   = mo_occ.reshape(-1,nmo)
#        if mo_occ.shape[0] * 2 == nset: # handle ROHF DM
#            mo_coeff = numpy.vstack((mo_coeff, mo_coeff))
#            mo_occa = numpy.array(mo_occ> 0, dtype=numpy.double)
#            mo_occb = numpy.array(mo_occ==2, dtype=numpy.double)
#            assert (mo_occa.sum() + mo_occb.sum() == mo_occ.sum())
#            mo_occ = numpy.vstack((mo_occa, mo_occb))
#
#        orbo = []
#        for k in range(nset):
#            c = numpy.einsum('pi,i->pi', mo_coeff[k][:,mo_occ[k]>0],
#                             numpy.sqrt(mo_occ[k][mo_occ[k]>0]))
#            orbo.append(numpy.asarray(c, order='F'))
#
#        max_memory = dfobj.max_memory - lib.current_memory()[0]
#        blksize = max(4, int(min(dfobj.blockdim, max_memory*.3e6/8/nao**2)))
#        buf = numpy.empty((blksize*nao,nao))
#        for eri1 in dfobj.loop(blksize):
#            naux, nao_pair = eri1.shape
#            assert (nao_pair == nao*(nao+1)//2)
#            if with_j:
#                rho = numpy.einsum('ix,px->ip', dmtril, eri1)
#                vj += numpy.einsum('ip,px->ix', rho, eri1)
#
#            for k in range(nset):
#                nocc = orbo[k].shape[1]
#                if nocc > 0:
#                    buf1 = buf[:naux*nocc]
#                    fdrv(ftrans, fmmm,
#                         buf1.ctypes.data_as(ctypes.c_void_p),
#                         eri1.ctypes.data_as(ctypes.c_void_p),
#                         orbo[k].ctypes.data_as(ctypes.c_void_p),
#                         ctypes.c_int(naux), ctypes.c_int(nao),
#                         (ctypes.c_int*4)(0, nocc, 0, nao),
#                         null, ctypes.c_int(0))
#                    vk[k] += lib.dot(buf1.T, buf1)
#            t1 = log.timer_debug1('jk', *t1)
    else:
#        print(" -- -- Inside else branch inside mrh/gpu/gpu4mrh/df/df_jk.py::get_jk()")
        #:vk = numpy.einsum('pij,jk->pki', cderi, dm)
        #:vk = numpy.einsum('pki,pkj->ij', cderi, vk)
        rargs = (ctypes.c_int(nao), (ctypes.c_int*4)(0, nao, 0, nao),
                 null, ctypes.c_int(0))
#        dms = [numpy.asarray(x, order='F') for x in dms]
        max_memory = dfobj.max_memory - lib.current_memory()[0]
#        blksize = max(4, int(min(dfobj.blockdim, max_memory*.22e6/8/nao**2)))
#        blksize = dfobj.blockdim # hard-coded to constant size for now
#        print(" dfobj.blockdim= ", dfobj.blockdim, "  max_memory*.22e6/8/nao**2= ", max_memory*.22e6/8/nao**2, " blksize= ", blksize)
        buf = numpy.empty((2,blksize,nao,nao))
        
        print(" -- -- -- blksize= ", blksize, " blockdim= ", dfobj.blockdim, "  nao= ", nao)
        
        count = 0

        vj_tmp = numpy.zeros_like(vj)
        vk_tmp = numpy.zeros_like(vk)

        for eri1 in dfobj.loop(blksize):
            naux, nao_pair = eri1.shape
            print("count= ", count, "nao= ", nao, " naux= ", naux, "  nao_pair= ", nao_pair, " blksize= ", blksize, " nset= ", nset, " eri1= ", eri1.shape, " dmtril= ", dmtril.shape, " dms= ", numpy.shape(dms))
            print("vj= ", vj_tmp.shape, " vk= ", vk_tmp.shape)
            print("addr of dfobj= ", hex(id(dfobj)), "  addr of eri1= ", hex(id(eri1)), " count= ", count)
            #if gpu:
            #if count == 0:
            libgpu.libgpu_init_get_jk(gpu, eri1, dmtril, blksize, nset, nao, naux, count)
            libgpu.libgpu_compute_get_jk(gpu, naux, nao, nset, eri1, dmtril, dms, vj_tmp, vk_tmp, 1, count, id(dfobj))
            if count == -1: quit()

            #else:
                
            if with_j:
                rho = numpy.einsum('ix,px->ip', dmtril, eri1)
                vj += numpy.einsum('ip,px->ix', rho, eri1)
                
            for k in range(nset):
                buf1 = buf[0,:naux]
                fdrv(ftrans, fmmm,
                     buf1.ctypes.data_as(ctypes.c_void_p),
                     eri1.ctypes.data_as(ctypes.c_void_p),
                     dms[k].ctypes.data_as(ctypes.c_void_p),
                     ctypes.c_int(naux), *rargs)
                
                buf2 = lib.unpack_tril(eri1, out=buf[1])
                                
                vk[k] += lib.dot(buf1.reshape(-1,nao).T, buf2.reshape(-1,nao))

            count+=1

        #if gpu:
        libgpu.libgpu_pull_get_jk(gpu, vj_tmp, vk_tmp, nao, nset, 1)
            
        print("vj= ", vj.shape, " vk= ", vk.shape)
        vj_err = 0.0
        for i in range(nset):
            for j in range(vj.shape[1]):
                vj_err += (vj[i,j] - vj_tmp[i,j]) * (vj[i,j] - vj_tmp[i,j])
                #print("ij= ", i, j, "  vj= ", vj[i,j], "  vj_tmp= ", vj_tmp[i,j], "  vj_err= ", vj_err)

        vk_err = 0.0
        for i in range(nset):
            for j in range(vk.shape[1]):
                for k in range(vk.shape[2]):
                    vk_err += (vk[i,j,k] - vk_tmp[i,j,k]) * (vk[i,j,k] - vk_tmp[i,j,k])                    
                    #print("ijk= ", i, j, k, "  vk= ", vk[i,j,k], "  vk_tmp= ", vk_tmp[i,j,k], "  vk_err= ", vk_err)

        stop = False
        if(vj_err > 1e-8): stop = True
        if(vk_err > 1e-8): stop = True
        
        vj_err = "{:e}".format( math.sqrt(vj_err) )
        vk_err = "{:e}".format( math.sqrt(vk_err) )
        print("count= ", count, "  vj_err= ", vj_err,"  vk_err= ", vk_err)

        if stop:
            print("ERROR:: Results don't agree!!")
            quit()
        
        t1 = log.timer_debug1('jk', *t1)
        
    if with_j: vj = lib.unpack_tril(vj, 1).reshape(dm_shape)
    if with_k: vk = vk.reshape(dm_shape)
    logger.timer(dfobj, 'df vj and vk', *t0)
    return vj, vk

def get_j(dfobj, dm, hermi=1, direct_scf_tol=1e-13):
    from pyscf.scf import _vhf
    from pyscf.scf import jk
    from pyscf.df import addons
    t0 = t1 = (logger.process_clock(), logger.perf_counter())

    mol = dfobj.mol
    if dfobj._vjopt is None:
        dfobj.auxmol = auxmol = addons.make_auxmol(mol, dfobj.auxbasis)
        opt = _vhf.VHFOpt(mol, 'int3c2e', 'CVHFnr3c2e_schwarz_cond')
        opt.direct_scf_tol = direct_scf_tol

        # q_cond part 1: the regular int2e (ij|ij) for mol's basis
        opt.init_cvhf_direct(mol, 'int2e', 'CVHFsetnr_direct_scf')
        mol_q_cond = lib.frompointer(opt._this.contents.q_cond, mol.nbas**2)

        # Update q_cond to include the 2e-integrals (auxmol|auxmol)
        j2c = auxmol.intor('int2c2e', hermi=1)
        j2c_diag = numpy.sqrt(abs(j2c.diagonal()))
        aux_loc = auxmol.ao_loc
        aux_q_cond = [j2c_diag[i0:i1].max()
                      for i0, i1 in zip(aux_loc[:-1], aux_loc[1:])]
        q_cond = numpy.hstack((mol_q_cond, aux_q_cond))
        fsetqcond = _vhf.libcvhf.CVHFset_q_cond
        fsetqcond(opt._this, q_cond.ctypes.data_as(ctypes.c_void_p),
                  ctypes.c_int(q_cond.size))

        try:
            opt.j2c = j2c = scipy.linalg.cho_factor(j2c, lower=True)
            opt.j2c_type = 'cd'
        except scipy.linalg.LinAlgError:
            opt.j2c = j2c
            opt.j2c_type = 'regular'

        # jk.get_jk function supports 4-index integrals. Use bas_placeholder
        # (l=0, nctr=1, 1 function) to hold the last index.
        bas_placeholder = numpy.array([0, 0, 1, 1, 0, 0, 0, 0],
                                      dtype=numpy.int32)
        fakemol = mol + auxmol
        fakemol._bas = numpy.vstack((fakemol._bas, bas_placeholder))
        opt.fakemol = fakemol
        dfobj._vjopt = opt
        t1 = logger.timer_debug1(dfobj, 'df-vj init_direct_scf', *t1)

    opt = dfobj._vjopt
    fakemol = opt.fakemol
    dm = numpy.asarray(dm, order='C')
    dm_shape = dm.shape
    nao = dm_shape[-1]
    dm = dm.reshape(-1,nao,nao)
    n_dm = dm.shape[0]

    # First compute the density in auxiliary basis
    # j3c = fauxe2(mol, auxmol)
    # jaux = numpy.einsum('ijk,ji->k', j3c, dm)
    # rho = numpy.linalg.solve(auxmol.intor('int2c2e'), jaux)
    nbas = mol.nbas
    nbas1 = mol.nbas + dfobj.auxmol.nbas
    shls_slice = (0, nbas, 0, nbas, nbas, nbas1, nbas1, nbas1+1)
    with lib.temporary_env(opt, prescreen='CVHFnr3c2e_vj_pass1_prescreen',
                           _dmcondname='CVHFsetnr_direct_scf_dm'):
        jaux = jk.get_jk(fakemol, dm, ['ijkl,ji->kl']*n_dm, 'int3c2e',
                         aosym='s2ij', hermi=0, shls_slice=shls_slice,
                         vhfopt=opt)
    # remove the index corresponding to bas_placeholder
    jaux = numpy.array(jaux)[:,:,0]
    t1 = logger.timer_debug1(dfobj, 'df-vj pass 1', *t1)

    if opt.j2c_type == 'cd':
        rho = scipy.linalg.cho_solve(opt.j2c, jaux.T)
    else:
        rho = scipy.linalg.solve(opt.j2c, jaux.T)
    # transform rho to shape (:,1,naux), to adapt to 3c2e integrals (ij|k)
    rho = rho.T[:,numpy.newaxis,:]
    t1 = logger.timer_debug1(dfobj, 'df-vj solve ', *t1)

    # Next compute the Coulomb matrix
    # j3c = fauxe2(mol, auxmol)
    # vj = numpy.einsum('ijk,k->ij', j3c, rho)
    with lib.temporary_env(opt, prescreen='CVHFnr3c2e_vj_pass2_prescreen',
                           _dmcondname=None):
        # CVHFnr3c2e_vj_pass2_prescreen requires custom dm_cond
        aux_loc = dfobj.auxmol.ao_loc
        dm_cond = [abs(rho[:,:,i0:i1]).max()
                   for i0, i1 in zip(aux_loc[:-1], aux_loc[1:])]
        dm_cond = numpy.array(dm_cond)
        fsetcond = _vhf.libcvhf.CVHFset_dm_cond
        fsetcond(opt._this, dm_cond.ctypes.data_as(ctypes.c_void_p),
                  ctypes.c_int(dm_cond.size))

        vj = jk.get_jk(fakemol, rho, ['ijkl,lk->ij']*n_dm, 'int3c2e',
                       aosym='s2ij', hermi=1, shls_slice=shls_slice,
                       vhfopt=opt)

    t1 = logger.timer_debug1(dfobj, 'df-vj pass 2', *t1)
    logger.timer(dfobj, 'df-vj', *t0)
    return numpy.asarray(vj).reshape(dm_shape)

def _get_jk(dfobj, dm, hermi=1, with_j=True, with_k=True, direct_scf_tol=1e-13):

    if DEBUG:
        vj, vk = get_jk_debug(dfobj, dm, hermi, with_j, with_k, direct_scf_tol)
    else: 
        vj, vk = get_jk(dfobj, dm, hermi, with_j, with_k, direct_scf_tol)

    return vj, vk<|MERGE_RESOLUTION|>--- conflicted
+++ resolved
@@ -219,13 +219,7 @@
     return vj, vk
 
 def get_jk_debug(dfobj, dm, hermi=1, with_j=True, with_k=True, direct_scf_tol=1e-13):
-<<<<<<< HEAD
-    '''
-    DEBUG version of get_jk that executes both CPU and GPU paths and checks for consistency.
-    '''
-=======
     ''' Function that runs get_jk with both cpu and gpu. Checks if sum of square of difference of all elements is below threshold [(vj_cpu-vj_gpu)*(vj_cpu-vj_gpu)]  '''
->>>>>>> a7172f2a
     #traceback.print_stack(file=sys.stdout)
     gpu = dfobj.mol.use_gpu
     

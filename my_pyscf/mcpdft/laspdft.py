from pyscf import ao2mo, lib
from pyscf.mcscf.addons import StateAverageMCSCFSolver
import numpy as np
import copy
from scipy import linalg
from types import MethodType
from copy import deepcopy
from mrh.my_pyscf.df.sparse_df import sparsedf_array
from mrh.my_pyscf.lassi import lassi
import h5py
import tempfile

try:
    from pyscf.mcpdft.mcpdft import _PDFT, _mcscf_env
except ImportError:
    msg = "For performing LASPDFT, you will require pyscf-forge.\n" + \
          "pyscf-forge can be found at : https://github.com/pyscf/pyscf-forge"
    raise ImportError(msg)


def make_casdm1s(filename, i):
    '''
    This function stores the rdm1s for the given state 'i' in a tempfile
    '''
    with h5py.File(filename, 'r') as f:
        rdm1s_key = f'rdm1s_{i}'
        rdm1s = f[rdm1s_key][:]
        rdm1s = np.array(rdm1s)
    return rdm1s


def make_casdm2s(filename, i):
    '''
    This function stores the rdm2s for the given state 'i' in a tempfile
    '''
    with h5py.File(filename, 'r') as f:
        rdm2s_key = f'rdm2s_{i}'
        rdm2s = f[rdm2s_key][:]
        rdm2s = np.array(rdm2s)
    return rdm2s


class _LASPDFT(_PDFT):
    'MC-PDFT energy for a LASSCF wavefunction'

    def get_h2eff(self, mo_coeff=None):
        'Compute the active space two-particle Hamiltonian.'
        ncore = self.ncore
        ncas = self.ncas
        nocc = ncore + ncas
        if mo_coeff is None:
            mo_coeff = self.mo_coeff[:, ncore:nocc]
        elif mo_coeff.shape[1] != ncas:
            mo_coeff = mo_coeff[:, ncore:nocc]

        if getattr(self._scf, '_eri', None) is not None:
            eri = ao2mo.full(self._scf._eri, mo_coeff,
                             max_memory=self.max_memory)
        elif self.with_df:
            eri = self.with_df.ao2mo(mo_coeff)

        else:
            eri = ao2mo.full(self.mol, mo_coeff, verbose=self.verbose,
                             max_memory=self.max_memory)
        return eri

    def compute_pdft_energy_(self, mo_coeff=None, ci=None, ot=None, otxc=None,
                             grids_level=None, grids_attr=None, **kwargs):
        '''Compute the MC-PDFT energy(ies) (and update stored data)
        with the MC-SCF wave function fixed. '''
        '''
        Instead of finding the energies of all the states, this can allow
        to take state number for which you want to add the PDFT corrections
        '''
        if mo_coeff is not None: self.mo_coeff = mo_coeff
        if ci is not None: self.ci = ci
        if ot is not None: self.otfnal = ot
        if otxc is not None: self.otxc = otxc
        if grids_attr is None: grids_attr = {}
        if grids_level is not None: grids_attr['level'] = grids_level
        if len(grids_attr): self.grids.__dict__.update(**grids_attr)
        nroots = getattr(self.fcisolver, 'nroots', 1)
        if isinstance(nroots, list):
            epdft = [self.energy_tot(mo_coeff=self.mo_coeff, ci=self.ci, state=ix,
                                     logger_tag='MC-PDFT state {}'.format(ix))
                     for ix in nroots]
        else:
            epdft = [self.energy_tot(mo_coeff=self.mo_coeff, ci=self.ci, state=ix,
                                     logger_tag='MC-PDFT state {}'.format(ix))
                     for ix in range(nroots)]

        self.e_ot = [e_ot for e_tot, e_ot in epdft]

        if isinstance(self, StateAverageMCSCFSolver):
            e_states = [e_tot for e_tot, e_ot in epdft]
            try:
                self.e_states = e_states
            except AttributeError as e:
                self.fcisolver.e_states = e_states
                assert (self.e_states is e_states), str(e)
            # TODO: redesign this. MC-SCF e_states is stapled to
            # fcisolver.e_states, but I don't want MS-PDFT to be
            # because that makes no sense
            self.e_tot = np.dot(e_states, self.weights)
            e_states = self.e_states
        elif (len(nroots) > 1 if isinstance(nroots, list) else nroots > 1):
            self.e_tot = [e_tot for e_tot, e_ot in epdft]
            e_states = self.e_tot
        else:  # nroots==1 not StateAverage class
            self.e_tot, self.e_ot = epdft[0]
            e_states = [self.e_tot]
        return self.e_tot, self.e_ot, e_states

    def multi_state(self, method='Lin'):
        if method.upper() == "LIN":
            from mrh.my_pyscf.mcpdft._lpdft import linear_multi_state
            return linear_multi_state(self)
        else:
            raise NotImplementedError(f"StateAverageMix not available for {method}")


def get_mcpdft_child_class(mc, ot, DoLASSI=False, states=None, **kwargs):
    mc_doc = (mc.__class__.__doc__ or 'No docstring for MC-SCF parent method')

    class PDFT(_LASPDFT, mc.__class__):
        __doc__ = mc_doc + '\n\n' + _LASPDFT.__doc__
        _mc_class = mc.__class__
        setattr(_mc_class, 'DoLASSI', None)
        setattr(_mc_class, 'states', None)
        setattr(_mc_class, 'statlis', None)
        setattr(_mc_class, 'rdmstmpfile', None)

        def get_h2eff(self, mo_coeff=None):
            if self._in_mcscf_env:
                return mc.__class__.get_h2eff(self, mo_coeff=mo_coeff)
            else:
                return _LASPDFT.get_h2eff(self, mo_coeff=mo_coeff)

        def compute_pdft_energy_(self, mo_coeff=None, ci=None, ot=None, otxc=None,
                                 grids_level=None, grids_attr=None, states=states, **kwargs):
            return _LASPDFT.compute_pdft_energy_(self, mo_coeff=mo_coeff, ci=ci, ot=ot, otxc=otxc,
                                                 grids_level=grids_level, grids_attr=grids_attr, **kwargs)

        def multi_state(self, **kwargs):
            '''
            In future will have to change this to consider the modal space selection, weights...
            '''
            assert self.DoLASSI, "multi_state is only defined for post LAS methods"
            return _LASPDFT.multi_state(self, **kwargs)

        multi_state_mix = multi_state

        if DoLASSI:
            _mc_class.DoLASSI = True
            _mc_class.rdmstmpfile = tempfile.NamedTemporaryFile(dir=lib.param.TMPDIR)

        else:
            _mc_class.DoLASSI = False

        if states is not None: _mc_class.states = states


        if _mc_class.DoLASSI:

            '''
            The cost of the RDM build is similar to LASSI diagonalization step. Therefore,
            calling it 2n time for n-states becomes prohibitively expensive. One alternative 
            can be just call it once and store all the generated casdm1 and casdm2 and later on
            just call a reader function which will read the rdms from this temp file.
            '''

            def _store_rdms(self):
                # MRH: I made it loop over blocks of states to handle the O(N^5) memory cost
                # If there's enough memory it'll still do them all at once
                log = lib.logger.new_logger (self, self.verbose)
                safety_factor = 1.3
                mem_per_state = safety_factor*8*(2*(self.ncas**2) + 4*(self.ncas**4)) / 1e6
                current_mem = lib.current_memory ()[0]

                if current_mem > self.max_memory:
                    log.warn("Current memory usage (%d MB) exceeds maximum memory (%d MB)",
                             current_mem, self.max_memory)
                    nblk = 1
                else:
                    nblk = max (1, int ((self.max_memory - current_mem) / mem_per_state)-1)

                log.debug ('_store_rdms: looping over %d states at a time of %d total', nblk,
                           len (self.e_states))

                rdmstmpfile = self.rdmstmpfile
<<<<<<< HEAD
                for i in range (0, len (self.e_states), nblk):
                    j = min (i+nblk, len (self.e_states))
                    rdm1s, rdm2s = lassi.root_make_rdm12s(self, self.ci, self.si,
                                                          state=list(range(i,j)))
                    with h5py.File(rdmstmpfile, 'w') as f:
                        for k in range (i, j):
                            rdm1s_dname = f'rdm1s_{k}'
=======
                with h5py.File(rdmstmpfile, 'w') as f:
                    for i in range(0, len(self.states), nblk):
                        j = min(i + nblk, len(self.states))

                        rdm1s, rdm2s = lassi.root_make_rdm12s(self, self.ci, self.si,
                                state=self.states[i:j])
                        for k in range(i, j):
                            stateno = self.states[k]
                            rdm1s_dname = f'rdm1s_{stateno}'
>>>>>>> c5398ed4
                            f.create_dataset(rdm1s_dname, data=rdm1s[k])
                            rdm2s_dname = f'rdm2s_{stateno}'
                            f.create_dataset(rdm2s_dname, data=rdm2s[k])
<<<<<<< HEAD
                    rdm1s = rdm2s = None     
=======
                        rdm1s = rdm2s = None

                        # # This code doesn't seem efficent, have to calculate the casdm1 and casdm2 in different functions.
>>>>>>> c5398ed4

            # def make_one_casdm1s(self, ci=None, state=0, **kwargs):
            # with lib.temporary_env (self, verbose=2):
            # casdm1s = lassi.root_make_rdm12s (self, ci=ci, si=self.si, state=state)[0]
            # return casdm1s
            # def make_one_casdm2(self, ci=None, state=0, **kwargs):
            # with lib.temporary_env (self, verbose=2):
            # casdm2s = lassi.root_make_rdm12s (self, ci=ci, si=self.si, state=state)[1]
            # return casdm2s.sum ((0,3))

            def make_one_casdm1s(self, ci=None, state=0, **kwargs):
                rdmstmpfile = self.rdmstmpfile
                return make_casdm1s(rdmstmpfile, state)

            def make_one_casdm2(self, ci=None, state=0, **kwargs):
                rdmstmpfile = self.rdmstmpfile
                return make_casdm2s(rdmstmpfile, state).sum((0, 3))

        else:
            make_one_casdm1s = mc.__class__.state_make_casdm1s
            make_one_casdm2 = mc.__class__.state_make_casdm2

        # TODO: in pyscf-forge/pyscf/mcpdft/mcpdft.py::optimize_mcscf_, generalize the number
        # of return arguments. Then the redefinition below will be unnecessary. 
        def optimize_mcscf_(self, mo_coeff=None, ci0=None, **kwargs):
            '''Optimize the MC-SCF wave function underlying an MC-PDFT calculation.
            Has the same calling signature as the parent kernel method. '''
            with _mcscf_env(self):
                if self.DoLASSI:
                    self.statlis = [x for x in range(len(self.e_roots))] # LASSI-LPDFT
                    if self.states is None:
                        self.fcisolver.nroots = len(self.e_roots)
                        self.states = list(range(len(self.e_roots)))
                    else:
                        self.fcisolver.nroots = self.states
                    self._store_rdms()
                else:
                    self.e_mcscf, self.e_cas, self.ci, self.mo_coeff, self.mo_energy = \
                        self._mc_class.kernel(self, mo_coeff, ci0=ci0, **kwargs)[:-2]
                    self.fcisolver.nroots = self.nroots

    pdft = PDFT(mc._scf, mc.ncas_sub, mc.nelecas_sub, my_ot=ot, **kwargs)

    _keys = pdft._keys.copy()
    pdft.__dict__.update(mc.__dict__)
    pdft._keys = pdft._keys.union(_keys)
    return pdft<|MERGE_RESOLUTION|>--- conflicted
+++ resolved
@@ -188,35 +188,18 @@
                            len (self.e_states))
 
                 rdmstmpfile = self.rdmstmpfile
-<<<<<<< HEAD
-                for i in range (0, len (self.e_states), nblk):
-                    j = min (i+nblk, len (self.e_states))
+                for i in range(0, len(self.states), nblk):
+                    j = min(i + nblk, len(self.states))
                     rdm1s, rdm2s = lassi.root_make_rdm12s(self, self.ci, self.si,
-                                                          state=list(range(i,j)))
-                    with h5py.File(rdmstmpfile, 'w') as f:
-                        for k in range (i, j):
-                            rdm1s_dname = f'rdm1s_{k}'
-=======
-                with h5py.File(rdmstmpfile, 'w') as f:
-                    for i in range(0, len(self.states), nblk):
-                        j = min(i + nblk, len(self.states))
-
-                        rdm1s, rdm2s = lassi.root_make_rdm12s(self, self.ci, self.si,
-                                state=self.states[i:j])
+                                                          state=self.states[i:j])
+                    with h5py.File(rdmstmpfile, 'a') as f:
                         for k in range(i, j):
                             stateno = self.states[k]
                             rdm1s_dname = f'rdm1s_{stateno}'
->>>>>>> c5398ed4
                             f.create_dataset(rdm1s_dname, data=rdm1s[k])
                             rdm2s_dname = f'rdm2s_{stateno}'
                             f.create_dataset(rdm2s_dname, data=rdm2s[k])
-<<<<<<< HEAD
-                    rdm1s = rdm2s = None     
-=======
                         rdm1s = rdm2s = None
-
-                        # # This code doesn't seem efficent, have to calculate the casdm1 and casdm2 in different functions.
->>>>>>> c5398ed4
 
             # def make_one_casdm1s(self, ci=None, state=0, **kwargs):
             # with lib.temporary_env (self, verbose=2):

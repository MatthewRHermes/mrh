import numpy as np
import time
from scipy import linalg
from pyscf import gto, dft, ao2mo, fci, mcscf, lib, __config__
from pyscf.lib import logger, temporary_env
from pyscf.mcscf import mc_ao2mo
from pyscf.mcscf.addons import StateAverageMCSCFSolver, state_average_mix, state_average_mix_
from mrh.my_pyscf.grad.mcpdft import Gradients
from mrh.my_pyscf.prop.dip_moment.mcpdft import ElectricDipole
<<<<<<< HEAD
from mrh.my_pyscf.mcpdft import pdft_veff, scf
=======
from mrh.my_pyscf.mcpdft import pdft_veff
>>>>>>> 192d5d85
from mrh.my_pyscf.mcpdft.otpd import get_ontop_pair_density
from mrh.my_pyscf.mcpdft.otfnal import otfnal, transfnal, ftransfnal
from mrh.util.rdm import get_2CDM_from_2RDM, get_2CDMs_from_2RDMs

def kernel (mc, ot, root=-1, verbose=None):
    ''' Calculate MC-PDFT total energy

        Args:
            mc : an instance of CASSCF or CASCI class
                Note: this function does not currently run the CASSCF or CASCI calculation itself
                prior to calculating the MC-PDFT energy. Call mc.kernel () before passing to this function!
            ot : an instance of on-top density functional class - see otfnal.py

        Kwargs:
            root : int
                If mc describes a state-averaged calculation, select the root (0-indexed)
                Negative number requests state-averaged MC-PDFT results (i.e., using state-averaged density matrices)
            verbose : int
                Verbosity of logger output; defaults to mc.verbose

        Returns:
            Total MC-PDFT energy including nuclear repulsion energy.
    '''
    if verbose is None: verbose = mc.verbose
    log = lib.logger.new_logger (mc, verbose)
    t0 = (time.clock (), time.time ())
    amo = mc.mo_coeff[:,mc.ncore:mc.ncore+mc.ncas]
    # make_rdm12s returns (a, b), (aa, ab, bb)

    mc_1root = mc
    if isinstance (mc, StateAverageMCSCFSolver) and root >= 0:
        mc_1root = mcscf.CASCI (mc._scf, mc.ncas, mc.nelecas)
        mc_1root.fcisolver = fci.solver (mc._scf.mol, singlet = False, symm = False)
        mc_1root.mo_coeff = mc.mo_coeff
        mc_1root.ci = mc.ci[root]
        mc_1root.e_tot = mc.e_states[root]
    dm1s = np.asarray (mc_1root.make_rdm1s ())
    adm1s = np.stack (mc_1root.fcisolver.make_rdm1s (mc_1root.ci, mc.ncas, mc.nelecas), axis=0)
    adm2 = get_2CDM_from_2RDM (mc_1root.fcisolver.make_rdm12 (mc_1root.ci, mc.ncas, mc.nelecas)[1], adm1s)
    spin = abs(mc.nelecas[0] - mc.nelecas[1])
    spin = abs(mc.nelecas[0] - mc.nelecas[1])
    omega, alpha, hyb = ot._numint.rsh_and_hybrid_coeff(ot.otxc, spin=spin)
    hyb_x, hyb_c = hyb
    if log.verbose >= logger.DEBUG or abs (hyb_x) > 1e-10 or abs (hyb_c) > 1e-10:
        adm2s = get_2CDMs_from_2RDMs (mc_1root.fcisolver.make_rdm12s (mc_1root.ci, mc.ncas, mc.nelecas)[1], adm1s)
        adm2s_ss = adm2s[0] + adm2s[2]
        adm2s_os = adm2s[1]
    t0 = logger.timer (log, 'rdms', *t0)

    Vnn = mc._scf.energy_nuc ()
    h = mc._scf.get_hcore ()
    dm1 = dm1s[0] + dm1s[1]
    if log.verbose >= logger.DEBUG or abs (hyb_x) > 1e-10:
        vj, vk = mc._scf.get_jk (dm=dm1s)
        vj = vj[0] + vj[1]
    else:
        vj = mc._scf.get_j (dm=dm1)
    Te_Vne = np.tensordot (h, dm1)
    # (vj_a + vj_b) * (dm_a + dm_b)
    E_j = np.tensordot (vj, dm1) / 2  
    # (vk_a * dm_a) + (vk_b * dm_b) Mind the difference!
    if log.verbose >= logger.DEBUG or abs (hyb_x) > 1e-10:
        E_x = -(np.tensordot (vk[0], dm1s[0]) + np.tensordot (vk[1], dm1s[1])) / 2
    else:
        E_x = 0
    logger.debug (log, 'CAS energy decomposition:')
    logger.debug (log, 'Vnn = %s', Vnn)
    logger.debug (log, 'Te + Vne = %s', Te_Vne)
    logger.debug (log, 'E_j = %s', E_j)
    logger.debug (log, 'E_x = %s', E_x)
    E_c = 0
    if log.verbose >= logger.DEBUG or abs (hyb_c) > 1e-10:
        # g_pqrs * l_pqrs / 2
        #if log.verbose >= logger.DEBUG:
        aeri = ao2mo.restore (1, mc.get_h2eff (mc.mo_coeff), mc.ncas)
        E_c = np.tensordot (aeri, adm2, axes=4) / 2
        E_c_ss = np.tensordot (aeri, adm2s_ss, axes=4) / 2
        E_c_os = np.tensordot (aeri, adm2s_os, axes=4) # ab + ba -> factor of 2
        logger.info (log, 'E_c = %s', E_c)
        logger.info (log, 'E_c (SS) = %s', E_c_ss)
        logger.info (log, 'E_c (OS) = %s', E_c_os)
        e_err = E_c_ss + E_c_os - E_c
        assert (abs (e_err) < 1e-8), e_err
        if isinstance (mc_1root.e_tot, float):
            e_err = mc_1root.e_tot - (Vnn + Te_Vne + E_j + E_x + E_c)
            assert (abs (e_err) < 1e-8), e_err
    if abs (hyb_x) > 1e-10 or abs (hyb_c) > 1e-10:
        logger.debug (log, 'Adding %s * %s CAS exchange, %s * %s CAS correlation to E_ot', hyb_x, E_x, hyb_c, E_c)
    t0 = logger.timer (log, 'Vnn, Te, Vne, E_j, E_x', *t0)

<<<<<<< HEAD
    E_ot = get_E_ot (ot, dm1s, adm2, amo)
    t0 = logger.timer (log, 'E_ot', *t0)
=======
    E_ot = get_E_ot (ot, dm1s, adm2, amo, max_memory=mc.max_memory)
    t0 = logger.timer (ot, 'E_ot', *t0)
>>>>>>> 192d5d85
    e_tot = Vnn + Te_Vne + E_j + (hyb_x * E_x) + (hyb_c * E_c) + E_ot
    logger.note (log, 'MC-PDFT E = %s, Eot(%s) = %s', e_tot, ot.otxc, E_ot)

    return e_tot, E_ot

def get_E_ot (ot, oneCDMs, twoCDM_amo, ao2amo, max_memory=2000, hermi=1):
    ''' E_MCPDFT = h_pq l_pq + 1/2 v_pqrs l_pq l_rs + E_ot[rho,Pi] 
        or, in other terms, 
        E_MCPDFT = T_KS[rho] + E_ext[rho] + E_coul[rho] + E_ot[rho, Pi]
                 = E_DFT[1rdm] - E_xc[rho] + E_ot[rho, Pi] 
        Args:
            ot : an instance of otfnal class
            oneCDMs : ndarray of shape (2, nao, nao)
                containing spin-separated one-body density matrices
            twoCDM_amo : ndarray of shape (ncas, ncas, ncas, ncas)
                containing spin-summed two-body cumulant density matrix in an active space
            ao2amo : ndarray of shape (nao, ncas)
                containing molecular orbital coefficients for active-space orbitals

        Kwargs:
            max_memory : int or float
                maximum cache size in MB
                default is 2000
            hermi : int
                1 if 1CDMs are assumed hermitian, 0 otherwise

        Returns : float
            The MC-PDFT on-top exchange-correlation energy

    '''
    ni, xctype, dens_deriv = ot._numint, ot.xctype, ot.dens_deriv
    norbs_ao = ao2amo.shape[0]

    E_ot = 0.0

    t0 = (time.clock (), time.time ())
    make_rho = tuple (ni._gen_rho_evaluator (ot.mol, oneCDMs[i,:,:], hermi) for i in range(2))
    for ao, mask, weight, coords in ni.block_loop (ot.mol, ot.grids, norbs_ao, dens_deriv, max_memory):
        rho = np.asarray ([m[0] (0, ao, mask, xctype) for m in make_rho])
        if ot.verbose > logger.DEBUG and dens_deriv > 0:
            for ideriv in range (1,4):
                rho_test  = np.einsum ('ijk,aj,ak->ia', oneCDMs, ao[ideriv], ao[0])
                rho_test += np.einsum ('ijk,ak,aj->ia', oneCDMs, ao[ideriv], ao[0])
                logger.debug (ot, "Spin-density derivatives, |PySCF-einsum| = %s", linalg.norm (rho[:,ideriv,:]-rho_test))
        t0 = logger.timer (ot, 'untransformed density', *t0)
        Pi = get_ontop_pair_density (ot, rho, ao, oneCDMs, twoCDM_amo, ao2amo, dens_deriv, mask) 
        t0 = logger.timer (ot, 'on-top pair density calculation', *t0) 
        E_ot += ot.get_E_ot (rho, Pi, weight)
        t0 = logger.timer (ot, 'on-top exchange-correlation energy calculation', *t0) 

    return E_ot

def get_energy_decomposition (mc, ot, mo_coeff=None, ci=None):
    ''' Compute a decomposition of the MC-PDFT energy into nuclear potential, core, Coulomb, exchange,
    and correlation terms. The exchange-correlation energy at the MC-SCF level is also returned.
    This is not meant to work with MC-PDFT methods that are already hybrids. Most return arguments
    are lists if mc is a state average instance. '''
    e_tot, e_ot, e_mcscf, e_cas, ci, mo_coeff = mc.kernel (mo=mo_coeff, ci=ci)[:6]
    if isinstance (mc, StateAverageMCSCFSolver):
        e_tot = mc.e_states
    e_nuc = mc._scf.energy_nuc ()
    h = mc.get_hcore ()
    xfnal, cfnal = ot.split_x_c ()
    if isinstance (mc, StateAverageMCSCFSolver):
        e_core = []
        e_coul = []
        e_otx = []
        e_otc = []
        e_wfnxc = []
        for ci_i, ei_mcscf in zip (ci, e_mcscf):
            row = _get_e_decomp (mc, ot, mo_coeff, ci_i, ei_mcscf, e_nuc, h, xfnal, cfnal)
            e_core.append  (row[0])
            e_coul.append  (row[1])
            e_otx.append   (row[2])
            e_otc.append   (row[3])
            e_wfnxc.append (row[4])
    else:
        e_core, e_coul, e_otx, e_otc, e_wfnxc = _get_e_decomp (mc, ot, mo_coeff, ci, e_mcscf, e_nuc, h, xfnal, cfnal)
    return e_nuc, e_core, e_coul, e_otx, e_otc, e_wfnxc

def _get_e_decomp (mc, ot, mo_coeff, ci, e_mcscf, e_nuc, h, xfnal, cfnal):
    mc_1root = mcscf.CASCI (mc._scf, mc.ncas, mc.nelecas)
    mc_1root.fcisolver = fci.solver (mc._scf.mol, singlet = False, symm = False)
    mc_1root.mo_coeff = mo_coeff
    mc_1root.ci = ci
    dm1s = np.stack (mc_1root.make_rdm1s (), axis=0)
    dm1 = dm1s[0] + dm1s[1]
    j = mc_1root._scf.get_j (dm=dm1)
    e_core = np.tensordot (h, dm1, axes=2)
    e_coul = np.tensordot (j, dm1, axes=2) / 2
    adm1s = np.stack (mc_1root.fcisolver.make_rdm1s (ci, mc.ncas, mc.nelecas), axis=0)
    adm2 = get_2CDM_from_2RDM (mc_1root.fcisolver.make_rdm12 (mc_1root.ci, mc.ncas, mc.nelecas)[1], adm1s)
    mo_cas = mo_coeff[:,mc.ncore:][:,:mc.ncas]
    e_otx = get_E_ot (xfnal, dm1s, adm2, mo_cas, max_memory=mc.max_memory)
    e_otc = get_E_ot (cfnal, dm1s, adm2, mo_cas, max_memory=mc.max_memory)
    e_wfnxc = e_mcscf - e_nuc - e_core - e_coul
    return e_core, e_coul, e_otx, e_otc, e_wfnxc

# This is clumsy and hacky and should be fixed in pyscf.mcscf.addons eventually rather than here
class StateAverageMCPDFTSolver:
    pass
def sapdft_grad_monkeypatch_(mc):
    if isinstance (mc, StateAverageMCPDFTSolver):
        return mc
    class StateAverageMCPDFT (mc.__class__, StateAverageMCPDFTSolver):
        def nuc_grad_method (self):
            return Gradients (self)
    mc.__class__ = StateAverageMCPDFT
    return mc

<<<<<<< HEAD
class _PDFT ():
    # Metaclass parent; unusable on its own

    def __init__(self, scf, ncas, nelecas, my_ot=None, grids_level=None, **kwargs):
        # Keep the same initialization pattern for backwards-compatibility. Use a separate intializer for the ot functional
        try:
            super().__init__(scf, ncas, nelecas)
        except TypeError as e:
            # I think this is the same DFCASSCF problem as with the DF-SACASSCF gradients earlier
            super().__init__()
        keys = set (('e_ot', 'e_mcscf', 'get_pdft_veff', 'e_states', 'otfnal', 'grids', 'max_cycle_fp', 'conv_tol_ci_fp'))
        self.max_cycle_fp = getattr (__config__, 'mcscf_mcpdft_max_cycle_fp', 50)
        self.conv_tol_ci_fp = getattr (__config__, 'mcscf_mcpdft_conv_tol_ci_fp', 1e-8)
        self._keys = set ((self.__dict__.keys ())).union (keys)
        if my_ot is not None:
            self._init_ot_grids (my_ot, grids_level=grids_level)

    def _init_ot_grids (self, my_ot, grids_level=None):
        if isinstance (my_ot, (str, np.string_)):
            ks = dft.RKS (self.mol)
            if my_ot[:1].upper () == 'T':
                ks.xc = my_ot[1:]
                self.otfnal = transfnal (ks)
            elif my_ot[:2].upper () == 'FT':
                ks.xc = my_ot[2:]
                self.otfnal = ftransfnal (ks)
            else:
                raise NotImplementedError (('On-top pair-density exchange-correlation functional names other than '
                    '"translated" (t) or "fully-translated" (ft). Nonstandard functionals can be specified by passing '
                    'an object of class otfnal in place of a string.'))
        else:
            self.otfnal = my_ot
        self.grids = self.otfnal.grids
        if grids_level is not None:
            self.grids.level = grids_level
            assert (self.grids.level == self.otfnal.grids.level)
        # Make sure verbose and stdout don't accidentally change (i.e., in scanner mode)
        self.otfnal.verbose = self.verbose
        self.otfnal.stdout = self.stdout
        
    def kernel (self, mo=None, ci=None, **kwargs):
        # Hafta reset the grids so that geometry optimization works!
        self._init_ot_grids (self.otfnal.otxc, grids_level=self.grids.level)
        self.e_mcscf, self.e_cas, self.ci, self.mo_coeff, self.mo_energy = super().kernel (mo, ci, **kwargs)
        if isinstance (self, StateAverageMCSCFSolver):
            epdft = [kernel (self, self.otfnal, root=ix) for ix in range (len (self.e_states))]
            self.e_mcscf = self.e_states
            self.fcisolver.e_states = [e_tot for e_tot, e_ot in epdft]
            self.e_ot = [e_ot for e_tot, e_ot in epdft]
            self.e_tot = np.dot (self.e_states, self.weights)
        else:
            self.e_tot, self.e_ot = kernel (self, self.otfnal)
        return self.e_tot, self.e_ot, self.e_mcscf, self.e_cas, self.ci, self.mo_coeff, self.mo_energy

    def dump_flags (self, verbose=None):
        super().dump_flags (verbose=verbose)
        log = logger.new_logger(self, verbose)
        log.info ('on-top pair density exchange-correlation functional: %s', self.otfnal.otxc)

    def get_pdft_veff (self, mo=None, ci=None, incl_coul=False, paaa_only=False):
        ''' Get the 1- and 2-body MC-PDFT effective potentials for a set of mos and ci vectors

            Kwargs:
                mo : ndarray of shape (nao,nmo)
                    A full set of molecular orbital coefficients. Taken from self if not provided
                ci : list or ndarray
                    CI vectors. Taken from self if not provided
                incl_coul : logical
                    If true, includes the Coulomb repulsion energy in the 1-body effective potential.
                    In practice they always appear together.
                paaa_only : logical
                    If true, only the paaa 2-body effective potential elements are evaluated; the rest of ppaa are filled with zeros.

            Returns:
                veff1 : ndarray of shape (nao, nao)
                    1-body effective potential in the AO basis
                    May include classical Coulomb potential term (see incl_coul kwarg)
                veff2 : pyscf.mcscf.mc_ao2mo._ERIS instance
                    Relevant 2-body effective potential in the MO basis
        ''' 
        t0 = (time.clock (), time.time ())
        if mo is None: mo = self.mo_coeff
        if ci is None: ci = self.ci
        # If ci is not a list and mc is a state-average solver, use a different fcisolver for make_rdm
        mc_1root = self
        if isinstance (self, StateAverageMCSCFSolver) and not isinstance (ci, list):
            mc_1root = mcscf.CASCI (self._scf, self.ncas, self.nelecas)
            mc_1root.fcisolver = fci.solver (self._scf.mol, singlet = False, symm = False)
            mc_1root.mo_coeff = mo
            mc_1root.ci = ci
            mc_1root.e_tot = self.e_tot
        dm1s = np.asarray (mc_1root.make_rdm1s (mo_coeff=mo, ci=ci))
        adm1s = np.stack (mc_1root.fcisolver.make_rdm1s (ci, self.ncas, self.nelecas), axis=0)
        adm2 = get_2CDM_from_2RDM (mc_1root.fcisolver.make_rdm12 (ci, self.ncas, self.nelecas)[1], adm1s)
        mo_cas = mo[:,self.ncore:][:,:self.ncas]
        pdft_veff1, pdft_veff2 = pdft_veff.kernel (self.otfnal, adm1s, adm2, mo, self.ncore, self.ncas, max_memory=self.max_memory, paaa_only=paaa_only)
        if self.verbose > logger.DEBUG:
            logger.debug (self, 'Warning: memory-intensive lazy kernel for pdft_veff initiated for '
                'testing purposes; reduce verbosity to decrease memory footprint')
            pdft_veff1_test, _pdft_veff2_test = pdft_veff.lazy_kernel (self.otfnal, dm1s, adm2, mo_cas)
            old_eri = self._scf._eri
            self._scf._eri = _pdft_veff2_test
            with temporary_env (self.mol, incore_anyway=True):
                pdft_veff2_test = mc_ao2mo._ERIS (self, mo, method='incore')
            self._scf._eri = old_eri
            err = linalg.norm (pdft_veff1 - pdft_veff1_test)
            logger.debug (self, 'veff1 error: {}'.format (err))
            err = linalg.norm (pdft_veff2.vhf_c - pdft_veff2_test.vhf_c)
            logger.debug (self, 'veff2.vhf_c error: {}'.format (err))
            err = linalg.norm (pdft_veff2.papa - pdft_veff2_test.papa)
            logger.debug (self, 'veff2.ppaa error: {}'.format (err))
            err = linalg.norm (pdft_veff2.papa - pdft_veff2_test.papa)
            logger.debug (self, 'veff2.papa error: {}'.format (err))
            err = linalg.norm (pdft_veff2.j_pc - pdft_veff2_test.j_pc)
            logger.debug (self, 'veff2.j_pc error: {}'.format (err))
            err = linalg.norm (pdft_veff2.k_pc - pdft_veff2_test.k_pc)
            logger.debug (self, 'veff2.k_pc error: {}'.format (err))
        
        if incl_coul:
            pdft_veff1 += self.get_jk (self.mol, dm1s[0] + dm1s[1])[0]
        logger.timer (self, 'get_pdft_veff', *t0)
        return pdft_veff1, pdft_veff2

    def nuc_grad_method (self):
        return Gradients (self)

    def dip_moment (self, unit='Debye'):
        dip_obj =  ElectricDipole(self) 
        mol_dipole = dip_obj.kernel ()
        return mol_dipole

    def get_energy_decomposition (self, mo_coeff=None, ci=None):
        if mo_coeff is None: mo_coeff = self.mo_coeff
        if ci is None: ci = self.ci
        return get_energy_decomposition (self, self.otfnal, mo_coeff=mo_coeff, ci=ci)

    def state_average (self, weights=(0.5,0.5)):
        # This is clumsy and hacky and should be fixed in pyscf.mcscf.addons eventually rather than here
        return sapdft_grad_monkeypatch_(super ().state_average (weights=weights))

    def state_average_(self, weights=(0.5,0.5)):
        # This is clumsy and hacky and should be fixed in pyscf.mcscf.addons eventually rather than here
        sapdft_grad_monkeypatch_(super ().state_average_(weights=weights))
        return self

    def state_average_mix (self, fcisolvers=None, weights=(0.5,0.5)):
        # This is clumsy and hacky and should be fixed in pyscf.mcscf.addons eventually rather than here
        return sapdft_grad_monkeypatch_(state_average_mix (self, fcisolvers, weights))

    def state_average_mix_(self, fcisolvers=None, weights=(0.5,0.5)):
        # This is clumsy and hacky and should be fixed in pyscf.mcscf.addons eventually rather than here
        sapdft_grad_monkeypatch_(state_average_mix_(self, fcisolvers, weights))
        return self

    @property
    def otxc (self):
        return self.otfnal.otxc

    @otxc.setter
    def otxc (self, x):
        self._init_ot_grids (x, grids_level=self.otfnal.grids.level)

def get_mcpdft_child_class (mc, ot, ci_min='ecas', **kwargs):

    # Inheritance magic
    class PDFT (_PDFT, mc.__class__):
        if ci_min.lower () == 'epdft':
            casci=scf.mc1step_casci
=======
def get_mcpdft_child_class (mc, ot, **kwargs):

    class PDFT (mc.__class__):

        def __init__(self, scf, ncas, nelecas, my_ot=None, grids_level=None, **kwargs):
            # Keep the same initialization pattern for backwards-compatibility. Use a separate intializer for the ot functional
            try:
                super().__init__(scf, ncas, nelecas)
            except TypeError as e:
                # I think this is the same DFCASSCF problem as with the DF-SACASSCF gradients earlier
                super().__init__()
            keys = set (('e_ot', 'e_mcscf', 'get_pdft_veff', 'e_states', 'otfnal', 'grids'))
            self._keys = set ((self.__dict__.keys ())).union (keys)
            if my_ot is not None:
                self._init_ot_grids (my_ot, grids_level=grids_level)

        def _init_ot_grids (self, my_ot, grids_level=None):
            if isinstance (my_ot, (str, np.string_)):
                ks = dft.RKS (self.mol)
                if my_ot[:1].upper () == 'T':
                    ks.xc = my_ot[1:]
                    self.otfnal = transfnal (ks)
                elif my_ot[:2].upper () == 'FT':
                    ks.xc = my_ot[2:]
                    self.otfnal = ftransfnal (ks)
                else:
                    raise NotImplementedError (('On-top pair-density exchange-correlation functional names other than '
                        '"translated" (t) or "fully-translated" (ft). Nonstandard functionals can be specified by passing '
                        'an object of class otfnal in place of a string.'))
            else:
                self.otfnal = my_ot
            self.grids = self.otfnal.grids
            if grids_level is not None:
                self.grids.level = grids_level
                assert (self.grids.level == self.otfnal.grids.level)
            # Make sure verbose and stdout don't accidentally change (i.e., in scanner mode)
            self.otfnal.verbose = self.verbose
            self.otfnal.stdout = self.stdout
            
        def kernel (self, mo=None, ci=None, **kwargs):
            # Hafta reset the grids so that geometry optimization works!
            self._init_ot_grids (self.otfnal.otxc, grids_level=self.grids.level)
            self.e_mcscf, self.e_cas, self.ci, self.mo_coeff, self.mo_energy = super().kernel (mo, ci, **kwargs)
            if isinstance (self, StateAverageMCSCFSolver):
                epdft = [kernel (self, self.otfnal, root=ix) for ix in range (len (self.e_states))]
                self.e_mcscf = self.e_states
                self.fcisolver.e_states = [e_tot for e_tot, e_ot in epdft]
                self.e_ot = [e_ot for e_tot, e_ot in epdft]
                self.e_tot = np.dot (self.e_states, self.weights)
            else:
                self.e_tot, self.e_ot = kernel (self, self.otfnal)
            return self.e_tot, self.e_ot, self.e_mcscf, self.e_cas, self.ci, self.mo_coeff, self.mo_energy

        def dump_flags (self, verbose=None):
            super().dump_flags (verbose=verbose)
            log = logger.new_logger(self, verbose)
            log.info ('on-top pair density exchange-correlation functional: %s', self.otfnal.otxc)

        def get_pdft_veff (self, mo=None, ci=None, incl_coul=False, paaa_only=False):
            ''' Get the 1- and 2-body MC-PDFT effective potentials for a set of mos and ci vectors

                Kwargs:
                    mo : ndarray of shape (nao,nmo)
                        A full set of molecular orbital coefficients. Taken from self if not provided
                    ci : list or ndarray
                        CI vectors. Taken from self if not provided
                    incl_coul : logical
                        If true, includes the Coulomb repulsion energy in the 1-body effective potential.
                        In practice they always appear together.
                    paaa_only : logical
                        If true, only the paaa 2-body effective potential elements are evaluated; the rest of ppaa are filled with zeros.

                Returns:
                    veff1 : ndarray of shape (nao, nao)
                        1-body effective potential in the AO basis
                        May include classical Coulomb potential term (see incl_coul kwarg)
                    veff2 : pyscf.mcscf.mc_ao2mo._ERIS instance
                        Relevant 2-body effective potential in the MO basis
            ''' 
            t0 = (time.clock (), time.time ())
            if mo is None: mo = self.mo_coeff
            if ci is None: ci = self.ci
            # If ci is not a list and mc is a state-average solver, use a different fcisolver for make_rdm
            mc_1root = self
            if isinstance (self, StateAverageMCSCFSolver) and not isinstance (ci, list):
                mc_1root = mcscf.CASCI (self._scf, self.ncas, self.nelecas)
                mc_1root.fcisolver = fci.solver (self._scf.mol, singlet = False, symm = False)
                mc_1root.mo_coeff = mo
                mc_1root.ci = ci
                mc_1root.e_tot = self.e_tot
            dm1s = np.asarray (mc_1root.make_rdm1s ())
            adm1s = np.stack (mc_1root.fcisolver.make_rdm1s (ci, self.ncas, self.nelecas), axis=0)
            adm2 = get_2CDM_from_2RDM (mc_1root.fcisolver.make_rdm12 (ci, self.ncas, self.nelecas)[1], adm1s)
            mo_cas = mo[:,self.ncore:][:,:self.ncas]
            pdft_veff1, pdft_veff2 = pdft_veff.kernel (self.otfnal, adm1s, adm2, mo, self.ncore, self.ncas, max_memory=self.max_memory, paaa_only=paaa_only)
            if self.verbose > logger.DEBUG:
                logger.debug (self, 'Warning: memory-intensive lazy kernel for pdft_veff initiated for '
                    'testing purposes; reduce verbosity to decrease memory footprint')
                pdft_veff1_test, _pdft_veff2_test = pdft_veff.lazy_kernel (self.otfnal, dm1s, adm2, mo_cas)
                old_eri = self._scf._eri
                self._scf._eri = _pdft_veff2_test
                with temporary_env (self.mol, incore_anyway=True):
                    pdft_veff2_test = mc_ao2mo._ERIS (self, mo, method='incore')
                self._scf._eri = old_eri
                err = linalg.norm (pdft_veff1 - pdft_veff1_test)
                logger.debug (self, 'veff1 error: {}'.format (err))
                err = linalg.norm (pdft_veff2.vhf_c - pdft_veff2_test.vhf_c)
                logger.debug (self, 'veff2.vhf_c error: {}'.format (err))
                err = linalg.norm (pdft_veff2.papa - pdft_veff2_test.papa)
                logger.debug (self, 'veff2.ppaa error: {}'.format (err))
                err = linalg.norm (pdft_veff2.papa - pdft_veff2_test.papa)
                logger.debug (self, 'veff2.papa error: {}'.format (err))
                err = linalg.norm (pdft_veff2.j_pc - pdft_veff2_test.j_pc)
                logger.debug (self, 'veff2.j_pc error: {}'.format (err))
                err = linalg.norm (pdft_veff2.k_pc - pdft_veff2_test.k_pc)
                logger.debug (self, 'veff2.k_pc error: {}'.format (err))
            
            if incl_coul:
                pdft_veff1 += self.get_jk (self.mol, dm1s[0] + dm1s[1])[0]
            logger.timer (self, 'get_pdft_veff', *t0)
            return pdft_veff1, pdft_veff2

        def nuc_grad_method (self):
            return Gradients (self)

        def dip_moment (self, unit='Debye'):
            dip_obj =  ElectricDipole(self) 
            mol_dipole = dip_obj.kernel ()
            return mol_dipole

        def get_energy_decomposition (self, mo_coeff=None, ci=None):
            if mo_coeff is None: mo_coeff = self.mo_coeff
            if ci is None: ci = self.ci
            return get_energy_decomposition (self, self.otfnal, mo_coeff=mo_coeff, ci=ci)

        def state_average (self, weights=(0.5,0.5)):
            # This is clumsy and hacky and should be fixed in pyscf.mcscf.addons eventually rather than here
            return sapdft_grad_monkeypatch_(super ().state_average (weights=weights))

        def state_average_(self, weights=(0.5,0.5)):
            # This is clumsy and hacky and should be fixed in pyscf.mcscf.addons eventually rather than here
            sapdft_grad_monkeypatch_(super ().state_average_(weights=weights))
            return self

        def state_average_mix (self, fcisolvers=None, weights=(0.5,0.5)):
            # This is clumsy and hacky and should be fixed in pyscf.mcscf.addons eventually rather than here
            return sapdft_grad_monkeypatch_(state_average_mix (self, fcisolvers, weights))

        def state_average_mix_(self, fcisolvers=None, weights=(0.5,0.5)):
            # This is clumsy and hacky and should be fixed in pyscf.mcscf.addons eventually rather than here
            sapdft_grad_monkeypatch_(state_average_mix_(self, fcisolvers, weights))
            return self

        @property
        def otxc (self):
            return self.otfnal.otxc

        @otxc.setter
        def otxc (self, x):
            self._init_ot_grids (x, grids_level=self.otfnal.grids.level)
>>>>>>> 192d5d85

    pdft = PDFT (mc._scf, mc.ncas, mc.nelecas, my_ot=ot, **kwargs)
    _keys = pdft._keys.copy ()
    pdft.__dict__.update (mc.__dict__)
    pdft._keys = pdft._keys.union (_keys)
    return pdft


    


<|MERGE_RESOLUTION|>--- conflicted
+++ resolved
@@ -7,11 +7,7 @@
 from pyscf.mcscf.addons import StateAverageMCSCFSolver, state_average_mix, state_average_mix_
 from mrh.my_pyscf.grad.mcpdft import Gradients
 from mrh.my_pyscf.prop.dip_moment.mcpdft import ElectricDipole
-<<<<<<< HEAD
 from mrh.my_pyscf.mcpdft import pdft_veff, scf
-=======
-from mrh.my_pyscf.mcpdft import pdft_veff
->>>>>>> 192d5d85
 from mrh.my_pyscf.mcpdft.otpd import get_ontop_pair_density
 from mrh.my_pyscf.mcpdft.otfnal import otfnal, transfnal, ftransfnal
 from mrh.util.rdm import get_2CDM_from_2RDM, get_2CDMs_from_2RDMs
@@ -102,13 +98,8 @@
         logger.debug (log, 'Adding %s * %s CAS exchange, %s * %s CAS correlation to E_ot', hyb_x, E_x, hyb_c, E_c)
     t0 = logger.timer (log, 'Vnn, Te, Vne, E_j, E_x', *t0)
 
-<<<<<<< HEAD
-    E_ot = get_E_ot (ot, dm1s, adm2, amo)
+    E_ot = get_E_ot (ot, dm1s, adm2, amo, max_memory=mc.max_memory)
     t0 = logger.timer (log, 'E_ot', *t0)
-=======
-    E_ot = get_E_ot (ot, dm1s, adm2, amo, max_memory=mc.max_memory)
-    t0 = logger.timer (ot, 'E_ot', *t0)
->>>>>>> 192d5d85
     e_tot = Vnn + Te_Vne + E_j + (hyb_x * E_x) + (hyb_c * E_c) + E_ot
     logger.note (log, 'MC-PDFT E = %s, Eot(%s) = %s', e_tot, ot.otxc, E_ot)
 
@@ -219,7 +210,6 @@
     mc.__class__ = StateAverageMCPDFT
     return mc
 
-<<<<<<< HEAD
 class _PDFT ():
     # Metaclass parent; unusable on its own
 
@@ -388,168 +378,6 @@
     class PDFT (_PDFT, mc.__class__):
         if ci_min.lower () == 'epdft':
             casci=scf.mc1step_casci
-=======
-def get_mcpdft_child_class (mc, ot, **kwargs):
-
-    class PDFT (mc.__class__):
-
-        def __init__(self, scf, ncas, nelecas, my_ot=None, grids_level=None, **kwargs):
-            # Keep the same initialization pattern for backwards-compatibility. Use a separate intializer for the ot functional
-            try:
-                super().__init__(scf, ncas, nelecas)
-            except TypeError as e:
-                # I think this is the same DFCASSCF problem as with the DF-SACASSCF gradients earlier
-                super().__init__()
-            keys = set (('e_ot', 'e_mcscf', 'get_pdft_veff', 'e_states', 'otfnal', 'grids'))
-            self._keys = set ((self.__dict__.keys ())).union (keys)
-            if my_ot is not None:
-                self._init_ot_grids (my_ot, grids_level=grids_level)
-
-        def _init_ot_grids (self, my_ot, grids_level=None):
-            if isinstance (my_ot, (str, np.string_)):
-                ks = dft.RKS (self.mol)
-                if my_ot[:1].upper () == 'T':
-                    ks.xc = my_ot[1:]
-                    self.otfnal = transfnal (ks)
-                elif my_ot[:2].upper () == 'FT':
-                    ks.xc = my_ot[2:]
-                    self.otfnal = ftransfnal (ks)
-                else:
-                    raise NotImplementedError (('On-top pair-density exchange-correlation functional names other than '
-                        '"translated" (t) or "fully-translated" (ft). Nonstandard functionals can be specified by passing '
-                        'an object of class otfnal in place of a string.'))
-            else:
-                self.otfnal = my_ot
-            self.grids = self.otfnal.grids
-            if grids_level is not None:
-                self.grids.level = grids_level
-                assert (self.grids.level == self.otfnal.grids.level)
-            # Make sure verbose and stdout don't accidentally change (i.e., in scanner mode)
-            self.otfnal.verbose = self.verbose
-            self.otfnal.stdout = self.stdout
-            
-        def kernel (self, mo=None, ci=None, **kwargs):
-            # Hafta reset the grids so that geometry optimization works!
-            self._init_ot_grids (self.otfnal.otxc, grids_level=self.grids.level)
-            self.e_mcscf, self.e_cas, self.ci, self.mo_coeff, self.mo_energy = super().kernel (mo, ci, **kwargs)
-            if isinstance (self, StateAverageMCSCFSolver):
-                epdft = [kernel (self, self.otfnal, root=ix) for ix in range (len (self.e_states))]
-                self.e_mcscf = self.e_states
-                self.fcisolver.e_states = [e_tot for e_tot, e_ot in epdft]
-                self.e_ot = [e_ot for e_tot, e_ot in epdft]
-                self.e_tot = np.dot (self.e_states, self.weights)
-            else:
-                self.e_tot, self.e_ot = kernel (self, self.otfnal)
-            return self.e_tot, self.e_ot, self.e_mcscf, self.e_cas, self.ci, self.mo_coeff, self.mo_energy
-
-        def dump_flags (self, verbose=None):
-            super().dump_flags (verbose=verbose)
-            log = logger.new_logger(self, verbose)
-            log.info ('on-top pair density exchange-correlation functional: %s', self.otfnal.otxc)
-
-        def get_pdft_veff (self, mo=None, ci=None, incl_coul=False, paaa_only=False):
-            ''' Get the 1- and 2-body MC-PDFT effective potentials for a set of mos and ci vectors
-
-                Kwargs:
-                    mo : ndarray of shape (nao,nmo)
-                        A full set of molecular orbital coefficients. Taken from self if not provided
-                    ci : list or ndarray
-                        CI vectors. Taken from self if not provided
-                    incl_coul : logical
-                        If true, includes the Coulomb repulsion energy in the 1-body effective potential.
-                        In practice they always appear together.
-                    paaa_only : logical
-                        If true, only the paaa 2-body effective potential elements are evaluated; the rest of ppaa are filled with zeros.
-
-                Returns:
-                    veff1 : ndarray of shape (nao, nao)
-                        1-body effective potential in the AO basis
-                        May include classical Coulomb potential term (see incl_coul kwarg)
-                    veff2 : pyscf.mcscf.mc_ao2mo._ERIS instance
-                        Relevant 2-body effective potential in the MO basis
-            ''' 
-            t0 = (time.clock (), time.time ())
-            if mo is None: mo = self.mo_coeff
-            if ci is None: ci = self.ci
-            # If ci is not a list and mc is a state-average solver, use a different fcisolver for make_rdm
-            mc_1root = self
-            if isinstance (self, StateAverageMCSCFSolver) and not isinstance (ci, list):
-                mc_1root = mcscf.CASCI (self._scf, self.ncas, self.nelecas)
-                mc_1root.fcisolver = fci.solver (self._scf.mol, singlet = False, symm = False)
-                mc_1root.mo_coeff = mo
-                mc_1root.ci = ci
-                mc_1root.e_tot = self.e_tot
-            dm1s = np.asarray (mc_1root.make_rdm1s ())
-            adm1s = np.stack (mc_1root.fcisolver.make_rdm1s (ci, self.ncas, self.nelecas), axis=0)
-            adm2 = get_2CDM_from_2RDM (mc_1root.fcisolver.make_rdm12 (ci, self.ncas, self.nelecas)[1], adm1s)
-            mo_cas = mo[:,self.ncore:][:,:self.ncas]
-            pdft_veff1, pdft_veff2 = pdft_veff.kernel (self.otfnal, adm1s, adm2, mo, self.ncore, self.ncas, max_memory=self.max_memory, paaa_only=paaa_only)
-            if self.verbose > logger.DEBUG:
-                logger.debug (self, 'Warning: memory-intensive lazy kernel for pdft_veff initiated for '
-                    'testing purposes; reduce verbosity to decrease memory footprint')
-                pdft_veff1_test, _pdft_veff2_test = pdft_veff.lazy_kernel (self.otfnal, dm1s, adm2, mo_cas)
-                old_eri = self._scf._eri
-                self._scf._eri = _pdft_veff2_test
-                with temporary_env (self.mol, incore_anyway=True):
-                    pdft_veff2_test = mc_ao2mo._ERIS (self, mo, method='incore')
-                self._scf._eri = old_eri
-                err = linalg.norm (pdft_veff1 - pdft_veff1_test)
-                logger.debug (self, 'veff1 error: {}'.format (err))
-                err = linalg.norm (pdft_veff2.vhf_c - pdft_veff2_test.vhf_c)
-                logger.debug (self, 'veff2.vhf_c error: {}'.format (err))
-                err = linalg.norm (pdft_veff2.papa - pdft_veff2_test.papa)
-                logger.debug (self, 'veff2.ppaa error: {}'.format (err))
-                err = linalg.norm (pdft_veff2.papa - pdft_veff2_test.papa)
-                logger.debug (self, 'veff2.papa error: {}'.format (err))
-                err = linalg.norm (pdft_veff2.j_pc - pdft_veff2_test.j_pc)
-                logger.debug (self, 'veff2.j_pc error: {}'.format (err))
-                err = linalg.norm (pdft_veff2.k_pc - pdft_veff2_test.k_pc)
-                logger.debug (self, 'veff2.k_pc error: {}'.format (err))
-            
-            if incl_coul:
-                pdft_veff1 += self.get_jk (self.mol, dm1s[0] + dm1s[1])[0]
-            logger.timer (self, 'get_pdft_veff', *t0)
-            return pdft_veff1, pdft_veff2
-
-        def nuc_grad_method (self):
-            return Gradients (self)
-
-        def dip_moment (self, unit='Debye'):
-            dip_obj =  ElectricDipole(self) 
-            mol_dipole = dip_obj.kernel ()
-            return mol_dipole
-
-        def get_energy_decomposition (self, mo_coeff=None, ci=None):
-            if mo_coeff is None: mo_coeff = self.mo_coeff
-            if ci is None: ci = self.ci
-            return get_energy_decomposition (self, self.otfnal, mo_coeff=mo_coeff, ci=ci)
-
-        def state_average (self, weights=(0.5,0.5)):
-            # This is clumsy and hacky and should be fixed in pyscf.mcscf.addons eventually rather than here
-            return sapdft_grad_monkeypatch_(super ().state_average (weights=weights))
-
-        def state_average_(self, weights=(0.5,0.5)):
-            # This is clumsy and hacky and should be fixed in pyscf.mcscf.addons eventually rather than here
-            sapdft_grad_monkeypatch_(super ().state_average_(weights=weights))
-            return self
-
-        def state_average_mix (self, fcisolvers=None, weights=(0.5,0.5)):
-            # This is clumsy and hacky and should be fixed in pyscf.mcscf.addons eventually rather than here
-            return sapdft_grad_monkeypatch_(state_average_mix (self, fcisolvers, weights))
-
-        def state_average_mix_(self, fcisolvers=None, weights=(0.5,0.5)):
-            # This is clumsy and hacky and should be fixed in pyscf.mcscf.addons eventually rather than here
-            sapdft_grad_monkeypatch_(state_average_mix_(self, fcisolvers, weights))
-            return self
-
-        @property
-        def otxc (self):
-            return self.otfnal.otxc
-
-        @otxc.setter
-        def otxc (self, x):
-            self._init_ot_grids (x, grids_level=self.otfnal.grids.level)
->>>>>>> 192d5d85
 
     pdft = PDFT (mc._scf, mc.ncas, mc.nelecas, my_ot=ot, **kwargs)
     _keys = pdft._keys.copy ()

import numpy as np
import time
from scipy import linalg
from pyscf.lib import logger
from pyscf.lib import einsum as einsum_threads
from pyscf.dft.numint import _dot_ao_dm
from mrh.util.rdm import get_2CDM_from_2RDM, get_2RDM_from_2CDM
from mrh.util.basis import represent_operator_in_basis
from itertools import product
from os import path

def _grid_ao2mo (mol, ao, mo_coeff, non0tab=None, shls_slice=None, ao_loc=None):
    ''' ao[deriv,grid,AO].mo_coeff[AO,MO]->mo[deriv,grid,MO]
    ASSUMES that ao is in data layout (deriv,AO,grid) in row-major order!
    mo is returned in data layout (deriv,MO,grid) in row-major order '''
    nderiv, ngrid, nao = ao.shape
    nmo = mo_coeff.shape[-1]
    mo = np.empty ((nderiv,nmo,ngrid), dtype=mo_coeff.dtype, order='C').transpose (0,2,1)
    if shls_slice is None: shls_slice = (0, mol.nbas)
    if ao_loc is None: ao_loc = mol.ao_loc_nr ()
    for ideriv in range (nderiv):
        ao_i = ao[ideriv,:,:]
        mo[ideriv] = _dot_ao_dm (mol, ao_i, mo_coeff, non0tab, shls_slice, ao_loc, out=mo[ideriv])
    return mo 


def get_ontop_pair_density (ot, rho, ao, oneCDMs, twoCDM_amo, ao2amo, deriv=0, non0tab=None):
    r''' Pi(r) = i(r)*j(r)*k(r)*l(r)*d_ijkl / 2
               = rho[0](r)*rho[1](r) + i(r)*j(r)*k(r)*l(r)*l_ijkl / 2

        Args:
            ot : on-top pair density functional object
            rho : ndarray of shape (2,*,ngrids) 
                contains spin density [and derivatives] 
            ao : ndarray of shape (*, ngrids, nao)
                contains values of aos [and derivatives] 
            oneCDMs : ndarray of shape (2, nao, nao)
                contains spin-separated 1-RDM
            twoCDM_amo : ndarray of shape (mc.ncas, mc.ncas, mc.ncas, mc.ncas)
                contains spin-summed two-body cumulant density matrix in active space
            ao2amo : ndarray of shape (nao, ncas)
                molecular-orbital coefficients for active-space orbitals

        Kwargs:
            deriv : derivative order through which to calculate. Default is 0. 
                deriv > 1 not implemented
            non0tab : as in pyscf.dft.gen_grid and pyscf.dft.numint

        Returns : ndarray of shape (*,ngrids)
            The on-top pair density and its derivatives if requested
            deriv = 0 : value (1d array)
            deriv = 1 : value, d/dx, d/dy, d/dz
            deriv = 2 : value, d/dx, d/dy, d/dz, d^2/d|r1-r2|^2_(r1=r2)
            

    '''
    # Fix dimensionality of rho and ao
    if rho.ndim == 2:
        rho = rho.reshape (rho.shape[0], 1, rho.shape[1])
    if ao.ndim == 2:
        ao = ao.reshape (1, ao.shape[0], ao.shape[1])

    # Debug code for ultra-slow, ultra-high-memory but very safe implementation
    if ot.verbose > logger.DEBUG:
        logger.debug (ot, 'Warning: memory-intensive cacheing of full 2RDM for testing '
            'purposes initiated; reduce verbosity to increase speed and memory efficiency')
        twoRDM = represent_operator_in_basis (twoCDM_amo, ao2amo.conjugate ().T)
        twoRDM = get_2RDM_from_2CDM (twoRDM, oneCDMs)

    # First cumulant and derivatives (chain rule! product rule!)
    t0 = (time.clock (), time.time ())
    Pi = np.zeros_like (rho[0])
    Pi[0] = rho[0,0] * rho[1,0]
    if deriv > 0:
        assert (rho.shape[1] >= 4), rho.shape
        assert (ao.shape[0] >= 4), ao.shape
        for ideriv in range(1,4):
            Pi[ideriv] = rho[0,ideriv]*rho[1,0] + rho[0,0]*rho[1,ideriv]
    if deriv > 1:
        assert (rho.shape[1] >= 6), rho.shape
        assert (ao.shape[0] >= 10), ao.shape
        Pi[4] = -(rho[:,1:4].sum (0).conjugate () * rho[:,1:4].sum (0)).sum (0) / 4
        Pi[4] += rho[0,0]*(rho[1,4]/4 + rho[0,5]*2) 
        Pi[4] += rho[1,0]*(rho[0,4]/4 + rho[1,5]*2)
    t0 = logger.timer_debug1 (ot, 'otpd first cumulant', *t0)

    # Second cumulant and derivatives (chain rule! product rule!)
    # dot, tensordot, and sum are hugely faster than np.einsum 
    # but whether or when they actually multithread is unclear
    # Update 05/11/2020: ao is actually stored in row-major order
    # = (deriv,AOs,grids).
    #grid2amo_ref = np.tensordot (ao, ao2amo, axes=1) #np.einsum ('ijk,kl->ijl', ao, ao2amo)
    grid2amo = _grid_ao2mo (ot.mol, ao, ao2amo, non0tab=non0tab)
    t0 = logger.timer (ot, 'otpd ao2mo', *t0)
    gridkern = np.zeros (grid2amo.shape + (grid2amo.shape[2],), dtype=grid2amo.dtype)
    gridkern[0] = grid2amo[0,:,:,np.newaxis] * grid2amo[0,:,np.newaxis,:]  # r_0ai,  r_0aj  -> r_0aij
    wrk0 = np.tensordot (gridkern[0], twoCDM_amo, axes=2)                  # r_0aij, P_ijkl -> P_0akl
    Pi[0] += (gridkern[0] * wrk0).sum ((1,2)) / 2                          # r_0aij, P_0aij -> P_0a
    t0 = logger.timer_debug1 (ot, 'otpd second cumulant 0th derivative', *t0)
    if ot.verbose > logger.DEBUG:
        logger.debug (ot, 'Warning: slow einsum-based testing calculation of Pi initiated; '
            'reduce verbosity to increase speed and memory efficiency')
        test_Pi = np.einsum ('ijkl,ai,aj,ak,al->a', twoRDM, ao[0], ao[0], ao[0], ao[0]) / 2
        logger.debug (ot, "Pi, |tensordot_formula - einsum_formula| = %s", linalg.norm (Pi[0] - test_Pi)) 
        t0 = logger.timer (ot, 'otpd 0th derivative debug'.format (ideriv), *t0)
    if deriv > 0:
        for ideriv in range (1, 4):
            # Fourfold tensor symmetry ijkl = klij = jilk = lkji & product rule -> factor of 4
            gridkern[ideriv] = grid2amo[ideriv,:,:,np.newaxis] * grid2amo[0,:,np.newaxis,:]    # r_1ai,  r_0aj  -> r_1aij
            Pi[ideriv] += (gridkern[ideriv] * wrk0).sum ((1,2)) * 2                            # r_1aij, P_0aij -> P_1a  
            t0 = logger.timer_debug1 (ot, 'otpd second cumulant 1st derivative ({})'.format (ideriv), *t0)
            if ot.verbose > logger.DEBUG:
                logger.debug (ot, 'Warning: slow einsum-based testing calculation of Pi\'s first derivatives initiated; '
                    'reduce verbosity to increase speed and memory efficiency')
                test_Pi  = np.einsum ('ijkl,ai,aj,ak,al->a', twoRDM, ao[ideriv], ao[0], ao[0], ao[0]) / 2
                test_Pi += np.einsum ('ijkl,aj,ai,ak,al->a', twoRDM, ao[ideriv], ao[0], ao[0], ao[0]) / 2
                test_Pi += np.einsum ('ijkl,ak,ai,aj,al->a', twoRDM, ao[ideriv], ao[0], ao[0], ao[0]) / 2
                test_Pi += np.einsum ('ijkl,al,ai,aj,ak->a', twoRDM, ao[ideriv], ao[0], ao[0], ao[0]) / 2
                logger.debug (ot, "Pi derivative, |tensordot_formula - einsum_formula| = %s", linalg.norm (Pi[ideriv] - test_Pi)) 
                t0 = logger.timer (ot, 'otpd 1st derivative ({}) debug'.format (ideriv), *t0)
    if deriv > 1: # The fifth slot is allocated to the "off-top Laplacian," i.e., nabla_(r1-r2)^2 Pi(r1,r2)|(r1=r2) 
        # nabla_off^2 Pi = 1/2 d^ik_jl * ([nabla_r^2 phi_i] phi_j phi_k phi_l + {1 - p_jk - p_jl}[nabla_r phi_i . nabla_r phi_j] phi_k phi_l)
        # using four-fold symmetry a lot! be careful!
        if ot.verbose > logger.DEBUG:
            test2_Pi = Pi[4].copy ()
        XX, YY, ZZ = 4, 7, 9
        gridkern[4]  = grid2amo[[XX,YY,ZZ],:,:,np.newaxis].sum (0) * grid2amo[0,:,np.newaxis,:]    # r_2ai, r_0aj -> r_2aij
        gridkern[4] += (grid2amo[1:4,:,:,np.newaxis] * grid2amo[1:4,:,np.newaxis,:]).sum (0)       # r_1ai, r_1aj -> r_2aij
        wrk1 = np.tensordot (gridkern[1:4], twoCDM_amo, axes=2)                                    # r_1aij, P_ijkl -> P_1akl
        Pi[4] += (gridkern[4] * wrk0).sum ((1,2)) / 2                                              # r_2aij, P_0aij -> P_2a
        Pi[4] -= ((gridkern[1:4] + gridkern[1:4].transpose (0, 1, 3, 2)) * wrk1).sum ((0,2,3)) / 2 # r_1aij, P_1aij -> P_2a
        t0 = logger.timer (ot, 'otpd second cumulant off-top Laplacian', *t0)
        if ot.verbose > logger.DEBUG:
            logger.debug (ot, 'Warning: slow einsum-based testing calculation of Pi\'s second derivatives initiated; '
                    'reduce verbosity to increase speed and memory efficiency')
            X, Y, Z = 1, 2, 3
            test_Pi  = np.einsum ('ijkl,ai,aj,ak,al->a', twoRDM, ao[XX], ao[0], ao[0], ao[0]) / 2
            test_Pi += np.einsum ('ijkl,ai,aj,ak,al->a', twoRDM, ao[YY], ao[0], ao[0], ao[0]) / 2
            test_Pi += np.einsum ('ijkl,ai,aj,ak,al->a', twoRDM, ao[ZZ], ao[0], ao[0], ao[0]) / 2
            test_Pi += np.einsum ('ijkl,ai,aj,ak,al->a', twoRDM, ao[X], ao[X], ao[0], ao[0]) / 2
            test_Pi += np.einsum ('ijkl,ai,aj,ak,al->a', twoRDM, ao[Y], ao[Y], ao[0], ao[0]) / 2
            test_Pi += np.einsum ('ijkl,ai,aj,ak,al->a', twoRDM, ao[Z], ao[Z], ao[0], ao[0]) / 2
            test_Pi -= np.einsum ('ijkl,ai,aj,ak,al->a', twoRDM, ao[X], ao[0], ao[X], ao[0]) / 2
            test_Pi -= np.einsum ('ijkl,ai,aj,ak,al->a', twoRDM, ao[Y], ao[0], ao[Y], ao[0]) / 2
            test_Pi -= np.einsum ('ijkl,ai,aj,ak,al->a', twoRDM, ao[Z], ao[0], ao[Z], ao[0]) / 2
            test_Pi -= np.einsum ('ijkl,ai,aj,ak,al->a', twoRDM, ao[X], ao[0], ao[0], ao[X]) / 2
            test_Pi -= np.einsum ('ijkl,ai,aj,ak,al->a', twoRDM, ao[Y], ao[0], ao[0], ao[Y]) / 2
            test_Pi -= np.einsum ('ijkl,ai,aj,ak,al->a', twoRDM, ao[Z], ao[0], ao[0], ao[Z]) / 2
            logger.debug (ot, 'Pi off-top Laplacian, |tensordot formula - einsum_formula| = %s', linalg.norm (Pi[4] - test_Pi))

            test2_Pi += np.einsum ('ijkl,ai,aj,ak,al->a', twoCDM_amo, grid2amo[XX], grid2amo[0], grid2amo[0], grid2amo[0]) / 2
            test2_Pi += np.einsum ('ijkl,ai,aj,ak,al->a', twoCDM_amo, grid2amo[YY], grid2amo[0], grid2amo[0], grid2amo[0]) / 2
            test2_Pi += np.einsum ('ijkl,ai,aj,ak,al->a', twoCDM_amo, grid2amo[ZZ], grid2amo[0], grid2amo[0], grid2amo[0]) / 2
            test2_Pi += np.einsum ('ijkl,ai,aj,ak,al->a', twoCDM_amo, grid2amo[X], grid2amo[X], grid2amo[0], grid2amo[0]) / 2
            test2_Pi += np.einsum ('ijkl,ai,aj,ak,al->a', twoCDM_amo, grid2amo[Y], grid2amo[Y], grid2amo[0], grid2amo[0]) / 2
            test2_Pi += np.einsum ('ijkl,ai,aj,ak,al->a', twoCDM_amo, grid2amo[Z], grid2amo[Z], grid2amo[0], grid2amo[0]) / 2
            test2_Pi -= np.einsum ('ijkl,ai,aj,ak,al->a', twoCDM_amo, grid2amo[X], grid2amo[0], grid2amo[X], grid2amo[0]) / 2
            test2_Pi -= np.einsum ('ijkl,ai,aj,ak,al->a', twoCDM_amo, grid2amo[Y], grid2amo[0], grid2amo[Y], grid2amo[0]) / 2
            test2_Pi -= np.einsum ('ijkl,ai,aj,ak,al->a', twoCDM_amo, grid2amo[Z], grid2amo[0], grid2amo[Z], grid2amo[0]) / 2
            test2_Pi -= np.einsum ('ijkl,ai,aj,ak,al->a', twoCDM_amo, grid2amo[X], grid2amo[0], grid2amo[0], grid2amo[X]) / 2
            test2_Pi -= np.einsum ('ijkl,ai,aj,ak,al->a', twoCDM_amo, grid2amo[Y], grid2amo[0], grid2amo[0], grid2amo[Y]) / 2
            test2_Pi -= np.einsum ('ijkl,ai,aj,ak,al->a', twoCDM_amo, grid2amo[Z], grid2amo[0], grid2amo[0], grid2amo[Z]) / 2
            logger.debug (ot, 'Pi off-top Laplacian, testing second cumulant only |tensordot formula - einsum_formula| = %s', linalg.norm (Pi[4] - test2_Pi))
            
            t0 = logger.timer (ot, 'otpd off-top Laplacian debug', *t0)

    # Unfix dimensionality of rho, ao, and Pi
    if Pi.shape[0] == 1:
        Pi = Pi.reshape (Pi.shape[1])
        rho = rho.reshape (rho.shape[0], rho.shape[2])
        ao = ao.reshape (ao.shape[1], ao.shape[2])

    return Pi

def density_orbital_derivative (ot, ncore, ncas, casdm1s, cascm2, rho, mo,
        deriv=0, non0tab=None):
    ''' d/dk_ij rho(r) = [i(r) D_jk - j(r) D_ik] k(r)
                       = i(r) D_j(r) - j(r) D_k(r)
        d/dk_ij Pi(r) = [i(r) d_jklm - j(r) d_iklm] k(r) l(r) m(r)
                      = [i(r) l_jklm - j(r) l_iklm] k(r) l(r) m(r)
                        + [i(r) D[0]_jk - j(r) D[0]_ik] k(r) rho[1]
                        + [i(r) D[1]_jk - j(r) D[1]_ik] k(r) rho[0]
                      = i(r) d_j(r) - j(r) d_i(r)
        What this function computes is D_i(r) and d_i(r)
    '''
<<<<<<< HEAD
    assert (rho.ndim == mo.ndim), "rho.shape={0}; mo.shape={1}".format (rho.shape, mo.shape)
=======
>>>>>>> 2714c2ab
    nocc = ncore + ncas
    nderiv_Pi = (1,4)[int (deriv)]
    nmo = mo.shape[-1]
    ngrids = rho.shape[-1]

    # Fix dimensionality of rho and mo
    if rho.ndim == 2:
        rho = rho.reshape (rho.shape[0], 1, rho.shape[1])
    if mo.ndim == 2:
        mo = mo.reshape (1, mo.shape[0], mo.shape[1])

    # First cumulant and derivatives
    dm1s_mo = np.stack ([np.eye (nocc, dtype=casdm1s.dtype),]*2, axis=0)
    dm1s_mo[:,ncore:nocc,ncore:nocc] = casdm1s
    drho = np.stack ([_grid_ao2mo (ot.mol, mo, dm1, non0tab=non0tab)
        for dm1 in dm1s_mo], axis=0).transpose (0,1,3,2)
    dPi = np.zeros ((nderiv_Pi, nmo, ngrids), dtype=rho.dtype)
    dPi[0] = ((drho[0][0] * rho[1,0,None,:]) 
           + (rho[0,0,None,:] * drho[1][0]))
    if deriv > 0:
        for ideriv in range(1,4):
            dPi[ideriv] = ((drho[0][ideriv]*rho[1,0,None,:]) 
                         + (drho[0][0]*rho[1,ideriv,None,:])
                         + (rho[0,ideriv,None,:]*drho[1][0])
                         + (rho[0,0,None,:]*drho[1][ideriv]))
    if deriv > 1:
        raise NotImplementedError ("Colle-Salvetti type orbital+grid derivatives")

    # Second cumulant and derivatives
    mo_cas = mo[:,:,ncore:nocc]
    gridkern = np.zeros (mo_cas.shape + (mo_cas.shape[2],), dtype=mo_cas.dtype)
    gridkern[0] = mo_cas[0,:,:,np.newaxis] * mo_cas[0,:,np.newaxis,:]  # r_0ai,  r_0aj  -> r_0aij
    wrk0 = np.tensordot (gridkern[0], cascm2, axes=2)                  # r_0aij, P_ijkl -> P_0akl
    dPi[0,ncore:nocc] += (mo_cas[0][:,None,:] * wrk0).sum (2).T        # r_0aj,  P_0aij -> P_0ai
    if deriv > 0:
        for ideriv in range (1, 4):
            dPi[ideriv,ncore:nocc] += (mo_cas[ideriv][:,None,:] * wrk0).sum (2).T        # r_1aj,  P_0aij -> P_1ai
            gridkern[ideriv] = mo_cas[ideriv,:,:,np.newaxis] * mo_cas[0,:,np.newaxis,:]  # r_1ai,  r_0aj  -> r_1aij
        for ideriv in range (1, 4):
            wrk0 = np.tensordot (gridkern[ideriv], cascm2, axes=2)                       # r_1aij, P_ijkl -> P_1akl
            dPi[ideriv,ncore:nocc] += (mo_cas[0][:,None,:] * wrk0).sum (2).T * 2         # r_0aj,  P_1aij -> P_1ai
    if deriv > 1: 
        raise NotImplementedError ("Colle-Salvetti type orbital+grid derivatives")

    # Unfix dimensionality of rho, ao, and Pi
    dPi = dPi.transpose (0,2,1)
    drho = drho.transpose (0,1,3,2)

    return drho, dPi

<|MERGE_RESOLUTION|>--- conflicted
+++ resolved
@@ -183,10 +183,7 @@
                       = i(r) d_j(r) - j(r) d_i(r)
         What this function computes is D_i(r) and d_i(r)
     '''
-<<<<<<< HEAD
     assert (rho.ndim == mo.ndim), "rho.shape={0}; mo.shape={1}".format (rho.shape, mo.shape)
-=======
->>>>>>> 2714c2ab
     nocc = ncore + ncas
     nderiv_Pi = (1,4)[int (deriv)]
     nmo = mo.shape[-1]

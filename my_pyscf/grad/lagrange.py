--- conflicted
+++ resolved
@@ -8,11 +8,7 @@
 
 default_level_shift = getattr(__config__, 'mcscf_mc1step_CASSCF_ah_level_shift', 1e-8)
 default_conv_tol = getattr (__config__, 'mcscf_mc1step_CASSCF_ah_conv_tol', 1e-12)
-<<<<<<< HEAD
-default_max_cycle = getattr (__config__, 'mcscf_mc1step_CASSCF_max_cycle', 50) * 3
-=======
 default_max_cycle = getattr (__config__, 'mcscf_mc1step_CASSCF_max_cycle', 50) 
->>>>>>> fa702045
 default_lindep = getattr (__config__, 'mcscf_mc1step_CASSCF_lindep', 1e-14)
 
 class Gradients (lib.StreamObject):
@@ -70,28 +66,17 @@
         pass
 
     def get_lagrange_callback (self, Lvec_last, itvec, geff_op):
-<<<<<<< HEAD
-        def my_call (x, e):
-=======
         def my_call (x):
->>>>>>> fa702045
             itvec[0] += 1
             lib.logger.debug (self, 'Lagrange optimization iteration {}, |geff| = {}, |dLvec| = {}'.format (itvec[0],
                 linalg.norm (geff_op (x)), linalg.norm (x - Lvec_last))) 
             Lvec_last[:] = x[:]
         return my_call
 
-<<<<<<< HEAD
-    def get_lagrange_precond (self, bvec, Adiag, Aop, Lvec_op=None, geff_op=None, level_shift=None):
-        ''' Default preconditioner for solving for the Lagrange multipliers: 1/(Adiag-shift) '''
-        if level_shift is None: level_shift = self.level_shift
-        def my_precond (x, e):
-=======
     def get_lagrange_precond (self, Adiag, level_shift=None, Lvec_op=None, **kwargs):
         ''' Default preconditioner for solving for the Lagrange multipliers: 1/(Adiag-shift) '''
         if level_shift is None: level_shift = self.level_shift
         def my_precond (x):
->>>>>>> fa702045
             e = (x * (bvec + Aop (x))).sum () 
             Adiagd = Adiag - e + level_shift
             Adiagd[abs(Adiagd)<1e-8] = 1e-8
@@ -102,35 +87,6 @@
 
     ################################## Child classes SHOULD NOT overwrite the methods below ###########################################
 
-<<<<<<< HEAD
-    def solve_lagrange (self, Lvec_guess=None, **kwargs):
-        bvec = self.get_wfn_response (**kwargs)
-        Aop, Adiag = self.get_Aop_Adiag (**kwargs)
-        Lvec = np.zeros_like (bvec)
-        def Lvec_op ():
-            return Lvec
-        geff = bvec.copy ()
-        geff_op = lambda *args: geff
-        precond = self.get_lagrange_precond (geff, Adiag, Aop, Lvec_op=Lvec_op, geff_op=geff_op, level_shift=self.level_shift, **kwargs)
-        log = lib.logger.new_logger (self, self.verbose)
-        if Lvec_guess is None: Lvec_guess = geff
-        for conv, ihop, eig, dLvec, dgeff, residual, seig \
-                in ciah.davidson_cc(Aop, geff_op, precond, Lvec_guess,
-                                tol=self.conv_tol, max_cycle=self.max_cycle,
-                                lindep=self.lindep, verbose=log):
-            Lvec += dLvec
-            geff += dgeff
-            log.debug('    iter %d  |geff|=%3.2e |dLvec|=%3.2e eig=%2.1e seig=%2.1e',
-                      ihop, linalg.norm (geff), linalg.norm (dLvec), eig, seig)
-            if conv or ihop >= self.max_cycle:
-                break
-        if conv:
-            log.info ('Lagrange multipliers converged to %8.4e after %d iterations', self.conv_tol, ihop)
-        else:
-            log.info ('Lagrange multiplier determination failed to converge to %8.4e after '
-                '%d iterations (residual norm: %8.4e; Lvec norm: %8.4e)', self.conv_tol, ihop, linalg.norm (geff), linalg.norm (Lvec))
-        return conv, Lvec, bvec, Aop, Adiag
-=======
     def solve_lagrange (self, Lvec_guess=None, level_shift=None, **kwargs):
         bvec = self.get_wfn_response ()
         Aop, Adiag = self.get_Aop_Adiag ()
@@ -150,7 +106,6 @@
             ('converged','not converged')[bool (info_int)], it[0], linalg.norm (my_geff (Lvec)), linalg.norm (Lvec))) 
         if info_int < 0: lib.logger.info (self, 'Lagrange multiplier determination error code {}'.format (info_int))
         return (info_int==0), Lvec, bvec, Aop, Adiag
->>>>>>> fa702045
                     
     def kernel (self, level_shift=None, **kwargs):
         cput0 = (time.clock(), time.time())
@@ -164,11 +119,7 @@
         if self.verbose >= lib.logger.INFO:
             self.dump_flags()
 
-<<<<<<< HEAD
-        conv, Lvec, bvec, Aop, Adiag = self.solve_lagrange (**kwargs)
-=======
         conv, Lvec, bvec, Aop, Adiag = self.solve_lagrange (level_shift=level_shift, **kwargs)
->>>>>>> fa702045
         self.debug_lagrange (Lvec, bvec, Aop, Adiag, **kwargs)
 
         ham_response = self.get_ham_response (**kwargs)

from mrh.my_pyscf.grad import lagrange
from mrh.my_pyscf.fci.csfstring import CSFTransformer
<<<<<<< HEAD
=======
from pyscf.mcscf.addons import StateAverageMCSCFSolver
>>>>>>> fa702045
from pyscf.grad.mp2 import _shell_prange
from pyscf.mcscf import mc1step, mc1step_symm, newton_casscf
from pyscf.grad import casscf as casscf_grad
from pyscf.grad import rhf as rhf_grad
from pyscf.fci.direct_spin1 import _unpack_nelec
from pyscf.fci.spin_op import spin_square0
from pyscf import lib, ao2mo
import numpy as np
import copy
from functools import reduce
from scipy import linalg

def Lorb_dot_dgorb_dx (Lorb, mc, mo_coeff=None, ci=None, atmlst=None, mf_grad=None, verbose=None):
    ''' Modification of pyscf.grad.casscf.kernel to compute instead the orbital
    Lagrange term nuclear gradient (sum_pq Lorb_pq d2_Ecas/d_lambda d_kpq)
    This involves removing nuclear-nuclear terms and making the substitution
    (D_[p]q + D_p[q]) -> D_pq
    (d_[p]qrs + d_pq[r]s + d_p[q]rs + d_pqr[s]) -> d_pqrs
    Where [] around an index implies contraction with Lorb from the left, so that the external index
    (regardless of whether the index on the rdm is bra or ket) is always the first index of Lorb. '''

    # dmo = smoT.dao.smo
    # dao = mo.dmo.moT

    if mo_coeff is None: mo_coeff = mc.mo_coeff
    if ci is None: ci = mc.ci
    if mf_grad is None: mf_grad = mc._scf.nuc_grad_method()
    if mc.frozen is not None:
        raise NotImplementedError

    mol = mc.mol
    ncore = mc.ncore
    ncas = mc.ncas
    nocc = ncore + ncas
    nelecas = mc.nelecas
    nao, nmo = mo_coeff.shape
    nao_pair = nao * (nao+1) // 2

    mo_occ = mo_coeff[:,:nocc]
    mo_core = mo_coeff[:,:ncore]
    mo_cas = mo_coeff[:,ncore:nocc]

    # MRH: new 'effective' MO coefficients including contraction from the Lagrange multipliers
    moL_coeff = mo_coeff @ Lorb
    s0_inv = mo_coeff @ mo_coeff.T
    moL_core = moL_coeff[:,:ncore]
    moL_cas = moL_coeff[:,ncore:nocc]

    # MRH: these SHOULD be state-averaged! Use the actual sacasscf object!
    casdm1, casdm2 = mc.fcisolver.make_rdm12(ci, ncas, nelecas)

    # gfock = Generalized Fock, Adv. Chem. Phys., 69, 63
    # MRH: each index exactly once!
    dm_core = np.dot(mo_core, mo_core.T) * 2
    dm_cas = reduce(np.dot, (mo_cas, casdm1, mo_cas.T))
    # MRH: new density matrix terms
    dmL_core = np.dot(moL_core, mo_core.T) * 2
    dmL_cas = reduce(np.dot, (moL_cas, casdm1, mo_cas.T))
    dmL_core += dmL_core.T
    dmL_cas += dmL_cas.T
    dm1 = dm_core + dm_cas
    dm1L = dmL_core + dmL_cas
    # MRH: end new density matrix terms
    # MRH: wrap the integral instead of the density matrix. I THINK the sign is the same!
    # mo sets 0 and 2 should be transposed, 1 and 3 should be not transposed; this will lead to correct sign
    # Except I can't do this for the external index, because the external index is contracted to ovlp matrix,
    # not the 2RDM
    aapaL  = ao2mo.kernel(mol, (moL_cas, mo_cas, mo_coeff, mo_cas), compact=False)
    aapaL += ao2mo.kernel(mol, (mo_cas, moL_cas, mo_coeff, mo_cas), compact=False) 
    aapaL += ao2mo.kernel(mol, (mo_cas, mo_cas, mo_coeff, moL_cas), compact=False) 
    aapaL  = aapaL.reshape(ncas,ncas,nmo,ncas) 
    aapa = ao2mo.kernel(mol, (mo_cas, mo_cas, mo_coeff, mo_cas), compact=False) 
    aapa = aapa.reshape(ncas,ncas,nmo,ncas) 
    # MRH: new vhf terms
    vj, vk   = mc._scf.get_jk(mol, (dm_core,  dm_cas))
    vjL, vkL = mc._scf.get_jk(mol, (dmL_core, dmL_cas))
    h1 = mc.get_hcore()
    vhf_c = vj[0] - vk[0] * .5
    vhf_a = vj[1] - vk[1] * .5
    vhfL_c = vjL[0] - vkL[0] * .5
    vhfL_a = vjL[1] - vkL[1] * .5
    # MRH: I rewrote this Feff calculation completely, double-check it
    gfock  = h1 @ dm1L # h1e
    gfock += (vhf_c + vhf_a) @ dmL_core # core-core and active-core, 2nd 1RDM linked
    gfock += (vhfL_c + vhfL_a) @ dm_core # core-core and active-core, 1st 1RDM linked
    gfock += vhfL_c @ dm_cas # core-active, 1st 1RDM linked
    gfock += vhf_c @ dmL_cas # core-active, 2nd 1RDM linked
<<<<<<< HEAD
    gfock += mo_coeff @ np.einsum('uviw,vuwt->it', aapaL, casdm2) @ mo_cas.T # active-active
    # MRH: I have to contract this external 2RDM index explicitly on the 2RDM but fortunately I can do so here
    gfock += mo_coeff @ np.einsum('uviw,vuwt->it', aapa, casdm2) @ moL_cas.T 
    dme0 = (gfock+gfock.T)*.5
    aapa = vj = vk = vhf_c = vhf_a = h1 = gfock = None
=======
    gfock = s0_inv @ gfock # Definition of quantity is in MO's; going (AO->MO->AO) incurs an inverse ovlp
    gfock += mo_coeff @ np.einsum('uviw,uvtw->it', aapaL, casdm2) @ mo_cas.T # active-active
    # MRH: I have to contract this external 2RDM index explicitly on the 2RDM but fortunately I can do so here
    gfock += mo_coeff @ np.einsum('uviw,vuwt->it', aapa, casdm2) @ moL_cas.T 
    # MRH: As of 04/18/2019, the two-body part of this is including aapaL is definitely, unambiguously correct
    dme0 = (gfock+gfock.T)/2 # This transpose is for the overlap matrix later on
    aapa = vj = vk = vhf_c = vhf_a = None
>>>>>>> fa702045

    vhf1c, vhf1a, vhf1cL, vhf1aL = mf_grad.get_veff(mol, (dm_core, dm_cas, dmL_core, dmL_cas))
    hcore_deriv = mf_grad.hcore_generator(mol)
    s1 = mf_grad.get_ovlp(mol)

    diag_idx = np.arange(nao)
    diag_idx = diag_idx * (diag_idx+1) // 2 + diag_idx
    casdm2_cc = casdm2 + casdm2.transpose(0,1,3,2)
    dm2buf = ao2mo._ao2mo.nr_e2(casdm2_cc.reshape(ncas**2,ncas**2), mo_cas.T,
                                (0, nao, 0, nao)).reshape(ncas**2,nao,nao)
    # MRH: contract the final two indices of the active-active 2RDM with L as you change to AOs
    # note tensordot always puts indices in the order of the arguments.
    dm2Lbuf = np.zeros ((ncas**2,nmo,nmo))
<<<<<<< HEAD
    dm2Lbuf[:,:,ncore:nocc] = np.tensordot (Lorb[:,ncore:nocc], casdm2, axes=(1,2)).transpose (1,2,0,3).reshape (ncas**2,nmo,ncas)
=======
    # MRH: The second line below transposes the L; the third line transposes the derivative later on
    # Both the L and the derivative have to explore all indices
    dm2Lbuf[:,:,ncore:nocc]  = np.tensordot (Lorb[:,ncore:nocc], casdm2, axes=(1,2)).transpose (1,2,0,3).reshape (ncas**2,nmo,ncas)
    dm2Lbuf[:,ncore:nocc,:] += np.tensordot (Lorb[:,ncore:nocc], casdm2, axes=(1,3)).transpose (1,2,3,0).reshape (ncas**2,ncas,nmo)
>>>>>>> fa702045
    dm2Lbuf += dm2Lbuf.transpose (0,2,1)
    dm2Lbuf = np.ascontiguousarray (dm2Lbuf)
    dm2Lbuf = ao2mo._ao2mo.nr_e2(dm2Lbuf.reshape (ncas**2,nmo**2), mo_coeff.T,
                                (0, nao, 0, nao)).reshape(ncas**2,nao,nao)
    dm2buf = lib.pack_tril(dm2buf)
    dm2buf[:,diag_idx] *= .5
    dm2buf = dm2buf.reshape(ncas,ncas,nao_pair)
    dm2Lbuf = lib.pack_tril(dm2Lbuf)
    dm2Lbuf[:,diag_idx] *= .5
    dm2Lbuf = dm2Lbuf.reshape(ncas,ncas,nao_pair)

    if atmlst is None:
        atmlst = list (range(mol.natm))
    aoslices = mol.aoslice_by_atom()
    de_hcore = np.zeros((len(atmlst),3))
    de_renorm = np.zeros((len(atmlst),3))
    de_eri = np.zeros((len(atmlst),3))
    de = np.zeros((len(atmlst),3))

    max_memory = mc.max_memory - lib.current_memory()[0]
    blksize = int(max_memory*.9e6/8 / ((aoslices[:,3]-aoslices[:,2]).max()*nao_pair))
    blksize = min(nao, max(2, blksize))

    for k, ia in enumerate(atmlst):
        shl0, shl1, p0, p1 = aoslices[ia]
        h1ao = hcore_deriv(ia)
        # MRH: h1e and Feff terms
        de_hcore[k] += np.einsum('xij,ij->x', h1ao, dm1L)
        de_renorm[k] -= np.einsum('xij,ij->x', s1[:,p0:p1], dme0[p0:p1]) * 2

        q1 = 0
        for b0, b1, nf in _shell_prange(mol, 0, mol.nbas, blksize):
            q0, q1 = q1, q1 + nf
            dm2_ao  = lib.einsum('ijw,pi,qj->pqw', dm2Lbuf, mo_cas[p0:p1], mo_cas[q0:q1])
            # MRH: now contract the first two indices of the active-active 2RDM with L as you go from MOs to AOs
            dm2_ao += lib.einsum('ijw,pi,qj->pqw', dm2buf, moL_cas[p0:p1], mo_cas[q0:q1])
            dm2_ao -= lib.einsum('ijw,pi,qj->pqw', dm2buf, mo_cas[p0:p1], moL_cas[q0:q1])
            shls_slice = (shl0,shl1,b0,b1,0,mol.nbas,0,mol.nbas)
            eri1 = mol.intor('int2e_ip1', comp=3, aosym='s2kl',
                             shls_slice=shls_slice).reshape(3,p1-p0,nf,nao_pair)
            # MRH: I still don't understand why there is a minus here!
            de_eri[k] -= np.einsum('xijw,ijw->x', eri1, dm2_ao) * 2
            eri1 = None
        # MRH: core-core and core-active 2RDM terms
        de_eri[k] += np.einsum('xij,ij->x', vhf1c[:,p0:p1], dm1L[p0:p1]) * 2
        de_eri[k] += np.einsum('xij,ij->x', vhf1cL[:,p0:p1], dm1[p0:p1]) * 2
        # MRH: active-core 2RDM terms
        de_eri[k] += np.einsum('xij,ij->x', vhf1a[:,p0:p1], dmL_core[p0:p1]) * 2
        de_eri[k] += np.einsum('xij,ij->x', vhf1aL[:,p0:p1], dm_core[p0:p1]) * 2

    # MRH: deleted the nuclear-nuclear part to avoid double-counting
    # lesson learned from debugging - mol.intor computes -1 * the derivative and only
    # for one index
    # on the other hand, mf_grad.hcore_generator computes the actual derivative of
    # h1 for both indices and with the correct sign

    #print ("Orb lagrange hcore component:\n{}".format (de_hcore))
    #print ("Orb lagrange renorm component:\n{}".format (de_renorm))
    #print ("Orb lagrange eri component:\n{}".format (de_eri))
    de = de_hcore + de_renorm + de_eri

    print ("Orb lagrange hcore component:\n{}".format (de_hcore))
    print ("Orb lagrange renorm component:\n{}".format (de_renorm))
    print ("Orb lagrange eri component:\n{}".format (de_eri))
    de = de_hcore + de_renorm + de_eri

    return de

def Lci_dot_dgci_dx (Lci, weights, mc, mo_coeff=None, ci=None, atmlst=None, mf_grad=None, verbose=None):
    ''' Modification of pyscf.grad.casscf.kernel to compute instead the CI
    Lagrange term nuclear gradient (sum_IJ Lci_IJ d2_Ecas/d_lambda d_PIJ)
    This involves removing all core-core and nuclear-nuclear terms and making the substitution
    sum_I w_I<L_I|p'q|I> + c.c. -> <0|p'q|0>
    sum_I w_I<L_I|p'r'sq|I> + c.c. -> <0|p'r'sq|0>
    The active-core terms (sum_I w_I<L_I|x'iyi|I>, sum_I w_I <L_I|x'iiy|I>, c.c.) must be retained.'''
    if mo_coeff is None: mo_coeff = mc.mo_coeff
    if ci is None: ci = mc.ci
    if mf_grad is None: mf_grad = mc._scf.nuc_grad_method()
    if mc.frozen is not None:
        raise NotImplementedError

    mol = mc.mol
    ncore = mc.ncore
    ncas = mc.ncas
    nocc = ncore + ncas
    nelecas = mc.nelecas
    nao, nmo = mo_coeff.shape
    nao_pair = nao * (nao+1) // 2
    nroots = ci.shape[0]

    mo_occ = mo_coeff[:,:nocc]
    mo_core = mo_coeff[:,:ncore]
    mo_cas = mo_coeff[:,ncore:nocc]

    # MRH: TDMs + c.c. instead of RDMs
    casdm1 = np.zeros ((nroots, ncas, ncas))
    casdm2 = np.zeros ((nroots, ncas, ncas, ncas, ncas))
    for iroot in range (nroots):
        #print ("norm of Lci, ci for root {}: {} {}".format (iroot, linalg.norm (Lci[iroot]), linalg.norm (ci[iroot])))
        casdm1[iroot], casdm2[iroot] = mc.fcisolver.trans_rdm12 (Lci[iroot], ci[iroot], ncas, nelecas)
    casdm1 = (casdm1 * weights[:,None,None]).sum (0)
    casdm2 = (casdm2 * weights[:,None,None,None,None]).sum (0)
    casdm1 += casdm1.transpose (1,0)
    casdm2 += casdm2.transpose (1,0,3,2)

# gfock = Generalized Fock, Adv. Chem. Phys., 69, 63
    dm_core = np.dot(mo_core, mo_core.T) * 2
    dm_cas = reduce(np.dot, (mo_cas, casdm1, mo_cas.T))
    aapa = ao2mo.kernel(mol, (mo_cas, mo_cas, mo_coeff, mo_cas), compact=False)
    aapa = aapa.reshape(ncas,ncas,nmo,ncas)
    vj, vk = mc._scf.get_jk(mol, (dm_core, dm_cas))
    h1 = mc.get_hcore()
    vhf_c = vj[0] - vk[0] * .5
    vhf_a = vj[1] - vk[1] * .5
    # MRH: delete h1 + vhf_c from the first line below (core and core-core stuff)
    # Also extend gfock to span the whole space
    gfock = np.zeros_like (dm_cas)
<<<<<<< HEAD
    gfock[:nocc,:nocc]   = reduce(np.dot, (mo_occ.T, vhf_a, mo_occ)) * 2
=======
    gfock[:,:nocc]   = reduce(np.dot, (mo_coeff.T, vhf_a, mo_occ)) * 2
>>>>>>> fa702045
    gfock[:,ncore:nocc]  = reduce(np.dot, (mo_coeff.T, h1 + vhf_c, mo_cas, casdm1))
    gfock[:,ncore:nocc] += np.einsum('uvpw,vuwt->pt', aapa, casdm2)
    dme0 = reduce(np.dot, (mo_coeff, (gfock+gfock.T)*.5, mo_coeff.T))
    aapa = vj = vk = vhf_c = vhf_a = h1 = gfock = None

    vhf1c, vhf1a = mf_grad.get_veff(mol, (dm_core, dm_cas))
    hcore_deriv = mf_grad.hcore_generator(mol)
    s1 = mf_grad.get_ovlp(mol)

    diag_idx = np.arange(nao)
    diag_idx = diag_idx * (diag_idx+1) // 2 + diag_idx
    casdm2_cc = casdm2 + casdm2.transpose(0,1,3,2)
    dm2buf = ao2mo._ao2mo.nr_e2(casdm2_cc.reshape(ncas**2,ncas**2), mo_cas.T,
                                (0, nao, 0, nao)).reshape(ncas**2,nao,nao)
    dm2buf = lib.pack_tril(dm2buf)
    dm2buf[:,diag_idx] *= .5
    dm2buf = dm2buf.reshape(ncas,ncas,nao_pair)
    casdm2 = casdm2_cc = None

    if atmlst is None:
        atmlst = range(mol.natm)
    aoslices = mol.aoslice_by_atom()
    de_hcore = np.zeros((len(atmlst),3))
    de_renorm = np.zeros((len(atmlst),3))
    de_eri = np.zeros((len(atmlst),3))
    de = np.zeros((len(atmlst),3))

    max_memory = mc.max_memory - lib.current_memory()[0]
    blksize = int(max_memory*.9e6/8 / ((aoslices[:,3]-aoslices[:,2]).max()*nao_pair))
    blksize = min(nao, max(2, blksize))

    for k, ia in enumerate(atmlst):
        shl0, shl1, p0, p1 = aoslices[ia]
        h1ao = hcore_deriv(ia)
        # MRH: dm1 -> dm_cas in the line below
        de_hcore[k] += np.einsum('xij,ij->x', h1ao, dm_cas)
        de_renorm[k] -= np.einsum('xij,ij->x', s1[:,p0:p1], dme0[p0:p1]) * 2

        q1 = 0
        for b0, b1, nf in _shell_prange(mol, 0, mol.nbas, blksize):
            q0, q1 = q1, q1 + nf
            dm2_ao = lib.einsum('ijw,pi,qj->pqw', dm2buf, mo_cas[p0:p1], mo_cas[q0:q1])
            shls_slice = (shl0,shl1,b0,b1,0,mol.nbas,0,mol.nbas)
            eri1 = mol.intor('int2e_ip1', comp=3, aosym='s2kl',
                             shls_slice=shls_slice).reshape(3,p1-p0,nf,nao_pair)
            de_eri[k] -= np.einsum('xijw,ijw->x', eri1, dm2_ao) * 2
            eri1 = None
        # MRH: dm1 -> dm_cas in the line below. Also eliminate core-core terms
        de_eri[k] += np.einsum('xij,ij->x', vhf1c[:,p0:p1], dm_cas[p0:p1]) * 2
        de_eri[k] += np.einsum('xij,ij->x', vhf1a[:,p0:p1], dm_core[p0:p1]) * 2

<<<<<<< HEAD
    print ("CI lagrange hcore component:\n{}".format (de_hcore))
    print ("CI lagrange renorm component:\n{}".format (de_renorm))
    print ("CI lagrange eri component:\n{}".format (de_eri))
=======
    #print ("CI lagrange hcore component:\n{}".format (de_hcore))
    #print ("CI lagrange renorm component:\n{}".format (de_renorm))
    #print ("CI lagrange eri component:\n{}".format (de_eri))
>>>>>>> fa702045
    de = de_hcore + de_renorm + de_eri
    return de

def as_scanner(mcscf_grad):
    '''Generating a nuclear gradients scanner/solver (for geometry optimizer).

    The returned solver is a function. This function requires one argument
    "mol" as input and returns energy and first order nuclear derivatives.

    The solver will automatically use the results of last calculation as the
    initial guess of the new calculation.  All parameters assigned in the
    nuc-grad object and SCF object (DIIS, conv_tol, max_memory etc) are
    automatically applied in the solver.

    Note scanner has side effects.  It may change many underlying objects
    (_scf, with_df, with_x2c, ...) during calculation.

    Examples:

    >>> from pyscf import gto, scf, mcscf
    >>> mol = gto.M(atom='N 0 0 0; N 0 0 1.1', verbose=0)
    >>> mc_grad_scanner = mcscf.CASSCF(scf.RHF(mol), 4, 4).nuc_grad_method().as_scanner()
    >>> etot, grad = mc_grad_scanner(gto.M(atom='N 0 0 0; N 0 0 1.1'))
    >>> etot, grad = mc_grad_scanner(gto.M(atom='N 0 0 0; N 0 0 1.5'))
    '''
    from pyscf import gto
    if isinstance(mcscf_grad, lib.GradScanner):
        return mcscf_grad

    lib.logger.info(mcscf_grad, 'Create scanner for %s', mcscf_grad.__class__)

    class CASSCF_GradScanner(mcscf_grad.__class__, lib.GradScanner):
        def __init__(self, g):
            lib.GradScanner.__init__(self, g)
            self.iroot = g.iroot
        def __call__(self, mol_or_geom, **kwargs):
            if isinstance(mol_or_geom, gto.Mole):
                mol = mol_or_geom
            else:
                mol = self.mol.set_geom_(mol_or_geom, inplace=False)

            mc_scanner = self.base
            e_tot = mc_scanner(mol)[self.iroot]
            self.mol = mol
            de = self.kernel(**kwargs)
            return e_tot, de
    return CASSCF_GradScanner(mcscf_grad)


class Gradients (lagrange.Gradients):

    def __init__(self, mc):
        self.__dict__.update (mc.__dict__)
        nmo = mc.mo_coeff.shape[-1]
        self.ngorb = np.count_nonzero (mc.uniq_var_indices (nmo, mc.ncore, mc.ncas, mc.frozen))
        self.nci = mc.fcisolver.nroots * mc.ci[0].size
        self.nroots = mc.fcisolver.nroots
        self.iroot = mc.nuc_grad_iroot
        self.eris = None
        self.weights = np.array ([1])
        self.e_avg = mc.e_tot
        self.e_states = np.asarray (mc.e_tot)
        if hasattr (mc, 'weights'):
            self.weights = np.asarray (mc.weights)
            self.e_avg = (self.weights * self.e_states).sum ()
        assert (len (self.weights) == self.nroots), '{} {}'.format (self.weights, self.nroots)
        lagrange.Gradients.__init__(self, mc.mol, self.ngorb+self.nci, mc)

    def make_fcasscf (self, casscf_attr={}, fcisolver_attr={}):
        ''' Make a fake CASSCF object for ostensible single-state calculations '''
        if isinstance (self.base, mc1step_symm.CASSCF):
            fcasscf = mc1step_symm.CASSCF (self.base._scf, self.base.ncas, self.base.nelecas)
        else:
            fcasscf = mc1step.CASSCF (self.base._scf, self.base.ncas, self.base.nelecas)
        fcasscf.__dict__.update (self.base.__dict__)
        if hasattr (self.base, 'weights'):
            fcasscf.fcisolver = self.base.fcisolver._base_class (self.base.mol)
            fcasscf.nroots = 1
        fcasscf.__dict__.update (casscf_attr)
        fcasscf.fcisolver.__dict__.update (fcisolver_attr)
        return fcasscf

<<<<<<< HEAD
    def kernel (self, iroot=None, atmlst=None, verbose=None, mo=None, ci=None, eris=None, mf_grad=None, e_states=None, e_avg=None, **kwargs):
=======
    def kernel (self, iroot=None, atmlst=None, verbose=None, mo=None, ci=None, eris=None, mf_grad=None, e_states=None, e_avg=None, level_shift=None, **kwargs):
>>>>>>> fa702045
        if iroot is None: iroot = self.iroot
        if atmlst is None: atmlst = self.atmlst
        if verbose is None: verbose = self.verbose
        if mo is None: mo = self.base.mo_coeff
        if ci is None: ci = self.base.ci
        if eris is None:
            eris = self.eris = self.base.ao2mo (mo)
        if mf_grad is None: mf_grad = self.base._scf.nuc_grad_method ()
<<<<<<< HEAD
        if e_states is None: e_states = self.e_states
        if e_avg is None: e_avg = self.e_avg
        return super().kernel (iroot=iroot, atmlst=atmlst, verbose=verbose, mo=mo, ci=ci, eris=eris, mf_grad=mf_grad, e_states=e_states, e_avg=e_avg)
=======
        if e_states is None: e_states = self.e_states = np.asarray (self.base.e_tot)
        if e_avg is None:
            if hasattr (self.base, 'weights'):
                self.weights = np.asarray (self.base.weights)
                e_avg = self.e_avg = (self.weights * self.e_states).sum ()
        if level_shift is None: level_shift=self.level_shift
        return super().kernel (iroot=iroot, atmlst=atmlst, verbose=verbose, mo=mo, ci=ci, eris=eris, mf_grad=mf_grad, e_states=e_states, e_avg=e_avg, level_shift=level_shift)
>>>>>>> fa702045

    def get_wfn_response (self, atmlst=None, iroot=None, verbose=None, mo=None, ci=None, **kwargs):
        if iroot is None: iroot = self.iroot
        if atmlst is None: atmlst = self.atmlst
        if verbose is None: verbose = self.verbose
        if mo is None: mo = self.base.mo_coeff
        if ci is None: ci = self.base.ci
        ndet = ci[iroot].size
        fcasscf = self.make_fcasscf ()
        fcasscf.mo_coeff = mo
        fcasscf.ci = ci[iroot]
        eris = fcasscf.ao2mo (mo)
        g_all_iroot = newton_casscf.gen_g_hop (fcasscf, mo, ci[iroot], eris, verbose)[0]
        g_all = np.zeros (self.nlag)
        g_all[:self.ngorb] = g_all_iroot[:self.ngorb]
        # No need to reshape or anything, just use the magic of repeated slicing
        g_all[self.ngorb:][ndet*iroot:][:ndet] = g_all_iroot[self.ngorb:]
        return g_all

<<<<<<< HEAD
    def get_Aop_Adiag (self, atmlst=None, iroot=None, verbose=None, mo=None, ci=None, eris=None, **kwargs):
=======
    def get_Aop_Adiag (self, atmlst=None, iroot=None, verbose=None, mo=None, ci=None, eris=None, level_shift=None, **kwargs):
>>>>>>> fa702045
        if atmlst is None: atmlst = self.atmlst
        if verbose is None: verbose = self.verbose
        if mo is None: mo = self.base.mo_coeff
        if ci is None: ci = self.base.ci
        if eris is None and self.eris is None:
            eris = self.eris = self.base.ao2mo (mo)
        elif eris is None:
            eris = self.eris
        Aop, Adiag = newton_casscf.gen_g_hop (self.base, mo, ci, eris, verbose)[2:]
<<<<<<< HEAD
        return Aop, Adiag
=======
        # Eliminate the component of Aop (x) which is parallel to the state-average space
        # The Lagrange multiplier equations are not defined there
        def my_Aop (x):
            Ax = Aop (x)
            Ax_ci = Ax[self.ngorb:].reshape (self.nroots, -1)
            ci_arr = np.asarray (ci).reshape (self.nroots, -1)
            ovlp = ci_arr.conjugate () @ Ax_ci.T
            Ax_ci -= ovlp.T @ ci_arr
            Ax[self.ngorb:] = Ax_ci.ravel ()
            return Ax
        return my_Aop, Adiag
>>>>>>> fa702045

    def get_ham_response (self, iroot=None, atmlst=None, verbose=None, mo=None, ci=None, eris=None, mf_grad=None, **kwargs):
        if iroot is None: iroot = self.iroot
        if atmlst is None: atmlst = self.atmlst
        if verbose is None: verbose = self.verbose
        if mo is None: mo = self.base.mo_coeff
        if ci is None: ci = self.base.ci
        if eris is None and self.eris is None:
            eris = self.eris = self.base.ao2mo (mo)
        elif eris is None:
            eris = self.eris
        fcasscf = self.make_fcasscf ()
        fcasscf.mo_coeff = mo
        fcasscf.ci = ci[iroot]
        return casscf_grad.kernel (fcasscf, mo_coeff=mo, ci=ci[iroot], atmlst=atmlst, mf_grad=mf_grad, verbose=verbose)

    def get_LdotJnuc (self, Lvec, iroot=None, atmlst=None, verbose=None, mo=None, ci=None, eris=None, mf_grad=None, **kwargs):
        if iroot is None: iroot = self.iroot
        if atmlst is None: atmlst = self.atmlst
        if verbose is None: verbose = self.verbose
        if mo is None: mo = self.base.mo_coeff
        if ci is None: ci = self.base.ci[iroot]
        if eris is None and self.eris is None:
            eris = self.eris = self.base.ao2mo (mo)
        elif eris is None:
            eris = self.eris
        ncas = self.base.ncas
        nelecas = self.base.nelecas
        if getattr(self.base.fcisolver, 'gen_linkstr', None):
            linkstr  = self.base.fcisolver.gen_linkstr(ncas, nelecas, False)
        else:
            linkstr  = None

        # Just sum the weights now... Lorb can be implicitly summed
        # Lci may be in the csf basis
        Lorb = self.base.unpack_uniq_var (Lvec[:self.ngorb])
        Lci = Lvec[self.ngorb:].reshape (self.nroots, -1)
        ci = np.ravel (ci).reshape (self.nroots, -1)

        # CI part
        de_Lci = Lci_dot_dgci_dx (Lci, self.weights, self.base, mo_coeff=mo, ci=ci, atmlst=atmlst, mf_grad=mf_grad, verbose=verbose)
        lib.logger.info(self, '--------------- %s gradient Lagrange CI response ---------------',
                    self.base.__class__.__name__)
        if verbose >= lib.logger.INFO: rhf_grad._write(self, self.mol, de_Lci, atmlst)
        lib.logger.info(self, '----------------------------------------------------------------')

        # Orb part
        de_Lorb = Lorb_dot_dgorb_dx (Lorb, self.base, mo_coeff=mo, ci=ci, atmlst=atmlst, mf_grad=mf_grad, verbose=verbose)
        lib.logger.info(self, '--------------- %s gradient Lagrange orbital response ---------------',
                    self.base.__class__.__name__)
        if verbose >= lib.logger.INFO: rhf_grad._write(self, self.mol, de_Lorb, atmlst)
        lib.logger.info(self, '----------------------------------------------------------------------')

        return de_Lci + de_Lorb
    
    def debug_lagrange (self, Lvec, bvec, Aop, Adiag, iroot=None, mo=None, ci=None, **kwargs):
        if iroot is None: iroot = self.iroot
        if mo is None: mo = self.base.mo_coeff
        if ci is None: ci = self.base.ci
        lib.logger.info (self, '{} gradient: iroot = {}'.format (self.base.__class__.__name__, iroot))
        ngorb = self.ngorb
        nci = self.nci
        nroots = self.nroots
        ndet = nci // nroots
        ncore = self.base.ncore
        ncas = self.base.ncas
        nelecas = self.base.nelecas
        nocc = ncore + ncas
        nlag = self.nlag
        ci = np.asarray (self.base.ci).reshape (nroots, -1)
        err = Aop (Lvec) + bvec
        eorb = self.base.unpack_uniq_var (err[:ngorb])
        eci = err[ngorb:].reshape (nroots, -1)
        borb = self.base.unpack_uniq_var (bvec[:ngorb])
        bci = bvec[ngorb:].reshape (nroots, -1)
        Lorb = self.base.unpack_uniq_var (Lvec[:ngorb])
        Lci = Lvec[ngorb:].reshape (nroots, ndet)
        Lci_ci_ovlp = np.asarray (ci).reshape (nroots,-1).conjugate () @ Lci.T
        Lci_Lci_ovlp = Lci.conjugate () @ Lci.T
        ci_ci_ovlp = ci.conjugate () @ ci.T
        lib.logger.debug (self, "{} gradient RHS, inactive-active orbital rotations:\n{}".format (
            self.base.__class__.__name__, borb[:ncore,ncore:nocc]))
        lib.logger.debug (self, "{} gradient RHS, inactive-external orbital rotations:\n{}".format (
            self.base.__class__.__name__, borb[:ncore,nocc:]))
        lib.logger.debug (self, "{} gradient RHS, active-external orbital rotations:\n{}".format (
            self.base.__class__.__name__, borb[ncore:nocc,nocc:]))
        lib.logger.debug (self, "{} gradient residual, inactive-active orbital rotations:\n{}".format (
            self.base.__class__.__name__, eorb[:ncore,ncore:nocc]))
        lib.logger.debug (self, "{} gradient residual, inactive-external orbital rotations:\n{}".format (
            self.base.__class__.__name__, eorb[:ncore,nocc:]))
        lib.logger.debug (self, "{} gradient residual, active-external orbital rotations:\n{}".format (
            self.base.__class__.__name__, eorb[ncore:nocc,nocc:]))
        lib.logger.debug (self, "{} gradient Lagrange factor, inactive-active orbital rotations:\n{}".format (
            self.base.__class__.__name__, Lorb[:ncore,ncore:nocc]))
        lib.logger.debug (self, "{} gradient Lagrange factor, inactive-external orbital rotations:\n{}".format (
            self.base.__class__.__name__, Lorb[:ncore,nocc:]))
        lib.logger.debug (self, "{} gradient Lagrange factor, active-external orbital rotations:\n{}".format (
            self.base.__class__.__name__, Lorb[ncore:nocc,nocc:]))
        '''
        lib.logger.debug (self, "{} gradient RHS, inactive-inactive orbital rotations (redundant!):\n{}".format (
            self.base.__class__.__name__, borb[:ncore,:ncore]))
        lib.logger.debug (self, "{} gradient RHS, active-active orbital rotations (redundant!):\n{}".format (
            self.base.__class__.__name__, borb[ncore:nocc,ncore:nocc]))
        lib.logger.debug (self, "{} gradient RHS, external-external orbital rotations (redundant!):\n{}".format (
            self.base.__class__.__name__, borb[nocc:,nocc:]))
        lib.logger.debug (self, "{} gradient Lagrange factor, inactive-inactive orbital rotations (redundant!):\n{}".format (
            self.base.__class__.__name__, Lorb[:ncore,:ncore]))
        lib.logger.debug (self, "{} gradient Lagrange factor, active-active orbital rotations (redundant!):\n{}".format (
            self.base.__class__.__name__, Lorb[ncore:nocc,ncore:nocc]))
        lib.logger.debug (self, "{} gradient Lagrange factor, external-external orbital rotations (redundant!):\n{}".format (
            self.base.__class__.__name__, Lorb[nocc:,nocc:]))
        '''
        lib.logger.debug (self, "{} gradient Lagrange factor, CI part overlap with true CI SA space:\n{}".format ( 
            self.base.__class__.__name__, Lci_ci_ovlp))
        lib.logger.debug (self, "{} gradient Lagrange factor, CI part self overlap matrix:\n{}".format ( 
            self.base.__class__.__name__, Lci_Lci_ovlp))
        lib.logger.debug (self, "{} gradient Lagrange factor, CI vector self overlap matrix:\n{}".format ( 
            self.base.__class__.__name__, ci_ci_ovlp))
        neleca, nelecb = _unpack_nelec (nelecas)
        spin = neleca - nelecb + 1
        csf = CSFTransformer (ncas, neleca, nelecb, spin)
        ecsf = csf.vec_det2csf (eci, normalize=False, order='C')
        err_norm_det = linalg.norm (err)
        err_norm_csf = linalg.norm (np.append (eorb, ecsf.ravel ()))
        lib.logger.debug (self, "{} gradient: determinant residual = {}, CSF residual = {}".format (
            self.base.__class__.__name__, err_norm_det, err_norm_csf))
<<<<<<< HEAD
=======
        ci_lbls, ci_csf   = csf.printable_largest_csf (ci,  10, isdet=True, normalize=True,  order='C')
>>>>>>> fa702045
        bci_lbls, bci_csf = csf.printable_largest_csf (bci, 10, isdet=True, normalize=False, order='C')
        eci_lbls, eci_csf = csf.printable_largest_csf (eci, 10, isdet=True, normalize=False, order='C')
        Lci_lbls, Lci_csf = csf.printable_largest_csf (Lci, 10, isdet=True, normalize=False, order='C')
        ncsf = bci_csf.shape[1]
        for iroot in range (self.nroots):
            lib.logger.debug (self, "{} gradient Lagrange factor, CI part root {} spin square: {}".format (
                self.base.__class__.__name__, iroot, spin_square0 (Lci[iroot], ncas, nelecas)))
<<<<<<< HEAD
=======
            lib.logger.debug (self, "Base CI vector")
            for icsf in range (ncsf):
                lib.logger.debug (self, '{} {}'.format (ci_lbls[iroot,icsf], ci_csf[iroot,icsf]))
>>>>>>> fa702045
            lib.logger.debug (self, "CI gradient:")
            for icsf in range (ncsf):
                lib.logger.debug (self, '{} {}'.format (bci_lbls[iroot,icsf], bci_csf[iroot,icsf]))
            lib.logger.debug (self, "CI residual:")
            for icsf in range (ncsf):
                lib.logger.debug (self, '{} {}'.format (eci_lbls[iroot,icsf], eci_csf[iroot,icsf]))
            lib.logger.debug (self, "CI Lagrange vector:")
            for icsf in range (ncsf):
                lib.logger.debug (self, '{} {}'.format (Lci_lbls[iroot,icsf], Lci_csf[iroot,icsf]))
<<<<<<< HEAD
=======
        '''
>>>>>>> fa702045
        Afull = np.zeros ((nlag, nlag))
        dum = np.zeros ((nlag))
        for ix in range (nlag):
            dum[ix] = 1
            Afull[ix,:] = Aop (dum)
            dum[ix] = 0
        Afull_orborb = Afull[:ngorb,:ngorb]
        Afull_orbci = Afull[:ngorb,ngorb:].reshape (ngorb, nroots, ndet)
        Afull_ciorb = Afull[ngorb:,:ngorb].reshape (nroots, ndet, ngorb)
        Afull_cici = Afull[ngorb:,ngorb:].reshape (nroots, ndet, nroots, ndet).transpose (0, 2, 1, 3)
<<<<<<< HEAD
        print ("Orb-orb Hessian:\n{}".format (Afull_orborb))
        for iroot in range (nroots):
            print ("Orb-ci Hessian root {}:\n{}".format (iroot, Afull_orbci[:,iroot,:]))
            print ("Ci-orb Hessian root {}:\n{}".format (iroot, Afull_ciorb[iroot,:,:]))
            for jroot in range (nroots):
                print ("Ci-ci Hessian roots {},{}:\n{}".format (iroot, jroot, Afull_cici[iroot,jroot,:,:]))


    def get_lagrange_precond (self, bvec, Adiag, Aop, Lvec_op=None, geff_op=None, level_shift=None, ci=None, **kwargs):
=======
        lib.logger.debug (self, "Orb-orb Hessian:\n{}".format (Afull_orborb))
        for iroot in range (nroots):
            lib.logger.debug (self, "Orb-ci Hessian root {}:\n{}".format (iroot, Afull_orbci[:,iroot,:]))
            lib.logger.debug (self, "Ci-orb Hessian root {}:\n{}".format (iroot, Afull_ciorb[iroot,:,:]))
            for jroot in range (nroots):
                lib.logger.debug (self, "Ci-ci Hessian roots {},{}:\n{}".format (iroot, jroot, Afull_cici[iroot,jroot,:,:]))
        '''


    def get_lagrange_precond (self, Adiag, level_shift=None, ci=None, Lvec_op=None, **kwargs):
>>>>>>> fa702045
        ''' The preconditioner needs to keep the various CI roots orthogonal to the whole SA space.
        If I understand correctly, for root I of the CI problem the preconditioner should be
        R_I * (1 - |J> S(I)_JK^-1 <K|R_I)
        where R_I = (Hdiag-E)^-1
        I,J, and K are true CI vectors (not the x Lagrange cofactor guesses)
        and S(I)_JK = <J|R_I|K> which must be inverted. The x that gets passed is the 
        change to the vector; I need to add the last-iteration guess in order to keep the
        CI guesses orthogonal'''
        if level_shift is None: level_shift = self.level_shift
        if ci is None: ci = self.base.ci
        ci = np.asarray (ci).reshape (self.nroots, -1)
        AorbD = Adiag[:self.ngorb]
        AciD = Adiag[self.ngorb:].reshape (self.nroots, -1)
        eorb = self.e_avg
        eci = self.e_states 
        '''
        Aorb = np.zeros ((self.ngorb, self.ngorb))
        fdum = np.zeros ((self.nlag))
        for idum in range (self.ngorb):
            fdum[idum] = 1
            Aorb[idum,:] = Aop (fdum)[:self.ngorb]
            fdum[idum] = 0
        Aorb_inv = linalg.inv (Aorb)
        '''
        Rorb = AorbD.copy () 
        Rorb[abs(Rorb)<1e-8] = 1e-8
        Rorb = 1./Rorb
        Rci = AciD - ((eci - level_shift) * self.weights)[:,None]
        Rci[abs(Rci)<1e-8] = 1e-8
        Rci = 1./Rci
        # R_I|J> 
        # Indices: I, det, J
        Rci_cross = Rci[:,:,None] * ci.T[None,:,:]
        # S(I)_JK = <J|R_I|K> (first index of CI contract with middle index of R_I|J> and reshape to put I first)
        Sci = np.tensordot (ci.conjugate (), Rci_cross, axes=(1,1)).transpose (1,0,2)
        # R_I|J> S(I)_JK^-1 (can only loop explicitly because of necessary call to linalg.inv)
        # Indices: I, det, K
        Rci_fix = np.zeros_like (Rci_cross)
        for iroot in range (self.nroots):
            Rci_fix[iroot] = Rci_cross[iroot] @ linalg.inv (Sci[iroot]) 

<<<<<<< HEAD
        def my_precond (x, e):
=======
        def my_precond (x):
>>>>>>> fa702045
            # Orb part
            xorb = x[:self.ngorb]
            xorb = Rorb * xorb

            # CI part
            xci = x[self.ngorb:].reshape (self.nroots, -1)
            # R_I|H I> (indices: I, det)
            Rx = Rci * xci
            # <J|R_I|H I> (indices: J, I)
            from_right = ci.conjugate () @ Rx.T 
            # R_I|J> S(I)_JK^-1 <K|R_I|H I> (indices: I, det)
            Rx_sub = np.zeros_like (Rx)
            for iroot in range (self.nroots): 
                Rx_sub[iroot] = np.dot (Rci_fix[iroot], from_right[:,iroot])
            xci = Rx - Rx_sub

            # Make CI vectors orthogonal.  Need to refer to Lvec_last b/c x is just the change in Lvec
<<<<<<< HEAD
=======
            '''
>>>>>>> fa702045
            xci_tot = xci + Lvec_op ()[self.ngorb:].reshape (self.nroots, -1)
            ovlp = xci_tot.conjugate () @ xci_tot.T
            norms = np.diag (ovlp)
            for iroot in range (1, self.nroots):
                ov = ovlp[:iroot,iroot] / norms[:iroot]
                xci_tot[iroot,:] -= (ov[:,None] * xci_tot[:iroot,:]).sum (0)
                ovlp = xci_tot.conjugate () @ xci_tot.T
                norms = np.diag (ovlp)
            xci = xci_tot - Lvec_op ()[self.ngorb:].reshape (self.nroots, -1)
<<<<<<< HEAD
=======
            '''
>>>>>>> fa702045

            return np.append (xorb, xci.ravel ())
        return my_precond

    def get_lagrange_callback (self, Lvec_last, itvec, geff_op):
        def my_call (x):
            itvec[0] += 1
            geff = geff_op (x)
            deltax = x - Lvec_last
            gorb = geff[:self.ngorb]
            gci = geff[self.ngorb:]
            deltaorb = deltax[:self.ngorb]
            deltaci = deltax[self.ngorb:]
            lib.logger.debug (self, ('Lagrange optimization iteration {}, |gorb| = {}, |gci| = {}, '
                '|dLorb| = {}, |dLci| = {}').format (itvec[0], linalg.norm (gorb), linalg.norm (gci),
                linalg.norm (deltaorb), linalg.norm (deltaci))) 
            Lvec_last[:] = x[:]
        return my_call

<<<<<<< HEAD
=======
    as_scanner = as_scanner
>>>>>>> fa702045
<|MERGE_RESOLUTION|>--- conflicted
+++ resolved
@@ -1,9 +1,6 @@
 from mrh.my_pyscf.grad import lagrange
 from mrh.my_pyscf.fci.csfstring import CSFTransformer
-<<<<<<< HEAD
-=======
 from pyscf.mcscf.addons import StateAverageMCSCFSolver
->>>>>>> fa702045
 from pyscf.grad.mp2 import _shell_prange
 from pyscf.mcscf import mc1step, mc1step_symm, newton_casscf
 from pyscf.grad import casscf as casscf_grad
@@ -91,13 +88,6 @@
     gfock += (vhfL_c + vhfL_a) @ dm_core # core-core and active-core, 1st 1RDM linked
     gfock += vhfL_c @ dm_cas # core-active, 1st 1RDM linked
     gfock += vhf_c @ dmL_cas # core-active, 2nd 1RDM linked
-<<<<<<< HEAD
-    gfock += mo_coeff @ np.einsum('uviw,vuwt->it', aapaL, casdm2) @ mo_cas.T # active-active
-    # MRH: I have to contract this external 2RDM index explicitly on the 2RDM but fortunately I can do so here
-    gfock += mo_coeff @ np.einsum('uviw,vuwt->it', aapa, casdm2) @ moL_cas.T 
-    dme0 = (gfock+gfock.T)*.5
-    aapa = vj = vk = vhf_c = vhf_a = h1 = gfock = None
-=======
     gfock = s0_inv @ gfock # Definition of quantity is in MO's; going (AO->MO->AO) incurs an inverse ovlp
     gfock += mo_coeff @ np.einsum('uviw,uvtw->it', aapaL, casdm2) @ mo_cas.T # active-active
     # MRH: I have to contract this external 2RDM index explicitly on the 2RDM but fortunately I can do so here
@@ -105,7 +95,6 @@
     # MRH: As of 04/18/2019, the two-body part of this is including aapaL is definitely, unambiguously correct
     dme0 = (gfock+gfock.T)/2 # This transpose is for the overlap matrix later on
     aapa = vj = vk = vhf_c = vhf_a = None
->>>>>>> fa702045
 
     vhf1c, vhf1a, vhf1cL, vhf1aL = mf_grad.get_veff(mol, (dm_core, dm_cas, dmL_core, dmL_cas))
     hcore_deriv = mf_grad.hcore_generator(mol)
@@ -119,14 +108,10 @@
     # MRH: contract the final two indices of the active-active 2RDM with L as you change to AOs
     # note tensordot always puts indices in the order of the arguments.
     dm2Lbuf = np.zeros ((ncas**2,nmo,nmo))
-<<<<<<< HEAD
-    dm2Lbuf[:,:,ncore:nocc] = np.tensordot (Lorb[:,ncore:nocc], casdm2, axes=(1,2)).transpose (1,2,0,3).reshape (ncas**2,nmo,ncas)
-=======
     # MRH: The second line below transposes the L; the third line transposes the derivative later on
     # Both the L and the derivative have to explore all indices
     dm2Lbuf[:,:,ncore:nocc]  = np.tensordot (Lorb[:,ncore:nocc], casdm2, axes=(1,2)).transpose (1,2,0,3).reshape (ncas**2,nmo,ncas)
     dm2Lbuf[:,ncore:nocc,:] += np.tensordot (Lorb[:,ncore:nocc], casdm2, axes=(1,3)).transpose (1,2,3,0).reshape (ncas**2,ncas,nmo)
->>>>>>> fa702045
     dm2Lbuf += dm2Lbuf.transpose (0,2,1)
     dm2Lbuf = np.ascontiguousarray (dm2Lbuf)
     dm2Lbuf = ao2mo._ao2mo.nr_e2(dm2Lbuf.reshape (ncas**2,nmo**2), mo_coeff.T,
@@ -244,11 +229,7 @@
     # MRH: delete h1 + vhf_c from the first line below (core and core-core stuff)
     # Also extend gfock to span the whole space
     gfock = np.zeros_like (dm_cas)
-<<<<<<< HEAD
-    gfock[:nocc,:nocc]   = reduce(np.dot, (mo_occ.T, vhf_a, mo_occ)) * 2
-=======
     gfock[:,:nocc]   = reduce(np.dot, (mo_coeff.T, vhf_a, mo_occ)) * 2
->>>>>>> fa702045
     gfock[:,ncore:nocc]  = reduce(np.dot, (mo_coeff.T, h1 + vhf_c, mo_cas, casdm1))
     gfock[:,ncore:nocc] += np.einsum('uvpw,vuwt->pt', aapa, casdm2)
     dme0 = reduce(np.dot, (mo_coeff, (gfock+gfock.T)*.5, mo_coeff.T))
@@ -300,15 +281,9 @@
         de_eri[k] += np.einsum('xij,ij->x', vhf1c[:,p0:p1], dm_cas[p0:p1]) * 2
         de_eri[k] += np.einsum('xij,ij->x', vhf1a[:,p0:p1], dm_core[p0:p1]) * 2
 
-<<<<<<< HEAD
-    print ("CI lagrange hcore component:\n{}".format (de_hcore))
-    print ("CI lagrange renorm component:\n{}".format (de_renorm))
-    print ("CI lagrange eri component:\n{}".format (de_eri))
-=======
     #print ("CI lagrange hcore component:\n{}".format (de_hcore))
     #print ("CI lagrange renorm component:\n{}".format (de_renorm))
     #print ("CI lagrange eri component:\n{}".format (de_eri))
->>>>>>> fa702045
     de = de_hcore + de_renorm + de_eri
     return de
 
@@ -391,11 +366,7 @@
         fcasscf.fcisolver.__dict__.update (fcisolver_attr)
         return fcasscf
 
-<<<<<<< HEAD
-    def kernel (self, iroot=None, atmlst=None, verbose=None, mo=None, ci=None, eris=None, mf_grad=None, e_states=None, e_avg=None, **kwargs):
-=======
     def kernel (self, iroot=None, atmlst=None, verbose=None, mo=None, ci=None, eris=None, mf_grad=None, e_states=None, e_avg=None, level_shift=None, **kwargs):
->>>>>>> fa702045
         if iroot is None: iroot = self.iroot
         if atmlst is None: atmlst = self.atmlst
         if verbose is None: verbose = self.verbose
@@ -404,11 +375,6 @@
         if eris is None:
             eris = self.eris = self.base.ao2mo (mo)
         if mf_grad is None: mf_grad = self.base._scf.nuc_grad_method ()
-<<<<<<< HEAD
-        if e_states is None: e_states = self.e_states
-        if e_avg is None: e_avg = self.e_avg
-        return super().kernel (iroot=iroot, atmlst=atmlst, verbose=verbose, mo=mo, ci=ci, eris=eris, mf_grad=mf_grad, e_states=e_states, e_avg=e_avg)
-=======
         if e_states is None: e_states = self.e_states = np.asarray (self.base.e_tot)
         if e_avg is None:
             if hasattr (self.base, 'weights'):
@@ -416,7 +382,6 @@
                 e_avg = self.e_avg = (self.weights * self.e_states).sum ()
         if level_shift is None: level_shift=self.level_shift
         return super().kernel (iroot=iroot, atmlst=atmlst, verbose=verbose, mo=mo, ci=ci, eris=eris, mf_grad=mf_grad, e_states=e_states, e_avg=e_avg, level_shift=level_shift)
->>>>>>> fa702045
 
     def get_wfn_response (self, atmlst=None, iroot=None, verbose=None, mo=None, ci=None, **kwargs):
         if iroot is None: iroot = self.iroot
@@ -436,11 +401,7 @@
         g_all[self.ngorb:][ndet*iroot:][:ndet] = g_all_iroot[self.ngorb:]
         return g_all
 
-<<<<<<< HEAD
-    def get_Aop_Adiag (self, atmlst=None, iroot=None, verbose=None, mo=None, ci=None, eris=None, **kwargs):
-=======
     def get_Aop_Adiag (self, atmlst=None, iroot=None, verbose=None, mo=None, ci=None, eris=None, level_shift=None, **kwargs):
->>>>>>> fa702045
         if atmlst is None: atmlst = self.atmlst
         if verbose is None: verbose = self.verbose
         if mo is None: mo = self.base.mo_coeff
@@ -450,9 +411,6 @@
         elif eris is None:
             eris = self.eris
         Aop, Adiag = newton_casscf.gen_g_hop (self.base, mo, ci, eris, verbose)[2:]
-<<<<<<< HEAD
-        return Aop, Adiag
-=======
         # Eliminate the component of Aop (x) which is parallel to the state-average space
         # The Lagrange multiplier equations are not defined there
         def my_Aop (x):
@@ -464,7 +422,6 @@
             Ax[self.ngorb:] = Ax_ci.ravel ()
             return Ax
         return my_Aop, Adiag
->>>>>>> fa702045
 
     def get_ham_response (self, iroot=None, atmlst=None, verbose=None, mo=None, ci=None, eris=None, mf_grad=None, **kwargs):
         if iroot is None: iroot = self.iroot
@@ -591,10 +548,7 @@
         err_norm_csf = linalg.norm (np.append (eorb, ecsf.ravel ()))
         lib.logger.debug (self, "{} gradient: determinant residual = {}, CSF residual = {}".format (
             self.base.__class__.__name__, err_norm_det, err_norm_csf))
-<<<<<<< HEAD
-=======
         ci_lbls, ci_csf   = csf.printable_largest_csf (ci,  10, isdet=True, normalize=True,  order='C')
->>>>>>> fa702045
         bci_lbls, bci_csf = csf.printable_largest_csf (bci, 10, isdet=True, normalize=False, order='C')
         eci_lbls, eci_csf = csf.printable_largest_csf (eci, 10, isdet=True, normalize=False, order='C')
         Lci_lbls, Lci_csf = csf.printable_largest_csf (Lci, 10, isdet=True, normalize=False, order='C')
@@ -602,12 +556,9 @@
         for iroot in range (self.nroots):
             lib.logger.debug (self, "{} gradient Lagrange factor, CI part root {} spin square: {}".format (
                 self.base.__class__.__name__, iroot, spin_square0 (Lci[iroot], ncas, nelecas)))
-<<<<<<< HEAD
-=======
             lib.logger.debug (self, "Base CI vector")
             for icsf in range (ncsf):
                 lib.logger.debug (self, '{} {}'.format (ci_lbls[iroot,icsf], ci_csf[iroot,icsf]))
->>>>>>> fa702045
             lib.logger.debug (self, "CI gradient:")
             for icsf in range (ncsf):
                 lib.logger.debug (self, '{} {}'.format (bci_lbls[iroot,icsf], bci_csf[iroot,icsf]))
@@ -617,10 +568,7 @@
             lib.logger.debug (self, "CI Lagrange vector:")
             for icsf in range (ncsf):
                 lib.logger.debug (self, '{} {}'.format (Lci_lbls[iroot,icsf], Lci_csf[iroot,icsf]))
-<<<<<<< HEAD
-=======
         '''
->>>>>>> fa702045
         Afull = np.zeros ((nlag, nlag))
         dum = np.zeros ((nlag))
         for ix in range (nlag):
@@ -631,17 +579,6 @@
         Afull_orbci = Afull[:ngorb,ngorb:].reshape (ngorb, nroots, ndet)
         Afull_ciorb = Afull[ngorb:,:ngorb].reshape (nroots, ndet, ngorb)
         Afull_cici = Afull[ngorb:,ngorb:].reshape (nroots, ndet, nroots, ndet).transpose (0, 2, 1, 3)
-<<<<<<< HEAD
-        print ("Orb-orb Hessian:\n{}".format (Afull_orborb))
-        for iroot in range (nroots):
-            print ("Orb-ci Hessian root {}:\n{}".format (iroot, Afull_orbci[:,iroot,:]))
-            print ("Ci-orb Hessian root {}:\n{}".format (iroot, Afull_ciorb[iroot,:,:]))
-            for jroot in range (nroots):
-                print ("Ci-ci Hessian roots {},{}:\n{}".format (iroot, jroot, Afull_cici[iroot,jroot,:,:]))
-
-
-    def get_lagrange_precond (self, bvec, Adiag, Aop, Lvec_op=None, geff_op=None, level_shift=None, ci=None, **kwargs):
-=======
         lib.logger.debug (self, "Orb-orb Hessian:\n{}".format (Afull_orborb))
         for iroot in range (nroots):
             lib.logger.debug (self, "Orb-ci Hessian root {}:\n{}".format (iroot, Afull_orbci[:,iroot,:]))
@@ -652,7 +589,6 @@
 
 
     def get_lagrange_precond (self, Adiag, level_shift=None, ci=None, Lvec_op=None, **kwargs):
->>>>>>> fa702045
         ''' The preconditioner needs to keep the various CI roots orthogonal to the whole SA space.
         If I understand correctly, for root I of the CI problem the preconditioner should be
         R_I * (1 - |J> S(I)_JK^-1 <K|R_I)
@@ -694,11 +630,7 @@
         for iroot in range (self.nroots):
             Rci_fix[iroot] = Rci_cross[iroot] @ linalg.inv (Sci[iroot]) 
 
-<<<<<<< HEAD
-        def my_precond (x, e):
-=======
         def my_precond (x):
->>>>>>> fa702045
             # Orb part
             xorb = x[:self.ngorb]
             xorb = Rorb * xorb
@@ -716,10 +648,7 @@
             xci = Rx - Rx_sub
 
             # Make CI vectors orthogonal.  Need to refer to Lvec_last b/c x is just the change in Lvec
-<<<<<<< HEAD
-=======
             '''
->>>>>>> fa702045
             xci_tot = xci + Lvec_op ()[self.ngorb:].reshape (self.nroots, -1)
             ovlp = xci_tot.conjugate () @ xci_tot.T
             norms = np.diag (ovlp)
@@ -729,10 +658,7 @@
                 ovlp = xci_tot.conjugate () @ xci_tot.T
                 norms = np.diag (ovlp)
             xci = xci_tot - Lvec_op ()[self.ngorb:].reshape (self.nroots, -1)
-<<<<<<< HEAD
-=======
             '''
->>>>>>> fa702045
 
             return np.append (xorb, xci.ravel ())
         return my_precond
@@ -752,7 +678,4 @@
             Lvec_last[:] = x[:]
         return my_call
 
-<<<<<<< HEAD
-=======
     as_scanner = as_scanner
->>>>>>> fa702045

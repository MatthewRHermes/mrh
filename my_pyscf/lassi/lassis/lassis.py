--- conflicted
+++ resolved
@@ -59,21 +59,14 @@
             if ci_i is None or ci_a is None: continue
             dsi = -1 + (s//2)*2
             dsa = -1 + (s%2)*2
-<<<<<<< HEAD
-            spaces.append (space0.get_single_any_m (i, a, dsi, dsa, ci_i=ci_i, ci_a=ci_a))
+            space_ias = space0.get_single_any_m (i, a, dsi, dsa, ci_i=ci_i, ci_a=ci_a)
+            spaces.append (space_ias)
+            spaces_ch[i][a].append (space_ias)
     t1=log.timer ("LASSIS model space preparation: make charge-hop objects ", *t1)
     # Excitation products and spin-shuffling
     if lsi.nfrags > 3:
         spaces = charge_excitation_products (lsi, spaces, nroots_ref=1)
     t1=log.timer ("LASSIS model space preparation: make charge excitation products ", *t1)
-=======
-            space_ias = space0.get_single_any_m (i, a, dsi, dsa, ci_i=ci_i, ci_a=ci_a)
-            spaces.append (space_ias)
-            spaces_ch[i][a].append (space_ias)
-    # Excitation products and spin-shuffling
-    if lsi.nfrags > 3:
-        spaces = charge_excitation_products (lsi, spaces, spaces_ch, nroots_ref=1)
->>>>>>> fe7955b9
     spaces = spin_flip_products (las, spaces, spin_flips, nroots_ref=1)
     t1=log.timer ("LASSIS model space preparation: make spin flip products ", *t1)
     # Throat-clear
@@ -93,13 +86,10 @@
             norb = spaces[iroot].nlas[ifrag]
             spin = spaces[iroot].spins[ifrag]
             las.fciboxes[ifrag].fcisolvers[iroot].transformer = t
-<<<<<<< HEAD
-        t1=log.timer ("LASSIS model space preparation: fci for fragments ", *t1)
-=======
             las.fciboxes[ifrag].fcisolvers[iroot].nelec = nelec
             las.fciboxes[ifrag].fcisolvers[iroot].norb = norb
             las.fciboxes[ifrag].fcisolvers[iroot].spin = spin
->>>>>>> fe7955b9
+        t1=log.timer ("LASSIS model space preparation: fci for fragments ", *t1)
     log.timer ("LASSIS model space preparation", *t0)
     return las, entmaps
 
@@ -469,12 +459,8 @@
     spaces = _spin_flip_products (spaces, spin_flips, nroots_ref=nroots_ref)
     t1 = log.timer ("LASSIS spin-flip bare injection", *t0)
     nfrags = spaces[0].nfrag
-<<<<<<< HEAD
     spaces = _spin_shuffle (spaces, las=las)
-=======
-    spaces = _spin_shuffle (spaces)
     t1 = log.timer ("LASSIS spin shuffle tabulation", *t1)
->>>>>>> fe7955b9
     spaces = _spin_shuffle_ci_(spaces, spin_flips, nroots_ref, nspaces)
     t1 = log.timer ("LASSIS spin shuffle CI population", *t1)
     log.debug ("LASSIS spin-excitation spaces: %d-%d", nspaces, len (spaces)-1)
@@ -494,7 +480,6 @@
     mol = lsi.mol
     nfrags = lsi.nfrags
     if space0 is None: space0 = spaces[0]
-<<<<<<< HEAD
     i0, j0 = i, j = nroots_ref, len (spaces) #nroots_ref is 1
     print('spaces = ',len(spaces), flush=True)
     t1=log.timer ("LASSIS charge-hop product generation: setup", *t1)
@@ -509,25 +494,6 @@
                 log.debug ("Electron hop product space %d", len (spaces) - 1)
                 spaces[-1].table_printlog (tverbose=logger.DEBUG)
         t1=log.timer ("LASSIS charge-hop product generation: charge_excitation round", *t1)
-=======
-    i0, j0 = i, j = nroots_ref, len (spaces)
-    n0 = 0
-    t1 = t0
-    for product_order in range (2, (nfrags//2)+1):
-        seen = set ()
-        for p in spaces[i:j]:
-            ia = np.where (~p.excited_fragments (space0, ignore_m=True))[0]
-            for i,a in itertools.permutations (ia, r=2):
-                for q in spaces_ch[i][a]:
-                    assert (orthogonal_excitations (p, q, space0, ignore_m=True))
-                    r = combine_orthogonal_excitations (p, q, space0, flexible_m=True)
-                    n0 += 1
-                    if r not in seen:
-                        seen.add (r)
-                        spaces.append (r)
-                        log.debug ("Electron hop product space %d", len (spaces) - 1)
-                        spaces[-1].table_printlog (tverbose=logger.DEBUG)
->>>>>>> fe7955b9
         i = j
         j = len (spaces)
         t1 = log.timer ("LASSIS charge-hop product_order {} ({} {})".format (

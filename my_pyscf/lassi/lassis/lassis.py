--- conflicted
+++ resolved
@@ -50,15 +50,10 @@
             smults1.append (smult+2)
             spins1.append (smult+1)
             ci1.append (ci_sf[i][1])
-<<<<<<< HEAD
-        spin_flips.append (SpinFlips (las.mol, ci1, space0.nlas[i], space0.nelec[i], spins1, smults1))
-    t1=log.timer ("LASSIS model space preparation: make spin flip objects ", *t1)
-=======
         spin_flip_i = SpinFlips (las.mol, ci1, space0.nlas[i], space0.nelec[i], spins1, smults1)
         spin_flips.append (spin_flip_i)
     t1=log.timer ("LASSIS model space preparation: make spin flip objects ", *t1)
     
->>>>>>> 7f6b7282
     # Make charge-hop objects
     spaces = [space0]
     spaces_ch = [[[] for a in range (lsi.nfrags)] for i in range (lsi.nfrags)]
@@ -739,7 +734,6 @@
     eig = LASSI.kernel
     as_scanner = as_scanner
     prepare_fbf = prepare_fbf
-    print("here after fbf", flush=True)
     prepare_model_states = prepare_model_states
 
     def get_ref_fbf_rootspaces (self, ifrag):

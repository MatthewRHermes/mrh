import sys
import numpy as np
import itertools
from scipy import linalg
from pyscf import lib, gto
from pyscf.lib import logger
from pyscf.lo.orth import vec_lowdin
from mrh.my_pyscf.fci import csf_solver
from mrh.my_pyscf.fci.csfstring import CSFTransformer
from mrh.my_pyscf.fci.spin_op import contract_sdown, contract_sup, mdown, mup
from mrh.my_pyscf.mcscf.lasci import get_space_info
from mrh.my_pyscf.mcscf.productstate import ProductStateFCISolver
from mrh.my_pyscf.lassi.excitations import ExcitationPSFCISolver
from mrh.my_pyscf.lassi.spaces import spin_shuffle, spin_shuffle_ci
from mrh.my_pyscf.lassi.spaces import _spin_shuffle, list_spaces
from mrh.my_pyscf.lassi.spaces import all_single_excitations
from mrh.my_pyscf.lassi.spaces import orthogonal_excitations, combine_orthogonal_excitations
from mrh.my_pyscf.lassi.lassi import LASSI

# TODO: split prepare_states into three steps
# 1. Compute the number of unique fragment CI vectors to be computed (including sz-flips but not
#    including repeated references in the final CI table), the total number of model states in the
#    final step, and report the memory footprint. Prepare the corresponding tables of CI vectors.
# 2. Optimize the unique, unfrozen CI vectors. Include the option to initialize them from stored
#    values.
# 3. Combine the optimized CI vectors into a single ci table in the format the LASSI kernel expects.
#    Use references, not copies.

def prepare_model_states (lsi, ci_ref, ci_sf, ci_ch):
    t0 = (logger.process_clock (), logger.perf_counter ())
    log = logger.new_logger (lsi, lsi.verbose)
    las = lsi.get_las_of_ci_ref (ci_ref)
    space0 = list_spaces (las)[0]
    # Make spin flip objects
    spin_flips = []
    for i in range (las.nfrags):
        smult = space0.smults[i]
        ci1 = []
        spins1 = []
        smults1 = []
        if ci_sf[i][0] is not None:
            smults1.append (smult-2)
            spins1.append (smult-3)
            ci1.append (ci_sf[i][0])
        if ci_sf[i][1] is not None:
            smults1.append (smult+2)
            spins1.append (smult+1)
            ci1.append (ci_sf[i][1])
        spin_flips.append (SpinFlips (ci1, space0.nlas[i], space0.nelec[i], spins1, smults1))
    # Make charge-hop objects
    spaces = [space0]
    for i, a in itertools.product (range (lsi.nfrags), repeat=2):
        for s in range (4):
            ci_i, ci_a = ci_ch[i][a][s]
            if ci_i is None or ci_a is None: continue
            dsi = -1 + (s//2)*2
            dsa = -1 + (s%2)*2
            spaces.append (space0.get_single_any_m (i, a, dsi, dsa, ci_i=ci_i, ci_a=ci_a))
    # Excitation products and spin-shuffling
    if lsi.nfrags > 3:
        spaces = charge_excitation_products (lsi, spaces, nroots_ref=1)
    spaces = spin_flip_products (las, spaces, spin_flips, nroots_ref=1)
    # Throat-clear
    weights = [space.weight for space in spaces]
    charges = [space.charges for space in spaces]
    spins = [space.spins for space in spaces]
    smults = [space.smults for space in spaces]
    ci = [[space.ci[ifrag] for space in spaces] for ifrag in range (lsi.nfrags)]
    entmaps = [space.entmap for space in spaces]
    las = las.state_average (weights=weights, charges=charges, spins=spins, smults=smults, assert_no_dupes=False)
    las.ci = ci
    las.lasci (_dry_run=True)
    log.timer ("LASSIS model space preparation", *t0)
    return las, entmaps

def prepare_fbf (lsi, ci_ref, ci_sf, ci_ch, ncharge=1, nspin=0, sa_heff=True,
                 deactivate_vrv=False, crash_locmin=False):
    t0 = (logger.process_clock (), logger.perf_counter ())
    ham_2q = lsi.ham_2q ()
    log = logger.new_logger (lsi, lsi.verbose)
    las = lsi.get_las_of_ci_ref (ci_ref)
    # 1. Spin shuffle step
    if np.all (get_space_info (las)[2]==1):
        # If all singlets, skip the spin shuffle and the unnecessary warning below
        las1 = las
    else:
        las1 = spin_shuffle (las, equal_weights=True)
        # TODO: memory efficiency; the line below makes copies
        las1.ci = spin_shuffle_ci (las1, las1.ci)
        las1.converged = las.converged
    nroots_ref = las1.nroots
    # 2. Spin excitations part 1
    spin_flips, conv_sf = None, True
    if nspin: conv_sf,spin_flips,ci_sf = all_spin_flips (lsi,las1,ci_sf,nspin=nspin,ham_2q=ham_2q)
    las1.e_states = las1.energy_nuc () + np.array (las1.states_energy_elec ())
    # 3. Charge excitations
    if ncharge:
        las2 = all_single_excitations (las1)
        conv_ch, ci_ch = single_excitations_ci (
            lsi, las2, las1, ci_ch, ncharge=ncharge, sa_heff=sa_heff,
            deactivate_vrv=deactivate_vrv, spin_flips=spin_flips, crash_locmin=crash_locmin,
            ham_2q=ham_2q
        )
    log.timer ("LASSIS fragment basis functions preparation", *t0)
    return conv_sf and conv_ch, ci_sf, ci_ch

def filter_single_excitation_spin_shuffles (lsi, spaces, nroots_ref=1):
    spaces_ref = spaces[:nroots_ref]
    spaces = spaces[nroots_ref:]
    space0 = spaces_ref[0]

    manifolds = []
    for space in spaces:
        isnew = True
        for manifold in manifolds:
            if space.is_spin_shuffle_of (manifold[0]):
                manifold.append (space)
                isnew = False
                break
        if isnew:
            manifold = [space,]
            manifolds.append (manifold)

    spaces = [select_single_excitation_from_spin_manifold (lsi, space0, manifold)
              for manifold in manifolds]
    return spaces_ref + spaces

def select_single_excitation_from_spin_manifold (lsi, space0, manifold):
    log = lib.logger.new_logger (lsi)
    nelec0 = space0.nelec
    smults0 = space0.smults
    spins0 = space0.spins
    nelec1 = manifold[0].nelec
    smults1 = manifold[0].smults
    ifrag = np.where ((nelec1-nelec0)==-1)[0][0]
    afrag = np.where ((nelec1-nelec0)==1)[0][0]
    spins1 = np.abs (spins0.copy ())
    target_sign = np.sign (spins0)
    if (spins0[ifrag] == 0) and (spins0[afrag] == 0):
        # arbitrarily preference alpha-electron hopping
        target_sign[ifrag] = -1
        target_sign[afrag] = 1
    elif spins0[ifrag] == 0:
        # set preference by receiving fragment
        target_sign[ifrag] = -target_sign[afrag]
    elif spins0[afrag] == 0:
        # set preference by donating fragment
        target_sign[afrag] = -target_sign[ifrag]
    spins1[ifrag] += smults1[ifrag]-smults0[ifrag]
    spins1[afrag] += smults1[afrag]-smults0[afrag]
    spins1 = target_sign * spins1
    assert (np.all (np.abs (spins1) < smults1))
    spins = np.stack ([space.spins for space in manifold], axis=0)
    dspins = np.abs (spins - spins1[None,:])
    # Sort by smults; first for environment, then for active frags
    sorter = smults1.copy ()
    offset = np.amax (sorter)
    sorter[ifrag] += offset
    sorter[afrag] += offset
    if sorter[ifrag] == sorter[afrag]: 
        sorter[afrag] += 1
    idx = np.argsort (sorter, kind='stable')
    dspins = dspins[:,idx]
    dimsize = dspins.shape[0] * np.amax (dspins, axis=0)
    dimsize = np.cumprod (dimsize[::-1]+1)[::-1]
    scores = np.dot (dimsize, dspins.T)
    # debrief
    logstr = 'excitation {}->{}\nnelec_ref: {}\nsmults_ref: {}\nsmults_exc: {}\n'.format (
        ifrag, afrag, nelec0, smults0, smults1)
    logstr += 'ref spins: {}\ntarget spins: {}\n'.format (spins0, spins1)
    for i, space in enumerate (manifold):
        logstr += 'candidate spins: {}, score: {}\n'.format (space.spins, scores[i])
    log.debug (logstr)
    idx = (scores == np.amin (scores))
    manifold = [space for i, space in enumerate (manifold) if idx[i]]
    if len (manifold) > 1: raise RuntimeError (logstr)
    return manifold[0]

def single_excitations_ci (lsi, las2, las1, ci_ch, ncharge=1, sa_heff=True, deactivate_vrv=False,
                           spin_flips=None, crash_locmin=False, ham_2q=None):
    log = logger.new_logger (lsi, lsi.verbose)
    mol = lsi.mol
    nfrags = lsi.nfrags
    e_roots = np.append (las1.e_states, np.zeros (las2.nroots-las1.nroots))
    spaces = list_spaces (las2)
    ncsf = las2.get_ugg ().ncsf_sub
    auto_singles = False
    if isinstance (ncharge, np.ndarray):
        ncharge=ncharge[None,:]
    elif isinstance (ncharge, str):
        if 's' in ncharge.lower ():
            auto_singles = True
            ncharge = ncsf
        else:
            raise RuntimeError ("Valid ncharge values are integers or 's'")
    lroots = np.minimum (ncharge, ncsf)
    if ham_2q is None:
        h0, h1, h2 = lsi.ham_2q ()
    else:
        h0, h1, h2 = ham_2q
    t0 = (logger.process_clock (), logger.perf_counter ())
    converged = True
    spaces = filter_single_excitation_spin_shuffles (lsi, spaces, nroots_ref=las1.nroots)
    keys = set ()
    for i in range (las1.nroots, len (spaces)):
        # compute lroots
        psref_ix = [j for j, space in enumerate (spaces[:las1.nroots])
                    if spaces[i].is_single_excitation_of (space)]
        psref = [spaces[j] for j in psref_ix]
        excfrags = np.zeros (nfrags, dtype=bool)
        for space in psref: excfrags[spaces[i].excited_fragments (space)] = True
        if auto_singles:
            ncharge_i = spaces[i].compute_single_excitation_lroots (psref)
        else:
            ncharge_i = ncharge
        lroots[:,i][excfrags] = ncharge_i = np.amin (np.minimum (lroots[:,i][excfrags], ncharge_i))
        lroots[:,i][~excfrags] = 1
        nref_pure = len (psref)
        psref = _spin_flip_products (psref, spin_flips, nroots_ref=len(psref),
                                               frozen_frags=(~excfrags))
        psref = [space for space in psref if spaces[i].is_single_excitation_of (space)]
        # logging after setup
        spref0 = spaces[psref_ix[0]]
        key = spaces[i].single_excitation_key (spref0)
        keystr = spaces[i].single_excitation_description_string (spref0)
        log.info ("Electron hop %d/%d: %s", i-las1.nroots, len (spaces)-las1.nroots, keystr)
        spaces[i].table_printlog (lroots=lroots[:,i])
        log.debug ("is connected to reference spaces:")
        for space in psref[:nref_pure]:
            space.table_printlog (tverbose=logger.DEBUG)
            log.debug ('by %s', spaces[i].single_excitation_description_string (space))
        if len (psref) > nref_pure:
            log.debug ("as well as spin-excited spaces:")
            for space in psref[nref_pure:]:
                space.table_printlog (tverbose=logger.DEBUG)
                log.debug ('by %s', spaces[i].single_excitation_description_string (space))
        assert (key not in keys), 'Problem enumerating model states! Talk to Matt about it!'
        keys.add (key)
        # throat-clearing into ExcitationPSFCISolver
        ciref = [[] for j in range (nfrags)]
        for k in range (nfrags):
            for space in psref: ciref[k].append (space.ci[k])
        spaces[i].set_entmap_(psref[0])
        psref = [space.get_product_state_solver () for space in psref]
        psexc = ExcitationPSFCISolver (psref, ciref, las2.ncas_sub, las2.nelecas_sub,
                                       stdout=mol.stdout, verbose=mol.verbose,
                                       crash_locmin=crash_locmin, opt=lsi.opt)
        psexc._deactivate_vrv = deactivate_vrv
        norb = spaces[i].nlas
        neleca = spaces[i].neleca
        nelecb = spaces[i].nelecb
        smults = spaces[i].smults
        for k in np.where (excfrags)[0]:
            psexc.set_excited_fragment_(k, (neleca[k],nelecb[k]), smults[k])
        ifrag, afrag, spin = key
        norb_i, norb_a, smult_i, smult_a = norb[ifrag], norb[afrag], smults[ifrag], smults[afrag]
        nelec_i, nelec_a = (neleca[ifrag],nelecb[ifrag]), (neleca[afrag],nelecb[afrag])
        # Going into psexc.kernel, they have to be in lexical order
        ci0 = ci_ch_ias = ci_ch[ifrag][afrag][spin]
        if ci0[0] is not None: 
            ci0[0] = mdown (ci0[0], norb_i, nelec_i, smult_i)
            if lroots[ifrag,i] == 1 and ci0[0].ndim==3: ci0[0] = ci0[0][0]
        if ci0[1] is not None:
            ci0[1] = mdown (ci0[1], norb_a, nelec_a, smult_a)
            if lroots[afrag,i] == 1 and ci0[1].ndim==3: ci0[1] = ci0[1][0]
        ci0 = [ci0[int (afrag<ifrag)], ci0[int (ifrag<afrag)]]
        conv, e_roots[i], ci1 = psexc.kernel (h1, h2, ecore=h0, ci0=ci0,
                                              max_cycle_macro=lsi.max_cycle_macro,
                                              conv_tol_self=lsi.conv_tol_self,
                                              nroots=ncharge_i)
        ci_ch_ias[0] = mup (ci1[ifrag], norb_i, nelec_i, smult_i)
        if lroots[ifrag,i]==1 and ci_ch_ias[0].ndim == 2:
            ci_ch_ias[0] = ci_ch_ias[0][None,:,:]
        ci_ch_ias[1] = mup (ci1[afrag], norb_a, nelec_a, smult_a)
        if lroots[afrag,i]==1 and ci_ch_ias[1].ndim == 2:
            ci_ch_ias[1] = ci_ch_ias[1][None,:,:]
        if len (psref)>1:
            for k in np.where (~excfrags)[0]: ci1[k] = ci1[k][0]
        spaces[i].ci = ci1
        if not conv: log.warn ("CI vectors for charge-separated rootspace %s not converged",keystr)
        converged = converged and conv
        t0 = log.timer ("Electron hop {}".format (keystr), *t0)
    return converged, ci_ch

class SpinFlips (object):
    '''For a single fragment, bundle the ci vectors of various spin-flipped states with their
       corresponding quantum numbers. Instances of this object are stored together in a list
       where position indicates fragment identity.'''
    def __init__(self, ci, norb, nelec, spins, smults):
        self.norb = norb
        self.nelec = nelec
        self.ci = ci
        self.spins = spins
        self.smults = smults
        # Assumes you only assigned the m=s case
        for i in range (len (ci)):
            ci, spin, smult = self.ci[i], self.spins[i], self.smults[i]
            if smult>1:
                neleca = (self.nelec + (smult-1)) // 2
                nelecb = (self.nelec - (smult-1)) // 2
                ci_list = list (ci)
                for ms in range (smult-1):
                    ci_list = [contract_sdown (c, norb, (neleca,nelecb)) for c in ci_list]
                    neleca -= 1
                    nelecb += 1
                    self.ci.append (np.array (ci_list))
                    self.smults.append (smult)
                    self.spins.append (neleca-nelecb)
                
            

def all_spin_flips (lsi, las, ci_sf, nspin=1, ham_2q=None):
    # NOTE: this actually only uses the -first- rootspace in las, so it can be done before
    # the initial spin shuffle
    log = logger.new_logger (lsi, lsi.verbose)
    norb_f = las.ncas_sub
    spaces = list_spaces (las)
    if len (spaces) > 1:
        assert (all ([np.all(spaces[i].nelec==spaces[i-1].nelec) for i in range (1,len(spaces))]))
        assert (all ([np.all(spaces[i].smults==spaces[i-1].smults) for i in range (1,len(spaces))]))
    norb0 = las.ncas_sub
    nelec0 = spaces[0].nelec
    spins0 = spaces[0].spins
    smults0 = spaces[0].smults
    nfrags = spaces[0].nfrag
    smults1 = []
    spins1 = []
    ci1 = []
    if ham_2q is None:
        h0, h1, h2 = lsi.ham_2q ()
    else:
        h0, h1, h2 = ham_2q
    casdm1s = las.make_casdm1s ()
    f1 = h1 + np.tensordot (h2, casdm1s.sum (0), axes=2)
    f1 = f1[None,:,:] - np.tensordot (casdm1s, h2, axes=((1,2),(2,1)))
    i = 0
    auto_singles = isinstance (nspin, str) and 's' in nspin.lower ()
<<<<<<< HEAD
    nup0 = norb0 #np.minimum (spaces[0].nelecd, spaces[0].nholeu)
    ndn0 = norb0 #np.minimum (spaces[0].nelecu, spaces[0].nholed)
=======
    nup0 = np.minimum (spaces[0].nelecd, spaces[0].nholeu)
    ndn0 = np.minimum (spaces[0].nelecu, spaces[0].nholed)
    converged = True
>>>>>>> 46319ac8
    if not auto_singles: # integer supplied by caller
        nup0[:] = nspin
        ndn0[:] = nspin
    for ifrag, (norb, nelec, spin, smult) in enumerate (zip (norb0, nelec0, spins0, smults0)):
        j = i + norb
        h2_i = h2[i:j,i:j,i:j,i:j]
        lasdm1s = casdm1s[:,i:j,i:j]
        h1_i = (f1[:,i:j,i:j] - np.tensordot (h2_i, lasdm1s.sum (0))[None,:,:]
                + np.tensordot (lasdm1s, h2_i, axes=((1,2),(2,1))))
        def cisolve (sm, m2, nroots, ci0):
            neleca = (nelec + m2) // 2
            nelecb = (nelec - m2) // 2
            solver = csf_solver (las.mol, smult=sm).set (nelec=(neleca,nelecb), norb=norb)
            solver.check_transformer_cache ()
            nroots = min (nroots, solver.transformer.ncsf)
            ci_list = solver.kernel (h1_i, h2_i, norb, (neleca,nelecb), ci0=ci0, nroots=nroots)[1]
            if nroots==1: ci_list = [ci_list,]
            ci_arr = np.array ([mup (c, norb, (neleca,nelecb), sm) for c in ci_list])
            return np.all (solver.converged), ci_arr
        smults1_i = []
        spins1_i = []
        ci1_i = []
        if smult > 2: # spin-lowered
            log.info ("LASSIS fragment %d spin down (%de,%do;2S+1=%d)",
                      ifrag, nelec, norb, smult-2)
            smults1_i.append (smult-2)
            spins1_i.append (smult-3)
            ci0 = ci_sf[ifrag][0]
            m2 = np.sign (spin) * (abs (spin) - 2) if abs (spin) > 1 else spin
            conv, ci1_i_down = cisolve (smult-2, m2, ndn0[ifrag], ci0)
            if not conv: log.warn ("CI vectors for spin-lowering of fragment %i not converged",
                                   ifrag)
            converged = converged & conv
            ci_sf[ifrag][0] = ci1_i_down
            ci1_i.append (ci1_i_down)
        min_npair = max (0, nelec-norb)
        max_smult = (nelec - 2*min_npair) + 1
        if smult < max_smult: # spin-raised
            log.info ("LASSIS fragment %d spin up (%de,%do;2S+1=%d)",
                      ifrag, nelec, norb, smult+2)
            smults1_i.append (smult+2)
            spins1_i.append (smult+1)
            ci0 = ci_sf[ifrag][1]
            m2 = np.sign (spin) * (abs (spin) + 2)
            conv, ci1_i_up = cisolve (smult+2, m2, nup0[ifrag], ci0)
            if not conv: log.warn ("CI vectors for spin-raising of fragment %i not converged",
                                   ifrag)
            converged = converged & conv
            ci_sf[ifrag][1] = ci1_i_up
            ci1_i.append (ci1_i_up)
        smults1.append (smults1_i)
        spins1.append (spins1_i)
        ci1.append (ci1_i)
        i = j
    spin_flips = [SpinFlips (c,no,ne,m,s) for c,no,ne,m,s in zip (ci1,norb0,nelec0,spins1,smults1)]
    return converged, spin_flips, ci_sf

def _spin_flip_products (spaces, spin_flips, nroots_ref=1, frozen_frags=None):
    # NOTE: this actually only uses the -first- rootspace in las, so it can be done before
    # the initial spin shuffle
    '''Combine spin-flip excitations in all symmetrically permissible ways'''
    if spin_flips is None or len (spin_flips)==0: return spaces
    spaces_ref = spaces[:nroots_ref]
    spins3 = [she.spins for she in spin_flips]
    smults3 = [she.smults for she in spin_flips]
    ci3 = [she.ci for she in spin_flips]
    nelec0 = spaces[0].nelec
    smults0 = spaces[0].smults
    nfrags = spaces[0].nfrag
    spin = spaces[0].spins.sum ()
    if frozen_frags is None: frozen_frags = np.zeros (nfrags, dtype=bool)
    for ifrag in range (nfrags):
        if frozen_frags[ifrag]: continue
        new_spaces = []
        m3, s3, c3 = spins3[ifrag], smults3[ifrag], ci3[ifrag]
        for space in spaces:
            # I want to inject the spin-flip into all distinct references,
            # but if two references differ only in ifrag then this would
            # generate duplicates. The two lines below filter this case.
            if space.nelec[ifrag] != nelec0[ifrag]: continue
            if space.smults[ifrag] != smults0[ifrag]: continue
            for m3i, s3i, c3i in zip (m3, s3, c3):
                new_spaces.append (space.single_fragment_spin_change (
                    ifrag, s3i, m3i, ci=c3i))
        spaces += new_spaces
    # Filter by ms orthogonality
    spaces = [space for space in spaces if space.spins.sum () == spin]
    # Filter by smult orthogonality
    spaces = [space for space in spaces 
              if (not (all (space.is_orthogonal_by_smult (spaces_ref))))]
    seen = set ()
    # Filter duplicates!
    spaces = [space for space in spaces if not ((space in seen) or seen.add (space))]
    return spaces

def _spin_shuffle_ci_(spaces, spin_flips, nroots_ref, nroots_refc):
    '''Memory-efficient version of the function spaces._spin_shuffle_ci_.
    Based on the fact that we know there has only been one independent set
    of vectors per fragment Hilbert space and that all possible individual
    fragment spins must be accounted for already, so we are just recombining
    them.'''
    old_idx = []
    new_idx = []
    nfrag = spaces[0].nfrag
    for ix, space in enumerate (spaces):
        if space.has_ci ():
            old_idx.append (ix)
        else:
            assert (ix >= nroots_refc)
            new_idx.append (ix)
            space.ci = [None for ifrag in range (space.nfrag)]
    # Prepare charge-hop szrots
    spaces_1c = spaces[nroots_ref:nroots_refc]
    spaces_1c = [space for space in spaces_1c if len (space.entmap)==1]
    ci_szrot_1c = []
    for ix, space in enumerate (spaces_1c):
        ifrag, jfrag = space.entmap[0] # must be a tuple of length 2
        ci_szrot_1c.append (space.get_ci_szrot (ifrags=(ifrag,jfrag)))
    charges0 = spaces[0].charges
    smults0 = spaces[0].smults
    # Prepare reference szrots
    ci_szrot_ref = spaces[0].get_ci_szrot ()
    for ix in new_idx:
        idx = spaces[ix].excited_fragments (spaces[0])
        space = spaces[ix]
        for ifrag in np.where (~idx)[0]:
            space.ci[ifrag] = spaces[0].ci[ifrag]
        for ifrag in np.where (idx)[0]:
            if space.charges[ifrag] != charges0[ifrag]: continue
            if space.smults[ifrag] != smults0[ifrag]:
                sf = spin_flips[ifrag]
                iflp = sf.smults == space.smults[ifrag]
                iflp &= sf.spins == space.spins[ifrag]
                assert (np.count_nonzero (iflp) == 1)
                iflp = np.where (iflp)[0][0]
                space.ci[ifrag] = sf.ci[iflp]
            else: # Reference-state spin-shuffles
                space.ci[ifrag] = ci_szrot_ref[ifrag][space.spins[ifrag]]
        for (ci_i, ci_j), sp_1c in zip (ci_szrot_1c, spaces_1c):
            ijfrag = sp_1c.entmap[0]
            if ijfrag not in spaces[ix].entmap: continue
            if np.any (sp_1c.charges[list(ijfrag)] != space.charges[list(ijfrag)]): continue
            if np.any (sp_1c.smults[list(ijfrag)] != space.smults[list(ijfrag)]): continue
            ifrag, jfrag = ijfrag
            assert (space.ci[ifrag] is None)
            assert (space.ci[jfrag] is None)
            space.ci[ifrag] = ci_i[space.spins[ifrag]]
            space.ci[jfrag] = ci_j[space.spins[jfrag]]
        assert (space.has_ci ()), '{} {} {} {}'.format (space.charges, space.smults, space.spins, charges0)
    return spaces

def spin_flip_products (las, spaces, spin_flips, nroots_ref=1):
    '''Inject spin-flips into spaces in all possible ways, carry out a spin shuffle, and log'''
    log = logger.new_logger (las, las.verbose)
    nspaces = len (spaces)
    spaces = _spin_flip_products (spaces, spin_flips, nroots_ref=nroots_ref)
    nfrags = spaces[0].nfrag
    spaces = _spin_shuffle (spaces)
    spaces = _spin_shuffle_ci_(spaces, spin_flips, nroots_ref, nspaces)
    log.debug ("LASSIS spin-excitation spaces: %d-%d", nspaces, len (spaces)-1)
    for i, space in enumerate (spaces[nspaces:]):
        if np.any (space.nelec != spaces[0].nelec):
            log.debug ("Spin/charge-excitation space %d:", i+nspaces)
        else:
            log.debug ("Spin-excitation space %d:", i+nspaces)
        space.table_printlog (tverbose=logger.DEBUG)
    return spaces

def charge_excitation_products (lsi, spaces, nroots_ref=0, space0=None):
    t0 = (logger.process_clock (), logger.perf_counter ())
    log = logger.new_logger (lsi, lsi.verbose)
    mol = lsi.mol
    nfrags = lsi.nfrags
    if space0 is None: space0 = spaces[0]
    i0, j0 = i, j = nroots_ref, len (spaces)
    for product_order in range (2, (nfrags//2)+1):
        seen = set ()
        for i_list in itertools.combinations (range (i,j), product_order):
            p_list = [spaces[ip] for ip in i_list]
            nonorth = False
            for p, q in itertools.combinations (p_list, 2):
                if not orthogonal_excitations (p, q, space0):
                    nonorth = True
                    break
            if nonorth: continue
            p = p_list[0]
            for q in p_list[1:]:
                p = combine_orthogonal_excitations (p, q, space0)
            spaces.append (p)
            log.debug ("Electron hop product space %d (product of %s)", len (spaces) - 1, str (i_list))
            spaces[-1].table_printlog (tverbose=logger.DEBUG)
    assert (len (spaces) == len (set (spaces)))
    log.timer ("LASSIS charge-hop product generation", *t0)
    return spaces

def as_scanner(lsi):
    '''Generating a scanner for LASSIS PES.
    
    The returned solver is a function. This function requires one argument
    "mol" as input and returns total LASSIS energy.

    The solver will automatically use the results of last calculation as the
    initial guess of the new calculation.  All parameters of LASSIS object
    are automatically applied in the solver.
    
    Note scanner has side effects.  It may change many underlying objects
    (_scf, with_df, with_x2c, ...) during calculation.
    ''' 
    if isinstance(lsi, lib.SinglePointScanner):
        return lsi
        
    logger.info(lsi, 'Create scanner for %s', lsi.__class__)
    name = lsi.__class__.__name__ + LASSIS_Scanner.__name_mixin__
    return lib.set_class(LASSIS_Scanner(lsi), (LASSIS_Scanner, lsi.__class__), name)
        
class LASSIS_Scanner(lib.SinglePointScanner):
    def __init__(self, lsi, state=0):
        self.__dict__.update(lsi.__dict__)
        self._las = lsi._las.as_scanner()
        self._scan_state = state

    def __call__(self, mol_or_geom, **kwargs):
        if isinstance(mol_or_geom, gto.MoleBase):
            mol = mol_or_geom
        else:
            mol = self.mol.set_geom_(mol_or_geom, inplace=False)
    
        self.reset (mol)
        for key in ('with_df', 'with_x2c', 'with_solvent', 'with_dftd3'):
            sub_mod = getattr(self, key, None)
            if sub_mod:
                sub_mod.reset(mol)

        las_scanner = self._las
        las_scanner(mol)
        self.mol = mol
        self.mo_coeff = las_scanner.mo_coeff
        e_tot = self.kernel()[0][self._scan_state]
        if hasattr (e_tot, '__len__'):
            e_tot = np.average (e_tot)
        return e_tot

class LASSIS (LASSI):
    def __init__(self, las, ncharge='s', nspin='s', sa_heff=True, deactivate_vrv=False,
                 crash_locmin=False, opt=1, **kwargs):
        '''
        Key attributes:
            _las : instance of class `LASCINoSymm`
                The encapsulated LASSCF wave function. The CI vectors of the reference state are,
                i.e., _las.get_single_state_las (state=0).ci.
            ci_spin_flips : doubly nested list of ndarrays
                Element [i][s] are the spin-flip CI vectors of the ith fragment in the direction
                s = 0,1 = -,+.
            ci_charge_hops: quadruply nested list of ndarrays
                Element [i][a][s][p] are charge-hop CI vectors for an electron hopping from the
                ith to the ath fragment for spin case s = 0,1,2,3 = --,-+,+-,++, and fragment
                p = 0,1 = i,a.
            entmaps: list of length nroots of tuple of tuples
                Tracks which fragments are entangled to one another in each rootspace
        '''
        self.ncharge = ncharge
        self.nspin = nspin
        self.sa_heff = sa_heff
        self.deactivate_vrv = deactivate_vrv
        self.crash_locmin = crash_locmin
        self.e_states_meaningless = True # a tag to silence an invalid warning
        LASSI.__init__(self, las, opt=opt, **kwargs)
        self.max_cycle_macro = 50
        self.conv_tol_self = 1e-8
        self.ci_spin_flips = [[None for s in range (2)] for i in range (self.nfrags)]
        self.ci_charge_hops = [[[[None,None] for s in range (4)]
                                for a in range (self.nfrags)]
                               for i in range (self.nfrags)]
        self._cached_ham_2q = None
        if las.nroots>1:
            logger.warn (self, ("Only the first LASSCF state is used by LASSIS! "
                                "Other states are discarded!"))

    def ham_2q (self, *args, **kwargs):
        if self._cached_ham_2q is not None: return self._cached_ham_2q
        return super().ham_2q (*args, **kwargs)

    def kernel (self, ncharge=None, nspin=None, sa_heff=None, deactivate_vrv=None,
                crash_locmin=None, **kwargs):
        t0 = (logger.process_clock (), logger.perf_counter ())
        log = logger.new_logger (self, self.verbose)
        h0, h1, h2 = self.ham_2q ()
        t1 = log.timer ("LASSIS integral transformation", *t0)
        with lib.temporary_env (self, _cached_ham_2q=(h0,h1,h2)):
            self.converged = self.prepare_states_(ncharge=ncharge, nspin=nspin,
                                                  sa_heff=sa_heff, deactivate_vrv=deactivate_vrv,
                                                  crash_locmin=crash_locmin)
            t1 = log.timer ("LASSIS state preparation", *t1)
            self.e_roots, self.si = self.eig (**kwargs)
            t1 = log.timer ("LASSIS diagonalization", *t1)
        log.timer ("LASSIS", *t0)
        return self.e_roots, self.si

    def get_ci_ref (self):
        las = self._las.get_single_state_las (state=0)
        space0 = list_spaces (las)[0]
        ci_ref = []
        for i in range (self.nfrags):
            ci_ref.append (mup (space0.ci[i], space0.nlas[i], (space0.neleca[i], space0.nelecb[i]),
                                space0.smults[i]))
        return ci_ref

    def get_las_of_ci_ref (self, ci_ref):
        las = self._las.get_single_state_las (state=0)
        space0 = list_spaces (las)[0]
        for i in range (las.nfrags):
            nelec, smult = (space0.neleca[i], space0.nelecb[i]), space0.smults[i]
            las.ci[i][0] = space0.ci[i] = mdown (ci_ref[i], las.ncas_sub[i], nelec, smult)
        return las

    def prepare_states_(self, ncharge=None, nspin=None, sa_heff=None, deactivate_vrv=None,
                        crash_locmin=None, **kwargs):
        if ncharge is None: ncharge = self.ncharge
        if nspin is None: nspin = self.nspin
        if sa_heff is None: sa_heff = self.sa_heff
        if deactivate_vrv is None: deactivate_vrv = self.deactivate_vrv
        if crash_locmin is None: crash_locmin = self.crash_locmin
        log = logger.new_logger (self, self.verbose)

        ci_ref = self.get_ci_ref ()
        ci_sf = self.ci_spin_flips
        ci_ch = self.ci_charge_hops
        self.converged, ci_sf, ci_ch = self.prepare_fbf (ci_ref, ci_sf, ci_ch, ncharge=ncharge,
                                                         nspin=nspin, sa_heff=sa_heff,
                                                         deactivate_vrv=deactivate_vrv,
                                                         crash_locmin=crash_locmin)
        self.ci_spin_flips = ci_sf
        self.ci_charge_hops = ci_ch

        las, self.entmaps = self.prepare_model_states (ci_ref, ci_sf, ci_ch)
        #self.__dict__.update(las.__dict__) # Unsafe
        self.fciboxes = las.fciboxes
        self.ci = las.ci
        self.nroots = las.nroots
        self.weights = las.weights
        self.e_lexc = las.e_lexc
        self.e_states = las.e_states
        log.info ('LASSIS model state summary: %d rootspaces; %d model states; converged? %s',
                  self.nroots, self.get_lroots ().prod (0).sum (), str (self.converged))
        return self.converged

    eig = LASSI.kernel
    as_scanner = as_scanner
    prepare_fbf = prepare_fbf
    prepare_model_states = prepare_model_states

    def get_ref_fbf_rootspaces (self, ifrag):
        '''Identify which rootspaces correspond to the reference wave function for a given
        fragment.

        Args:
            ifrag : integer

        Returns:
            idx : ndarray of integer
                Indices of the corresponding rootspaces
            nelec_rs : ndarray of shape (len (idx), 2)
                neleca,nelecb in the corresponding rootspaces for the purpose of mdowning
        '''
        ref_space = list_spaces (self._las.get_single_state_las (state=0))[0]
        nelec = ref_space.nelec[ifrag]
        smult = ref_space.smults[ifrag]
        nelec_rs = self.get_nelec_frs ()[ifrag]
        smult_r = self.get_smult_fr ()[ifrag]
        idx = (nelec_rs.sum (1) == nelec) & (smult_r == smult)
        idx = np.where (idx)[0]
        return idx, nelec_rs[idx,:]

    def get_sf_fbf_rootspaces (self, ifrag, spin):
        '''Identify which rootspaces correspond to a spin-flip up or down for a given fragment.

        Args:
            ifrag : integer
            spin : integer
                0,1 -> -,+

        Returns:
            idx : ndarray of integer
                Indices of the corresponding rootspaces
            nelec_rs : ndarray of shape (len (idx), 2)
                neleca,nelecb in the corresponding rootspaces for the purpose of mdowning
        '''
        ref_space = list_spaces (self._las.get_single_state_las (state=0))[0]
        nelec = ref_space.nelec[ifrag]
        smult = ref_space.smults[ifrag] - 2 + 4*spin
        nelec_rs = self.get_nelec_frs ()[ifrag]
        smult_r = self.get_smult_fr ()[ifrag]
        idx = (nelec_rs.sum (1) == nelec) & (smult_r == smult)
        idx = np.where (idx)[0]
        return idx, nelec_rs[idx,:]
        
    def get_ch_fbf_rootspaces (self, ifrag, afrag, spin):
        '''Identify which rootspaces correspond to a given charge hop.

        Args:
            ifrag : integer
                Source fragment
            afrag : integer
                Destination fragment
            spin : integer
                0,1,2,3 -> --,-+,+-,++

        Returns:
            idx : ndarray of integer
                Indices of the corresponding rootspaces
            nelec_i_rs : ndarray of shape (len (idx), 2)
                neleca,nelecb of the source fragment in the corresponding rootspaces for the
                purpose of mdowning
            nelec_a_rs : ndarray of shape (len (idx), 2)
                neleca,nelecb of the dest fragment in the corresponding rootspaces for the
                purpose of mdowning
        '''
        ref_space = list_spaces (self._las.get_single_state_las (state=0))[0]
        nelec_i = ref_space.nelec[ifrag] - 1
        nelec_a = ref_space.nelec[afrag] + 1
        smult_i = ref_space.smults[ifrag] - 1 + 2*(spin//2)
        smult_a = ref_space.smults[afrag] - 1 + 2*(spin%2)
        nelec_frs = self.get_nelec_frs ()
        smult_fr = self.get_smult_fr ()
        idx  = (nelec_frs[ifrag].sum (1) == nelec_i) & (smult_fr[ifrag] == smult_i)
        idx &= (nelec_frs[afrag].sum (1) == nelec_a) & (smult_fr[afrag] == smult_a)
        idx = np.where (idx)[0]
        idx2 = np.asarray ([tuple(set((ifrag,afrag))) in self.entmaps[i] for i in idx], dtype=bool)
        idx = idx[idx2]
        return idx, nelec_frs[ifrag][idx,:], nelec_frs[afrag][idx,:]

    def get_fbf_idx (self, ifrag, ci_sf=None, ci_ch=None):
        if ci_sf is None: ci_sf = self.ci_spin_flips
        if ci_ch is None: ci_ch = self.ci_charge_hops
    
        idx_ref = np.array ([0,1])
        i = 1
        ci_sf = ci_sf[ifrag]
        idx_sf = -np.ones ((2,2), dtype=int)
        for s, ci in enumerate (ci_sf):
            j = i
            if ci is not None:
                j = i + len (ci)
            idx_sf[s,:] = [i,j]
            i = j

        idx_ch = -np.ones ((2,self.nfrags,4,2), dtype=int)
        for afrag, ci_ch_a in enumerate (ci_ch[ifrag]):
            for s, ci in enumerate (ci_ch_a):
                j = i
                if ci[0] is not None:
                    j = i + len (ci[0])
                idx_ch[0,afrag,s,:] = [i,j]
                i = j
        afrag = ifrag
        for jfrag, ci_ch_j in enumerate (ci_ch):
            for s, ci in enumerate (ci_ch_j[afrag]):
                j = i
                if ci[1] is not None:
                    j = i + len (ci[1])
                idx_ch[1,jfrag,s,:] = [i,j]
                i = j

        return idx_ref, idx_sf, idx_ch

    def get_fbf_ovlp (self, ifrag, ci_ref=None, ci_sf=None, ci_ch=None):
        if ci_ref is None: ci_ref = self.get_ci_ref ()
        if ci_sf is None: ci_sf = self.ci_spin_flips
        if ci_ch is None: ci_ch = self.ci_charge_hops
        idx_ref, idx_sf, idx_ch = self.get_fbf_idx (ifrag, ci_sf=ci_sf, ci_ch=ci_ch)
        nstates = idx_ch[-1,-1,-1,-1]
        ovlp = np.zeros ((nstates, nstates), dtype=ci_ref[ifrag].dtype)
        i, j = idx_ref
        ovlp[i:j,i:j] = np.dot (ci_ref[ifrag].conj ().flat, ci_ref[ifrag].flat)
        for (i,j), ci in zip (idx_sf, ci_sf[ifrag]):
            if j==i: continue
            c = ci.reshape (j-i,-1)
            ovlp[i:j,i:j] = np.dot (c.conj (), c.T)
        for afrag, idx_ch_a in enumerate (idx_ch[0]):
            for s1, (i,j) in enumerate (idx_ch_a):
                if j==i: continue
                c1 = ci_ch[ifrag][afrag][s1][0].reshape (j-i,-1)
                ovlp[i:j,i:j] = np.dot (c1.conj (), c1.T)
                for bfrag, idx_ch_b in enumerate (idx_ch[0]):
                    for s2, (k,l) in enumerate (idx_ch_b):
                        if k==l: continue
                        if ((s1//2)!=(s2//2)): continue
                        c2 = ci_ch[ifrag][bfrag][s2][0].reshape (l-k,-1)
                        ovlp[i:j,k:l] = np.dot (c1.conj (), c2.T)
        afrag = ifrag
        for ifrag, idx_ch_i in enumerate (idx_ch[1]):
            for s1, (i,j) in enumerate (idx_ch_i):
                if j==i: continue
                c1 = ci_ch[ifrag][afrag][s1][1].reshape (j-i,-1)
                ovlp[i:j,i:j] = np.dot (c1.conj (), c1.T)
                for jfrag, idx_ch_j in enumerate (idx_ch[1]):
                    for s2, (k,l) in enumerate (idx_ch_j):
                        if k==l: continue
                        if ((s1%2)!=(s2%2)): continue
                        c2 = ci_ch[jfrag][afrag][s2][1].reshape (l-k,-1)
                        ovlp[i:j,k:l] = np.dot (c1.conj (), c2.T)
        return ovlp
            
    def make_fbfdm1 (self, pfrag, si=None, state=0):
        from mrh.my_pyscf.lassi.sitools import decompose_sivec_by_rootspace, _make_sdm1, _trans_sdm1
        if si is None: si = self.si
        states = np.atleast_1d (state)
        nstates = len (states)
        space_weights, state_coeffs = decompose_sivec_by_rootspace (self, si[:,states])[:2]

        lroots = self.get_lroots ()
        nelec_rfs = self.get_nelec_frs ().transpose (1,0,2)
        smult_rf = self.get_smult_fr ().T
        def my_make_sdm1 (ix,jx):
            if np.any (nelec_rfs[ix]!=nelec_rfs[jx]): return 0
            if np.any (smult_rf[ix]!=smult_rf[jx]): return 0
            ovlp = []
            for f in range (self.nfrags):
                ci_i = self.ci[f][ix].reshape (lroots[f,ix],-1)
                ci_j = self.ci[f][jx].reshape (lroots[f,jx],-1)
                ovlp.append (ci_i.conj () @ ci_j.T)
            wgt = np.sqrt (space_weights[ix]*space_weights[jx]) 
            ddm = _trans_sdm1 (state_coeffs[ix], lroots[:,ix], 
                               state_coeffs[jx], lroots[:,jx],
                               ovlp, pfrag)
            return np.tensordot (wgt, ddm, axes=1) / nstates


        fbf_idx = self.get_fbf_idx (pfrag)
        nbas = fbf_idx[-1][-1,-1,-1,-1]
        fbfdm1 = np.zeros ((nbas,nbas), dtype=si.dtype)

        idx = self.get_ref_fbf_rootspaces (pfrag)[0]
        i, j = fbf_idx[0]
        for ix, jx in itertools.product (idx, repeat=2):
            fbfdm1[i:j,i:j] += my_make_sdm1 (ix,jx)

        for s in range (2):
            if self.ci_spin_flips[pfrag][s] is None: continue
            idx = self.get_sf_fbf_rootspaces (pfrag,s)[0]
            i, j = fbf_idx[1][s]
            for ix, jx in itertools.product (idx, repeat=2):
                fbfdm1[i:j,i:j] += my_make_sdm1 (ix, jx)

        ifrag = pfrag
        for s in range (4):
            for afrag in range (self.nfrags):
                i_present = self.ci_charge_hops[ifrag][afrag][s][0] is not None
                a_present = self.ci_charge_hops[ifrag][afrag][s][1] is not None
                if not (i_present and a_present): continue
                idx = self.get_ch_fbf_rootspaces (ifrag,afrag,s)[0]
                i, j = fbf_idx[2][0,afrag,s]
                for ix, jx in itertools.product (idx, repeat=2):
                    fbfdm1[i:j,i:j] += my_make_sdm1 (ix, jx)
                for bfrag in range (self.nfrags):
                    if bfrag==afrag: continue
                    b_present = self.ci_charge_hops[ifrag][bfrag][s][1] is not None
                    if not b_present: continue
                    jdx = self.get_ch_fbf_rootspaces (ifrag,bfrag,s)[0]
                    k, l = fbf_idx[2][0,bfrag,s]
                    for ix, jx in itertools.product (idx, jdx):
                        fbfdm1[i:j,k:l] += my_make_sdm1 (ix, jx)
        afrag = pfrag
        for s in range (4):
            for ifrag in range (self.nfrags):
                i_present = self.ci_charge_hops[ifrag][afrag][s][0] is not None
                a_present = self.ci_charge_hops[ifrag][afrag][s][1] is not None
                if not (i_present and a_present): continue
                idx = self.get_ch_fbf_rootspaces (ifrag,afrag,s)[0]
                i, j = fbf_idx[2][1,ifrag,s]
                for ix, jx in itertools.product (idx, repeat=2):
                    fbfdm1[i:j,i:j] += my_make_sdm1 (ix, jx)
                for jfrag in range (self.nfrags):
                    if jfrag==ifrag: continue
                    j_present = self.ci_charge_hops[jfrag][afrag][s][1] is not None
                    if not j_present: continue
                    jdx = self.get_ch_fbf_rootspaces (jfrag,afrag,s)[0]
                    k, l = fbf_idx[2][1,jfrag,s]
                    for ix, jx in itertools.product (idx, jdx):
                        fbfdm1[i:j,k:l] += my_make_sdm1 (ix, jx)

        return fbfdm1

<|MERGE_RESOLUTION|>--- conflicted
+++ resolved
@@ -335,14 +335,9 @@
     f1 = f1[None,:,:] - np.tensordot (casdm1s, h2, axes=((1,2),(2,1)))
     i = 0
     auto_singles = isinstance (nspin, str) and 's' in nspin.lower ()
-<<<<<<< HEAD
     nup0 = norb0 #np.minimum (spaces[0].nelecd, spaces[0].nholeu)
     ndn0 = norb0 #np.minimum (spaces[0].nelecu, spaces[0].nholed)
-=======
-    nup0 = np.minimum (spaces[0].nelecd, spaces[0].nholeu)
-    ndn0 = np.minimum (spaces[0].nelecu, spaces[0].nholed)
     converged = True
->>>>>>> 46319ac8
     if not auto_singles: # integer supplied by caller
         nup0[:] = nspin
         ndn0[:] = nspin

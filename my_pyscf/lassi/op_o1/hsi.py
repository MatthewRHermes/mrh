--- conflicted
+++ resolved
@@ -35,19 +35,11 @@
                            mask_bra_space=mask_bra_space, mask_ket_space=mask_ket_space,
                            pt_order=pt_order, do_pt_order=do_pt_order,
                            log=log, max_memory=max_memory, dtype=dtype)
-<<<<<<< HEAD
-        self.log.timer ('HamS2OvlpOperators init HamS2Ovlp init', *t0)
-        self.x = self.si = np.zeros (self.nstates, self.dtype)
-        self.ox = np.zeros (self.nstates, self.dtype)
-        self.ox1 = np.zeros (self.nstates, self.dtype)
-        self.log.timer ('HamS2OvlpOperators init except cacheing', *t0)
-=======
         self.log = logger.new_logger (self.log, verbose=PROFVERBOSE)
         self.x = self.si = np.zeros (self.nstates, self.dtype)
         self.ox = np.zeros (self.nstates, self.dtype)
         self.ox1 = np.zeros (self.nstates, self.dtype)
         self.checkmem_oppart ()
->>>>>>> 4d1fda4b
         self._cache_operatorpart_()
 
     def checkmem_oppart (self):
@@ -88,23 +80,6 @@
         self.init_cache_profiling ()
         self.excgroups_s = {}
         self.excgroups_h = {}
-<<<<<<< HEAD
-        print("cache setup", flush=True)
-        for exc, fn in zip ((self.exc_1d, self.exc_2d, self.exc_1s),
-                            (self._crunch_1d_, self._crunch_2d_, self._crunch_1s_)):
-            print(f"starting cache {exc}", flush=True)
-            self._crunch_oppart_(exc, fn, has_s=True)
-            print(f"cache completed {exc}", flush=True)
-        for exc, fn in zip ((self.exc_1c, self.exc_1c1d, self.exc_1s1c, self.exc_2c),
-                            (self._crunch_1c_, self._crunch_1c1d_, self._crunch_1s1c_, 
-                             self._crunch_2c_)):
-            print(f"starting cache {exc}", flush=True)
-            self._crunch_oppart_(exc, fn, has_s=False)
-            print(f"cache completed {exc}", flush=True)
-        self.excgroups_s = self._index_ovlppart (self.excgroups_s)
-        self.excgroups_h = self._index_ovlppart (self.excgroups_h)
-        self.log.info(self.sprint_cache_profile ())
-=======
         for exc, fn in zip ((self.exc_1d, self.exc_2d, self.exc_1s, self.exc_1c, self.exc_1c1d,
                              self.exc_1s1c, self.exc_2c),
                             (self._crunch_1d_, self._crunch_2d_, self._crunch_1s_,
@@ -114,7 +89,6 @@
         self.excgroups_s = self._index_ovlppart (self.excgroups_s)
         self.excgroups_h = self._index_ovlppart (self.excgroups_h)
         self.log.debug (self.sprint_cache_profile ())
->>>>>>> 4d1fda4b
         self.log.timer ('HamS2OvlpOperators operator cacheing', *t0)
 
     def _crunch_oppart_(self, exc, fn):
@@ -251,11 +225,7 @@
         self._umat_linequiv_loop_(0) # U.conj () @ x
         for inv, group in self.excgroups_h.items (): self._opuniq_x_group_(inv, group)
         self._umat_linequiv_loop_(1) # U.T @ ox
-<<<<<<< HEAD
         self.log.info (self.sprint_profile ())
-=======
-        self.log.debug (self.sprint_profile ())
->>>>>>> 4d1fda4b
         self.log.timer ('HamS2OvlpOperators._ham_op', *t0)
         return self.ox.copy ()
 
@@ -267,11 +237,7 @@
         self._umat_linequiv_loop_(0) # U.conj () @ x
         for inv, group in self.excgroups_s.items (): self._opuniq_x_group_(inv, group)
         self._umat_linequiv_loop_(1) # U.T @ ox
-<<<<<<< HEAD
         self.log.info (self.sprint_profile ())
-=======
-        self.log.debug (self.sprint_profile ())
->>>>>>> 4d1fda4b
         self.log.timer ('HamS2OvlpOperators._s2_op', *t0)
         return self.ox.copy ()
 

--- conflicted
+++ resolved
@@ -27,12 +27,8 @@
     def __init__(self, ints, nlas, lroots, h1, h2, mask_bra_space=None,
                  mask_ket_space=None, pt_order=None, do_pt_order=None, log=None, max_memory=2000,
                  dtype=np.float64):
-<<<<<<< HEAD
-        t0 = (logger.process_clock (), logger.perf_counter ())
-        HamS2Ovlp.__init__(self, ints, nlas, hopping_index, lroots, h1, h2,
-=======
+        t0 = (logger.process_clock (), logger.perf_counter ())
         HamS2Ovlp.__init__(self, ints, nlas, lroots, h1, h2,
->>>>>>> fe7955b9
                            mask_bra_space=mask_bra_space, mask_ket_space=mask_ket_space,
                            pt_order=pt_order, do_pt_order=do_pt_order,
                            log=log, max_memory=max_memory, dtype=dtype)
@@ -431,13 +427,9 @@
             Produce the overlap matrix between model states in a set of rootspaces,
             identified by ndarray or list "rootidx"
     '''
-<<<<<<< HEAD
     t1 = (lib.logger.process_clock (), lib.logger.perf_counter ())
-    log = lib.logger.new_logger (las, las.verbose)
-=======
     verbose = kwargs.get ('verbose', las.verbose)
     log = lib.logger.new_logger (las, verbose)
->>>>>>> fe7955b9
     if nlas is None: nlas = las.ncas_sub
     pt_order = kwargs.get ('pt_order', None)
     do_pt_order = kwargs.get ('do_pt_order', None)

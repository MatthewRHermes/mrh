import numpy as np
from scipy.sparse import linalg as sparse_linalg
from pyscf import lib
from pyscf.lib import logger, param
from mrh.my_pyscf.lassi import citools
from mrh.my_pyscf.lassi.op_o1 import frag, opterm
from mrh.my_pyscf.lassi.op_o1.rdm import LRRDM
from mrh.my_pyscf.lassi.op_o1.hams2ovlp import HamS2Ovlp, ham, soc_context
from mrh.my_pyscf.lassi.citools import _fake_gen_contract_op_si_hdiag
from mrh.my_pyscf.lassi.op_o1.utilities import *
import functools
from itertools import product
from pyscf import __config__
import sys

PROFVERBOSE = getattr (__config__, 'lassi_hsi_profverbose', None)
SCREEN_THRESH = getattr (__config__, 'lassi_hsi_screen_thresh', 1e-12)

class HamS2OvlpOperators (HamS2Ovlp):
    __doc__ = HamS2Ovlp.__doc__ + '''

    SUBCLASS: Matrix-vector product

    Additional methods:
        get_ham_op, get_s2_op, get_ovlp_op
            Take no arguments and return LinearOperators of shape (nstates,nstates) which apply the
            respective operator to a SI trial vector.
        get_hdiag
            Take no arguments and return and ndarray of shape (nstates,) which contains the
            Hamiltonian diagonal
    '''
    def __init__(self, ints, nlas, lroots, h1, h2, mask_bra_space=None,
                 mask_ket_space=None, pt_order=None, do_pt_order=None, log=None,
<<<<<<< HEAD
                 max_memory=param.MAX_MEMORY, dtype=np.float64):
=======
                 max_memory=param.MAX_MEMORY, screen_thresh=SCREEN_THRESH, dtype=np.float64):
>>>>>>> 7f6b7282
        t0 = (logger.process_clock (), logger.perf_counter ())
        HamS2Ovlp.__init__(self, ints, nlas, lroots, h1, h2,
                           mask_bra_space=mask_bra_space, mask_ket_space=mask_ket_space,
                           pt_order=pt_order, do_pt_order=do_pt_order,
                           log=log, max_memory=max_memory, dtype=dtype)
        self.log = logger.new_logger (self.log, verbose=PROFVERBOSE)
        self.screen_thresh = screen_thresh
        self.x = self.si = np.zeros (self.nstates, self.dtype)
        self.ox = np.zeros (self.nstates, self.dtype)
        self.ox1 = np.zeros (self.nstates, self.dtype)
        self.init_cache_profiling ()
        self.checkmem_oppart ()
        self._cache_()

    def checkmem_oppart (self):
        rm = 0
        for exc, fn in zip ((self.exc_1d, self.exc_2d, self.exc_1s, self.exc_1c, self.exc_1c1d,
                             self.exc_1s1c, self.exc_2c),
                            (self._crunch_1d_, self._crunch_2d_, self._crunch_1s_,
                             self._crunch_1c_, self._crunch_1c1d_, self._crunch_1s1c_,
                             self._crunch_2c_)):
            rm += self.checkmem_1oppart (exc, fn)
        m0 = lib.current_memory ()[0]
        memstr = "hsi operator cache req's >= {} MB ({} MB current; {} MB available)".format (
            rm, m0, self.max_memory)
        self.log.debug (memstr)
        if (m0 + rm) > self.max_memory:
            raise MemoryError (memstr)

    def checkmem_1oppart (self, exc, fn):
        rm = 0
        has_s = self._fn_contributes_to_s2 (fn)
        def maxabs (op):
            if callable (getattr (op, 'maxabs', None)):
                return op.maxabs ()
            else:
                return np.amax (np.abs (op))
        for row in exc:
            if self._fn_row_has_spin (fn):
                inv = row[2:-1]
            else:
                inv = row[2:]
            bra, ket = row[:2]
            inv = list (set (inv))
            if len (inv) == 4:
                data = fn (*row, dry_run=True)
                if maxabs (data[0]) >= self.screen_thresh:
                    rm += data[0].size
                if data[1] is not None and (maxabs (data[1]) >= self.screen_thresh):
                    rm += data[1].size
            else:
                opbralen = np.prod (self.lroots[inv,bra])
                opketlen = np.prod (self.lroots[inv,ket])
                rm += (1 + int (has_s)) * opbralen * opketlen
        rm *= self.dtype.itemsize / 1e6
        self.log.debug ("{} op cache req's {} MB".format (fn.__name__, rm))
        return rm

    def _cache_(self):
        t0 = (logger.process_clock (), logger.perf_counter ())
        self.optermgroups_s = {}
        self.optermgroups_h = {}
        for exc, fn in zip ((self.exc_1d, self.exc_2d, self.exc_1s, self.exc_1c, self.exc_1c1d,
                             self.exc_1s1c, self.exc_2c),
                            (self._crunch_1d_, self._crunch_2d_, self._crunch_1s_,
                             self._crunch_1c_, self._crunch_1c1d_, self._crunch_1s1c_,
                             self._crunch_2c_)):
            self._crunch_oppart_(exc, fn)
        self.optermgroups_s = self._index_ovlppart (self.optermgroups_s)
        self.optermgroups_h = self._index_ovlppart (self.optermgroups_h)
        self.log.debug (self.sprint_cache_profile ())
        self.log.timer ('HamS2OvlpOperators operator cacheing', *t0)

    def opterm_std_shape (self, bra, ket, op, inv, sinv):
        t0, w0 = logger.process_clock (), logger.perf_counter ()
        if isinstance (op, (np.ndarray, opterm.OpTerm)):
            op = self.canonical_operator_order (op, sinv)
            opbralen = np.prod (self.lroots[inv,bra])
            opketlen = np.prod (self.lroots[inv,ket])
            op = op.reshape ((opbralen, opketlen), order='C')
            op = opterm.as_opterm (op)
        t1, w1 = logger.process_clock (), logger.perf_counter ()
        self.dt_oT += (t1-t0)
        self.dw_oT += (w1-w0)
        return op

    def _crunch_oppart_(self, exc, fn):
        has_s = self._fn_contributes_to_s2 (fn)
        for row in exc:
            if self._fn_row_has_spin (fn):
                inv = row[2:-1]
            else:
                inv = row[2:]
            data = fn (*row)
            bra, ket = row[:2]
            row = inv.copy ()
            sinv = data[2]
            inv = list (set (inv))
            op = self.opterm_std_shape (bra, ket, data[0], inv, sinv)
            key = tuple (inv)
            if op.maxabs () >= self.screen_thresh:
                val = self.optermgroups_h.get (key, opterm.OpTermGroup (key))
                for mybra, myket in self.spman[tuple((bra,ket))+tuple(row)]:
                    op.spincase_keys.append (tuple ((mybra, myket)) + tuple (row))
                val.append (op)
                self.optermgroups_h[key] = val
            if has_s:
                op = self.opterm_std_shape (bra, ket, data[1], inv, sinv)
<<<<<<< HEAD
                val = self.excgroups_s.get (key, [])
                val.append ([op, bra, ket, row])
                self.excgroups_s[key] = val
=======
                if op.maxabs () >= self.screen_thresh:
                    val = self.optermgroups_s.get (key, opterm.OpTermGroup (key))
                    for mybra, myket in self.spman[tuple((bra,ket))+tuple(row)]:
                        op.spincase_keys.append (tuple ((mybra, myket)) + tuple (row))
                    val.append (op)
                    self.optermgroups_s[key] = val
>>>>>>> 7f6b7282
            

    def _index_ovlppart (self, groups):
        # TODO: redesign this in a scalable graph-theoretic way
        # TODO: memcheck for this. It's hard b/c IDK how to guess the final size of ovlplinkstr
        t0, w0 = logger.process_clock (), logger.perf_counter ()
        #x0 = (logger.process_clock (), logger.perf_counter ())
        for inv, group in groups.items ():
            len_tab = 0
            for op in group.ops:
                for key in op.spincase_keys:
                    tab = self.nonuniq_exc[key]
                    len_tab += tab.shape[0]
                    len_tab += np.count_nonzero (tab[:,0] != tab[:,1])
            #x0 = self.log.timer ('tab_len', *x0)
            ovlplinkstr = np.empty ((len_tab, self.nfrags+1), dtype=int)
            seen = set ()
            i = 0
            for op in group.ops:
                for key in op.spincase_keys:
                    tab = self.nonuniq_exc[key]
                    for bra, ket in tab:
                        ovlplinkstr[i,0] = ket
                        ovlplinkstr[i,1:] = self.ox_ovlp_urootstr (bra, ket, inv)
                        fp = hash (tuple (ovlplinkstr[i,:]))
                        if fp not in seen:
                            seen.add (fp)
                            i += 1
                        if bra != ket:
                            ovlplinkstr[i,0] = bra
                            ovlplinkstr[i,1:] = self.ox_ovlp_urootstr (ket, bra, inv)
                            fp = hash (tuple (ovlplinkstr[i,:]))
                            if fp not in seen:
                                seen.add (fp)
                                i += 1
            ovlplinkstr = ovlplinkstr[:i]
            group.ovlplink = np.asarray (ovlplinkstr)
        t1, w1 = logger.process_clock (), logger.perf_counter ()
        self.dt_i += (t1-t0)
        self.dw_i += (w1-w0)
        return groups

    def get_nonuniq_exc_square (self, key, also_bras=True):
        tab_bk = self.nonuniq_exc[key]
        idx_equal = tab_bk[:,0]==tab_bk[:,1]
        tab_kb = tab_bk[~idx_equal,::-1]
        brakets = np.append (tab_bk, tab_kb, axis=0)
        if not also_bras: return brakets
        bras = set (tab_bk[:,0])
        braHs = set (tab_kb[:,0]) - bras
        return brakets, list (bras), list (braHs)

    def init_cache_profiling (self):
        self.dt_1d, self.dw_1d = 0.0, 0.0
        self.dt_2d, self.dw_2d = 0.0, 0.0
        self.dt_1c, self.dw_1c = 0.0, 0.0
        self.dt_1c1d, self.dw_1c1d = 0.0, 0.0
        self.dt_1s, self.dw_1s = 0.0, 0.0
        self.dt_1s1c, self.dw_1s1c = 0.0, 0.0
        self.dt_2c, self.dw_2c = 0.0, 0.0
        self.dt_i, self.dw_i = 0.0, 0.0
        self.dt_o, self.dw_o = 0.0, 0.0
        self.dt_oT, self.dw_oT = 0.0, 0.0

    def init_profiling (self):
        self.dt_u, self.dw_u = 0.0, 0.0
        self.dt_sX, self.dw_sX = 0.0, 0.0
        self.dt_oX, self.dw_oX = 0.0, 0.0
        self.dt_pX, self.dw_pX = 0.0, 0.0
        self.dt_4fo, self.dw_4fo = 0.0, 0.0
        self.dt_4fr, self.dw_4fr = 0.0, 0.0
        self.dt_4f1, self.dw_4f1 = 0.0, 0.0
        self.dt_4f2, self.dw_4f2 = 0.0, 0.0
        self.dt_4f3, self.dw_4f3 = 0.0, 0.0
        self.dt_oXn = [0.0, 0.0, 0.0, 0.0]
        self.dw_oXn = [0.0, 0.0, 0.0, 0.0]

    def sprint_cache_profile (self):
        fmt_str = '{:>5s} CPU: {:9.2f} ; wall: {:9.2f}'
        profile = fmt_str.format ('1d', self.dt_1d, self.dw_1d)
        profile += '\n' + fmt_str.format ('2d', self.dt_2d, self.dw_2d)
        profile += '\n' + fmt_str.format ('1c', self.dt_1c, self.dw_1c)
        profile += '\n' + fmt_str.format ('1c1d', self.dt_1c1d, self.dw_1c1d)
        profile += '\n' + fmt_str.format ('1s', self.dt_1s, self.dw_1s)
        profile += '\n' + fmt_str.format ('1s1c', self.dt_1s1c, self.dw_1s1c)
        profile += '\n' + fmt_str.format ('2c', self.dt_2c, self.dw_2c)
        profile += '\n' + fmt_str.format ('idx', self.dt_i, self.dw_i)
        profile += '\n' + fmt_str.format ('opT', self.dt_oT, self.dw_oT)
        return profile

    def sprint_profile (self):
        fmt_str = '{:>5s} CPU: {:9.2f} ; wall: {:9.2f}'
        profile = fmt_str.format ('umat', self.dt_u, self.dw_u)
        profile += '\n' + fmt_str.format ('olpX', self.dt_sX, self.dw_sX)
        profile += '\n' + fmt_str.format ('opX', self.dt_oX, self.dw_oX)
        profile += '\n' + fmt_str.format ('putX', self.dt_pX, self.dw_pX)
        profile += '\n' + 'opX components:'
        for i in range (4):
            profile += '\n' + fmt_str.format ('{}f'.format (i+1),
                                              self.dt_oXn[i],
                                              self.dw_oXn[i])
        profile += '\n' + 'opX 4-fragment components:'
        profile += '\n' + fmt_str.format ('4f_o', self.dt_4fo, self.dw_4fo)
        profile += '\n' + fmt_str.format ('4f_r', self.dt_4fr, self.dw_4fr)
        profile += '\n' + fmt_str.format ('4f_1', self.dt_4f1, self.dw_4f1)
        profile += '\n' + fmt_str.format ('4f_2', self.dt_4f2, self.dw_4f2)
        profile += '\n' + fmt_str.format ('4f_3', self.dt_4f3, self.dw_4f3)
        return profile

    def get_xvec (self, iroot, *inv):
        fac = self.spin_shuffle[iroot] * self.fermion_frag_shuffle (iroot, inv)
        i, j = self.offs_lroots[iroot]
        return fac * self.x[i:j]

    def put_ox1_(self, vec, iroot, *inv):
        fac = self.spin_shuffle[iroot] * self.fermion_frag_shuffle (iroot, inv)
        i, j = self.offs_lroots[iroot]
        self.ox1[i:j] += fac * vec
        return

    def _umat_linequiv_(self, ifrag, iroot, umat, ivec, *args):
        if ivec==0:
            self.x = umat_dot_1frag_(self.x, umat.conj ().T, self.lroots, ifrag, iroot)
        elif ivec==1:
            self.ox = umat_dot_1frag_(self.ox, umat, self.lroots, ifrag, iroot)
        else:
            raise RuntimeError ("Invalid ivec = {}; must be 0 or 1".format (ivec))

    def _ham_op (self, x):
        t0 = (logger.process_clock (), logger.perf_counter ())
        self.init_profiling ()
        self.x[:] = x.flat[:]
        self.ox[:] = 0
        self._umat_linequiv_loop_(0) # U.conj () @ x
        for inv, group in self.optermgroups_h.items (): self._opuniq_x_group_(inv, group)
        self._umat_linequiv_loop_(1) # U.T @ ox
        self.log.info (self.sprint_profile ())
        self.log.timer ('HamS2OvlpOperators._ham_op', *t0)
        return self.ox.copy ()

    def _s2_op (self, x):
        t0 = (logger.process_clock (), logger.perf_counter ())
        self.init_profiling ()
        self.x[:] = x.flat[:]
        self.ox[:] = 0
        self._umat_linequiv_loop_(0) # U.conj () @ x
        for inv, group in self.optermgroups_s.items (): self._opuniq_x_group_(inv, group)
        self._umat_linequiv_loop_(1) # U.T @ ox
        self.log.info (self.sprint_profile ())
        self.log.timer ('HamS2OvlpOperators._s2_op', *t0)
        return self.ox.copy ()

    def _opuniq_x_group_(self, inv, group):
        '''All unique operations which have a set of nonspectator fragments in common'''
        ops, ovlplink = group.ops, group.ovlplink

        t0, w0 = logger.process_clock (), logger.perf_counter ()
        # Some rootspaces are redundant: same urootstr for different ket indices.
        # Those vector slices must be added, so I can't use dict comprehension.
        vecs = {}
        for ket in set (ovlplink[:,0]):
            key = tuple(self.urootstr[:,ket])
            vecs[key] = self.get_xvec (ket, *inv).reshape (-1,1) + vecs.get (key, 0)
        for ifrag in range (self.nfrags):
            if ifrag in inv:
                # Collect the nonspectator-fragment dimensions on the minor end
                for ket, vec in vecs.items ():
                    lket = self.ints[ifrag].get_lroots_uroot (ket[ifrag])
                    lr = vec.shape[-1]
                    vecs[ket] = vec.reshape (-1,lr*lket)
            else:
                vecs = self.ox_ovlp_frag (ovlplink, vecs, ifrag)
        t1, w1 = logger.process_clock (), logger.perf_counter ()
        self.dt_sX += (t1-t0)
        self.dw_sX += (w1-w0)

        self.ox1[:] = 0
        for op in ops:
            for key in op.spincase_keys:
                self._opuniq_x_(op, key[0], key[1], vecs, *key[2:])
        t2, w2 = logger.process_clock (), logger.perf_counter ()
        self.dt_oX += (t2-t1)
        self.dw_oX += (w2-w1)
        self.dt_oXn[len(inv)-1] += (t2-t1)
        self.dw_oXn[len(inv)-1] += (w2-w1)

        for bra in range (self.nroots):
            i, j = self.offs_lroots[bra]
            self.ox[i:j] += transpose_sivec_with_slow_fragments (
                self.ox1[i:j], self.lroots[:,bra], *inv
            )[0]
        t3, w3 = logger.process_clock (), logger.perf_counter ()
        self.dt_pX += (t3-t2)
        self.dw_pX += (w3-w2)

    def _profile_4frag_(self, op):
        if not hasattr (op, 'dt_4fr'): return
        self.dt_4fr += op.dt_4fr
        self.dw_4fr += op.dw_4fr
        self.dt_4f1 += op.dt_4f1
        self.dw_4f1 += op.dw_4f1
        self.dt_4f2 += op.dt_4f2
        self.dw_4f2 += op.dw_4f2
        self.dt_4f3 += op.dt_4f3
        self.dw_4f3 += op.dw_4f3
        return

    def _opuniq_x_(self, op, obra, oket, ovecs, *inv):
        '''All operations which are unique in that a given set of nonspectator fragment bra
        statelets are coupled to a given set of nonspectator fragment ket statelets'''
        t0, w0 = logger.process_clock (), logger.perf_counter ()
        op = opterm.reduce_spin (op, obra, oket)
        t1, w1 = logger.process_clock (), logger.perf_counter ()
        if len (set (inv)) == 4:
            self.dt_4fo += t1-t0
            self.dw_4fo += w1-w0
        key = tuple ((obra, oket)) + inv
        inv = list (set (inv))
        brakets, bras, braHs = self.get_nonuniq_exc_square (key)
        for bra in bras:
            vec = ovecs[self.ox_ovlp_urootstr (bra, oket, inv)]
            self.put_ox1_(op.dot (vec.T).ravel (), bra, *inv)
            self._profile_4frag_(op)
        if len (braHs):
            t0, w0 = logger.process_clock (), logger.perf_counter ()
            op = op.conj ().T
            t1, w1 = logger.process_clock (), logger.perf_counter ()
            if len (set (inv)) == 4:
                self.dt_4fo += t1-t0
                self.dw_4fo += w1-w0
            for bra in braHs:
                vec = ovecs[self.ox_ovlp_urootstr (bra, obra, inv)]
                self.put_ox1_(op.dot (vec.T).ravel (), bra, *inv)
                self._profile_4frag_(op)
        return

    def ox_ovlp_urootstr (self, bra, ket, inv):
        '''Find the urootstr corresponding to the action of the overlap part of an operator
        from ket to bra, which might or might not be a part of the model space.'''
        urootstr = self.urootstr[:,bra].copy ()
        inv = list (inv)
        urootstr[inv] = self.urootstr[inv,ket]
        return tuple (urootstr)

    def ox_ovlp_uniq_str (self, ovlplink, ifrag):
        '''Find the unique source and destination urootstrs for applying the ifrag'th fragment's
        overlap part to the interactions tabulated in ovlplink'''
        # TODO: put the graph of connections in ovlplink, instead of re-finding them each time.
        vecstr = self.urootstr[:,ovlplink[:,0]].T
        vecstr[:,:ifrag] = ovlplink[:,1:ifrag+1]
        ovecstr = vecstr.copy ()
        ovecstr[:,ifrag] = ovlplink[:,ifrag+1]
        vecstr = np.unique (np.append (vecstr, ovecstr, axis=1), axis=0).reshape (-1,2,self.nfrags)
        vecstr, ovecstr = vecstr.transpose (1,0,2)
        return ovecstr, vecstr

    def ox_ovlp_frag (self, ovlplink, vecs, ifrag):
        '''Apply the ifrag'th fragment's overlap part of the interactions tabulated in ovlplink
        to the vectors collected in vecs'''
        ovecstr, vecstr = self.ox_ovlp_uniq_str (ovlplink, ifrag)
        ovecs = {tuple(os): 0 for os in np.unique (ovecstr, axis=0)}
        for os, s in zip (ovecstr, vecstr):
            vec = vecs[tuple(s)]
            lr = vec.shape[-1]
            bra, ket = os[ifrag], s[ifrag]
            o = self.ints[ifrag].get_ovlp (bra,ket,uroot_idx=True)
            lket = o.shape[1]
            vec = vec.reshape (-1,lket,lr)
            ovecs[tuple(os)] += lib.einsum ('pq,lqr->plr', o, vec).reshape (-1,lr)
        return ovecs

    def _ovlp_op (self, x):
        t0 = (logger.process_clock (), logger.perf_counter ())
        self.x[:] = x.flat[:]
        self.ox[:] = 0
        self._umat_linequiv_loop_(0) # U.conj () @ x
        for bra, ket in self.exc_null:
            i0, i1 = self.offs_lroots[bra]
            j0, j1 = self.offs_lroots[ket]
            ovlp = self.crunch_ovlp (bra, ket)
            self.ox[i0:i1] += np.dot (ovlp, self.x[j0:j1])
            self.ox[j0:j1] += np.dot (ovlp.conj ().T, self.x[i0:i1])
        self._umat_linequiv_loop_(1) # U.T @ ox
        self.log.timer ('HamS2OvlpOperators._ovlp_op', *t0)
        return self.ox.copy ()

    def get_ham_op (self):
        return sparse_linalg.LinearOperator ([self.nstates,]*2, dtype=self.dtype,
                                             matvec=self._ham_op)

    def get_s2_op (self):
        return sparse_linalg.LinearOperator ([self.nstates,]*2, dtype=self.dtype,
                                             matvec=self._s2_op)

    def get_ovlp_op (self):
        return sparse_linalg.LinearOperator ([self.nstates,]*2, dtype=self.dtype,
                                             matvec=self._ovlp_op)

    def get_hdiag (self):
        t0 = (logger.process_clock (), logger.perf_counter ())
        self.ox[:] = 0
        for row in self.exc_1d: self._crunch_hdiag_env_(self._crunch_1d_, *row)
        for row in self.exc_2d: self._crunch_hdiag_env_(self._crunch_2d_, *row)
        self.log.timer ('HamS2OvlpOperators.get_hdiag', *t0)
        return self.ox.copy ()

    def _crunch_hdiag_env_(self, _crunch_fn, *row): 
        if row[0] != row[1]: return
        if self._fn_row_has_spin (_crunch_fn):
            inv = row[2:-1]     
        else:
            inv = row[2:]
        ham, s2, sinv = _crunch_fn (*row)
        sinv = self.inv_unique (sinv)[::-1]
        key = tuple ((row[0], row[1])) + inv
        for braket in self.spman[key]:
            for bra, ket in self.nonuniq_exc[braket+inv]:
                if bra != ket: continue
                ham1 = opterm.reduce_spin (ham, bra, ket)
                hdiag_nonspec = self.get_hdiag_nonspectator (ham1, bra, *sinv)
                hdiag_spec = self.hdiag_spectator_ovlp (bra, *sinv)
                hdiag = np.multiply.outer (hdiag_nonspec, hdiag_spec)
                hdiag = transpose_sivec_with_slow_fragments (hdiag.ravel (), self.lroots[:,bra], *sinv)
                i, j = self.offs_lroots[bra] 
                self.ox[i:j] += hdiag.ravel ()

    def get_hdiag_nonspectator (self, ham, bra, *inv):
        for i in inv:
            n = self.lroots[i,bra]
            umat = self.ints[i].umat_root.get (bra, np.eye (n))
            umat = (umat[None,:,:] * umat[:,None,:]).reshape (n*n, n)
            umat = np.ascontiguousarray (umat.T)
            ham = ham.reshape (-1, n*n)
            ham = np.dot (umat, ham.T)
        return ham

    def hdiag_spectator_ovlp (self, rbra, *inv):
        fac = self.spin_shuffle[rbra] * self.spin_shuffle[rbra]
        fac *= self.fermion_frag_shuffle (rbra, inv)
        fac *= self.fermion_frag_shuffle (rbra, inv)
        spec = np.ones (self.nfrags, dtype=bool)
        for i in inv: spec[i] = False
        spec = np.where (spec)[0]
        specints = [self.ints[i] for i in spec]
        o = fac * np.ones ((1,1), dtype=self.dtype)
        for i in specints:
            o = np.multiply.outer (i.get_ovlp_inpbasis (rbra, rbra).diagonal (), o)
            o = o.ravel ()
        return o

    def _crunch_2c_(self, bra, ket, a, i, b, j, s2lt, dry_run=False):
        '''Compute the reduced density matrix elements of a two-electron hop; i.e.,

        <bra|a'(s1)b'(s2)j(s2)i(s1)|ket>

        i.e.,

        i ---s1---> a
        j ---s2---> b

        with

        s2lt = 0, 1, 2
        s1   = a, a, b
        s2   = a, b, b

        and conjugate transpose

        Note that this includes a=b and/or i=j cases, but no other coincident fragment indices. Any
        other coincident fragment index (that is, any coincident index between the bra and the ket)
        turns this into one of the other interactions implemented in the above _crunch_ functions:
        s1 = s2  AND SORT (ab) = SORT (ij)                 : _crunch_1d_ and _crunch_2d_
        s1 = s2  AND (a = i XOR a = j XOR i = b XOR j = b) : _crunch_1c_ and _crunch_1c1d_
        s1 != s2 AND (a = j AND i = b)                     : _crunch_1s_
        s1 != s2 AND (a = j XOR i = b)                     : _crunch_1s1c_
        '''
        if (a==b) or (i==j): return super()._crunch_2c_(bra, ket, a, i, b, j, s2lt)
        t0, w0 = logger.process_clock (), logger.perf_counter ()
        # s2lt: 0, 1, 2 -> aa, ab, bb
        # s2: 0, 1, 2, 3 -> aa, ab, ba, bb
        s2  = (0, 1, 3)[s2lt] # aa, ab, bb
        s2T = (0, 2, 3)[s2lt] # aa, ba, bb -> when you populate the e1 <-> e2 permutataon
        s11 = s2 // 2
        s12 = s2 % 2
        nelec_f_bra = self.nelec_rf[bra]
        nelec_f_ket = self.nelec_rf[ket]
        fac = (1,.5)[int ((a,i,s11)==(b,j,s12))] # 1/2 factor of h2 canceled by aibj <-> bjai
        fac *= (1,-1)[int (a>b)]
        fac *= fermion_des_shuffle (nelec_f_bra, (a, i, b, j), a)
        fac *= fermion_des_shuffle (nelec_f_bra, (a, i, b, j), b)
        fac *= (1,-1)[int (i>j)]
        fac *= fermion_des_shuffle (nelec_f_ket, (a, i, b, j), i)
        fac *= fermion_des_shuffle (nelec_f_ket, (a, i, b, j), j)
        ham = self.get_ham_2q (j,b,i,a).transpose (0,2,3,1) # BEWARE CONJ
        if s11==s12: # exchange
            ham -= self.get_ham_2q (j,a,i,b).transpose (0,2,1,3) # BEWARE CONJ
        ham *= fac
        d_b = self.ints[b].get_p (bra, ket, s12, highm=True)
        d_a = self.ints[a].get_p (bra, ket, s11, highm=True)
        d_i = self.ints[i].get_h (bra, ket, s11, highm=True)
        d_j = self.ints[j].get_h (bra, ket, s12, highm=True)
        frags = (j,i,a,b)
        d = (d_j,d_i,d_a,d_b)
        ints = [self.ints[p] for p in frags]
        ham = opterm.OpTerm4Fragments (ham, frags, d, ints, do_crunch=(not dry_run))
        s2 = None
        dt, dw = logger.process_clock () - t0, logger.perf_counter () - w0
        self.dt_2c, self.dw_2c = self.dt_2c + dt, self.dw_2c + dw
        return ham, s2, (j, i, a, b)


#gen_contract_op_si_hdiag = functools.partial (_fake_gen_contract_op_si_hdiag, ham)
def gen_contract_op_si_hdiag (las, h1, h2, ci, nelec_frs, smult_fr=None, soc=0, nlas=None,
                              _HamS2Ovlp_class=HamS2OvlpOperators, _return_int=False,
                              screen_thresh=SCREEN_THRESH, **kwargs):
    ''' Build Hamiltonian, spin-squared, and overlap matrices in LAS product state basis

    Args:
        las : instance of :class:`LASCINoSymm`
        h1 : ndarray of size ncas**2
            Contains effective 1-electron Hamiltonian amplitudes in second quantization
        h2 : ndarray of size ncas**4
            Contains 2-electron Hamiltonian amplitudes in second quantization
        ci : list of list of ndarrays
            Contains all CI vectors
        nelec_frs : ndarray of shape (nfrags,nroots,2)
            Number of electrons of each spin in each rootspace in each
            fragment

    Kwargs:
        smult_fr : ndarray of shape (nfrags,nroots)
            Spin multiplicity of each fragment in each rootspace
        soc : integer
            Order of spin-orbit coupling included in the Hamiltonian
        nlas : sequence of length (nfrags)
            Number of orbitals in each fragment
        _HamS2Ovlp_class : class
            The main intermediate class
        _return_int : logical
            If True, return the main intermediate object instead of the
            operator matrices
        screen_thresh : float
            Tolerance for screening Hamiltonian and S^2 operator components
        
    Returns: 
        ham_op : LinearOperator of shape (nstates,nstates)
            Hamiltonian in LAS product state basis
        s2_op : LinearOperator of shape (nstates,nstates)
            Spin-squared operator in LAS product state basis
        ovlp_op : LinearOperator of shape (nstates,nstates)
            Overlap matrix of LAS product states 
        hdiag : ndarray of shape (nstates,)
            Diagonal element of Hamiltonian matrix
        _get_ovlp : callable with kwarg rootidx
            Produce the overlap matrix between model states in a set of rootspaces,
            identified by ndarray or list "rootidx"
    '''
    t1 = (lib.logger.process_clock (), lib.logger.perf_counter ())
    verbose = kwargs.get ('verbose', las.verbose)
    log = lib.logger.new_logger (las, verbose)
    if nlas is None: nlas = las.ncas_sub
    pt_order = kwargs.get ('pt_order', None)
    do_pt_order = kwargs.get ('do_pt_order', None)
    max_memory = getattr (las, 'max_memory', las.mol.max_memory)
    dtype = h1.dtype
    nfrags, nroots = nelec_frs.shape[:2]
    if soc>1: raise NotImplementedError ("Spin-orbit coupling of second order")

    t1 = lib.logger.timer (las, 'LASSI hsi operator setup', *t1)
    # Handle possible SOC
<<<<<<< HEAD
    spin_pure, h1, h2, ci, nelec_frs, nlas, spin_shuffle_fac = soc_context (
        h1, h2, ci, nelec_frs, soc, nlas)
    t1 = lib.logger.timer (las, 'LASSI hsi operator soc handling', *t1)

    # First pass: single-fragment intermediates
    ints, lroots = frag.make_ints (las, ci, nelec_frs, nlas=nlas,
                                                  pt_order=pt_order,
                                                  do_pt_order=do_pt_order)
=======
    spin_pure, h1, h2, ci, nelec_frs, smult_fr, nlas, spin_shuffle_fac = soc_context (
        h1, h2, ci, nelec_frs, smult_fr, soc, nlas)
    t1 = lib.logger.timer (las, 'LASSI hsi operator soc handling', *t1)

    # First pass: single-fragment intermediates
    ints, lroots = frag.make_ints (las, ci, nelec_frs, nlas=nlas, smult_fr=smult_fr,
                                   pt_order=pt_order, do_pt_order=do_pt_order)
>>>>>>> 7f6b7282
    t1 = lib.logger.timer (las, 'LASSI hsi operator first pass make ints', *t1)
    nstates = np.sum (np.prod (lroots, axis=0))

    t1 = lib.logger.timer (las, 'LASSI hsi operator first pass nstates making', *t1)
    # Second pass: upper-triangle
    t0 = (lib.logger.process_clock (), lib.logger.perf_counter ())
    outerprod = _HamS2Ovlp_class (ints, nlas, lroots, h1, h2,
                                  pt_order=pt_order, do_pt_order=do_pt_order,
                                  dtype=dtype, max_memory=max_memory, log=log,
                                  screen_thresh=screen_thresh)

    t1 = lib.logger.timer (las, 'LASSI hsi operator hams2ovlp class', *t1)
    if soc and not spin_pure:
        outerprod.spin_shuffle = spin_shuffle_fac
    t1 = lib.logger.timer (las, 'LASSI hsi operator spin shuffle assigning?', *t1)
    lib.logger.timer (las, 'LASSI hsi operator build', *t0)

    if _return_int: return outerprod

    ham_op = outerprod.get_ham_op ()
    s2_op = outerprod.get_s2_op ()
    ovlp_op = outerprod.get_ovlp_op ()
    hdiag = outerprod.get_hdiag ()
    #raw2orth = citools.get_orth_basis (ci, las.ncas_sub, nelec_frs,
    #                                   _get_ovlp=outerprod.get_ovlp)
    return ham_op, s2_op, ovlp_op, hdiag, outerprod.get_ovlp
<|MERGE_RESOLUTION|>--- conflicted
+++ resolved
@@ -31,11 +31,7 @@
     '''
     def __init__(self, ints, nlas, lroots, h1, h2, mask_bra_space=None,
                  mask_ket_space=None, pt_order=None, do_pt_order=None, log=None,
-<<<<<<< HEAD
-                 max_memory=param.MAX_MEMORY, dtype=np.float64):
-=======
                  max_memory=param.MAX_MEMORY, screen_thresh=SCREEN_THRESH, dtype=np.float64):
->>>>>>> 7f6b7282
         t0 = (logger.process_clock (), logger.perf_counter ())
         HamS2Ovlp.__init__(self, ints, nlas, lroots, h1, h2,
                            mask_bra_space=mask_bra_space, mask_ket_space=mask_ket_space,
@@ -144,18 +140,12 @@
                 self.optermgroups_h[key] = val
             if has_s:
                 op = self.opterm_std_shape (bra, ket, data[1], inv, sinv)
-<<<<<<< HEAD
-                val = self.excgroups_s.get (key, [])
-                val.append ([op, bra, ket, row])
-                self.excgroups_s[key] = val
-=======
                 if op.maxabs () >= self.screen_thresh:
                     val = self.optermgroups_s.get (key, opterm.OpTermGroup (key))
                     for mybra, myket in self.spman[tuple((bra,ket))+tuple(row)]:
                         op.spincase_keys.append (tuple ((mybra, myket)) + tuple (row))
                     val.append (op)
                     self.optermgroups_s[key] = val
->>>>>>> 7f6b7282
             
 
     def _index_ovlppart (self, groups):
@@ -626,16 +616,6 @@
 
     t1 = lib.logger.timer (las, 'LASSI hsi operator setup', *t1)
     # Handle possible SOC
-<<<<<<< HEAD
-    spin_pure, h1, h2, ci, nelec_frs, nlas, spin_shuffle_fac = soc_context (
-        h1, h2, ci, nelec_frs, soc, nlas)
-    t1 = lib.logger.timer (las, 'LASSI hsi operator soc handling', *t1)
-
-    # First pass: single-fragment intermediates
-    ints, lroots = frag.make_ints (las, ci, nelec_frs, nlas=nlas,
-                                                  pt_order=pt_order,
-                                                  do_pt_order=do_pt_order)
-=======
     spin_pure, h1, h2, ci, nelec_frs, smult_fr, nlas, spin_shuffle_fac = soc_context (
         h1, h2, ci, nelec_frs, smult_fr, soc, nlas)
     t1 = lib.logger.timer (las, 'LASSI hsi operator soc handling', *t1)
@@ -643,7 +623,6 @@
     # First pass: single-fragment intermediates
     ints, lroots = frag.make_ints (las, ci, nelec_frs, nlas=nlas, smult_fr=smult_fr,
                                    pt_order=pt_order, do_pt_order=do_pt_order)
->>>>>>> 7f6b7282
     t1 = lib.logger.timer (las, 'LASSI hsi operator first pass make ints', *t1)
     nstates = np.sum (np.prod (lroots, axis=0))
 

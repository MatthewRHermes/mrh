import numpy as np
from scipy.sparse import linalg as sparse_linalg
from pyscf import lib
from pyscf.lib import logger, param
from mrh.my_pyscf.lassi import citools
from mrh.my_pyscf.lassi.op_o1 import frag
from mrh.my_pyscf.lassi.op_o1.rdm import LRRDM
from mrh.my_pyscf.lassi.op_o1.hams2ovlp import HamS2Ovlp, ham, soc_context
from mrh.my_pyscf.lassi.citools import _fake_gen_contract_op_si_hdiag
from mrh.my_pyscf.lassi.op_o1.utilities import *
import functools
from itertools import product

class HamS2OvlpOperators (HamS2Ovlp):
    __doc__ = HamS2Ovlp.__doc__ + '''

    SUBCLASS: Matrix-vector product

    Additional methods:
        get_ham_op, get_s2_op, get_ovlp_op
            Take no arguments and return LinearOperators of shape (nstates,nstates) which apply the
            respective operator to a SI trial vector.
        get_hdiag
            Take no arguments and return and ndarray of shape (nstates,) which contains the
            Hamiltonian diagonal
    '''
    def __init__(self, ints, nlas, lroots, h1, h2, mask_bra_space=None,
<<<<<<< HEAD
                 mask_ket_space=None, pt_order=None, do_pt_order=None, log=None, max_memory=2000,
                 dtype=np.float64):
        t0 = (logger.process_clock (), logger.perf_counter ())
=======
                 mask_ket_space=None, pt_order=None, do_pt_order=None, log=None,
                 max_memory=param.MAX_MEMORY, dtype=np.float64):
>>>>>>> deab4ae3
        HamS2Ovlp.__init__(self, ints, nlas, lroots, h1, h2,
                           mask_bra_space=mask_bra_space, mask_ket_space=mask_ket_space,
                           pt_order=pt_order, do_pt_order=do_pt_order,
                           log=log, max_memory=max_memory, dtype=dtype)
        self.log.timer ('HamS2OvlpOperators init HamS2Ovlp init', *t0)
        self.x = self.si = np.zeros (self.nstates, self.dtype)
        self.ox = np.zeros (self.nstates, self.dtype)
        self.ox1 = np.zeros (self.nstates, self.dtype)
        self.log.timer ('HamS2OvlpOperators init except cacheing', *t0)
        self._cache_operatorpart_()

    def _cache_operatorpart_(self):
        t0 = (logger.process_clock (), logger.perf_counter ())
        self.init_cache_profiling ()
        self.excgroups_s = {}
        self.excgroups_h = {}
        for exc, fn in zip ((self.exc_1d, self.exc_2d, self.exc_1s),
                            (self._crunch_1d_, self._crunch_2d_, self._crunch_1s_)):
            self._crunch_oppart_(exc, fn, has_s=True)
        for exc, fn in zip ((self.exc_1c, self.exc_1c1d, self.exc_1s1c, self.exc_2c),
                            (self._crunch_1c_, self._crunch_1c1d_, self._crunch_1s1c_, 
                             self._crunch_2c_)):
            self._crunch_oppart_(exc, fn, has_s=False)
        self.excgroups_s = self._index_ovlppart (self.excgroups_s)
        self.excgroups_h = self._index_ovlppart (self.excgroups_h)
        self.log.info(self.sprint_cache_profile ())
        self.log.timer ('HamS2OvlpOperators operator cacheing', *t0)

    def _crunch_oppart_(self, exc, fn, has_s=False):
        for row in exc:
            if self._fn_row_has_spin (fn):
                inv = row[2:-1]
            else:
                inv = row[2:]
            data = fn (*row)
            bra, ket = row[:2]
            row = inv.copy ()
            sinv = data[2]
            inv = list (set (inv))
            t0, w0 = logger.process_clock (), logger.perf_counter ()
            op = self.canonical_operator_order (data[0], sinv)
            opbralen = np.prod (self.lroots[inv,bra])
            opketlen = np.prod (self.lroots[inv,ket])
            op = op.reshape ((opbralen, opketlen), order='C')
            t1, w1 = logger.process_clock (), logger.perf_counter ()
            self.dt_oT += (t1-t0)
            self.dw_oT += (w1-w0)
            key = tuple (inv)
            val = self.excgroups_h.get (key, [])
            val.append ([op, bra, ket, row])
            self.excgroups_h[key] = val
            if has_s:
                t0, w0 = logger.process_clock (), logger.perf_counter ()
                op = self.canonical_operator_order (data[1], sinv)
                op = op.reshape ((opbralen, opketlen), order='C')
                t1, w1 = logger.process_clock (), logger.perf_counter ()
                self.dt_oT += (t1-t0)
                self.dw_oT += (w1-w0)
                val = self.excgroups_s.get (key, [])
                val.append ([op, bra, ket, row])
                self.excgroups_s[key] = val

    def _index_ovlppart (self, groups):
        # TODO: redesign this in a scalable graph-theoretic way
        t0, w0 = logger.process_clock (), logger.perf_counter ()
        for inv, group in groups.items ():
            tab = np.zeros ((0,2), dtype=int)
            for op, bra, ket, myinv in group:
                key = tuple ((bra, ket)) + tuple (myinv)
                tab = np.append (tab, self.get_nonuniq_exc_square (key)[0], axis=0)
            tab = np.unique (tab, axis=0)
            ovlplinkstr = [[ket,] + list (self.ox_ovlp_urootstr (bra, ket, inv)) for bra, ket in tab]
            ovlplinkstr = np.unique (ovlplinkstr, axis=0)
            groups[inv] = (group, np.asarray (ovlplinkstr))
        t1, w1 = logger.process_clock (), logger.perf_counter ()
        self.dt_i += (t1-t0)
        self.dw_i += (w1-w0)
        return groups

    def get_nonuniq_exc_square (self, key):
        tab_bk = self.nonuniq_exc[key]
        idx_equal = tab_bk[:,0]==tab_bk[:,1]
        tab_kb = tab_bk[~idx_equal,::-1]
        brakets = np.append (tab_bk, tab_kb, axis=0)
        bras = set (tab_bk[:,0])
        braHs = set (tab_kb[:,0]) - bras
        return brakets, list (bras), list (braHs)

    def init_cache_profiling (self):
        self.dt_1d, self.dw_1d = 0.0, 0.0
        self.dt_2d, self.dw_2d = 0.0, 0.0
        self.dt_1c, self.dw_1c = 0.0, 0.0
        self.dt_1c1d, self.dw_1c1d = 0.0, 0.0
        self.dt_1s, self.dw_1s = 0.0, 0.0
        self.dt_1s1c, self.dw_1s1c = 0.0, 0.0
        self.dt_2c, self.dw_2c = 0.0, 0.0
        self.dt_i, self.dw_i = 0.0, 0.0
        self.dt_o, self.dw_o = 0.0, 0.0
        self.dt_oT, self.dw_oT = 0.0, 0.0

    def init_profiling (self):
        self.dt_u, self.dw_u = 0.0, 0.0
        self.dt_sX, self.dw_sX = 0.0, 0.0
        self.dt_oX, self.dw_oX = 0.0, 0.0
        self.dt_pX, self.dw_pX = 0.0, 0.0

    def sprint_cache_profile (self):
        fmt_str = '{:>5s} CPU: {:9.2f} ; wall: {:9.2f}'
        profile = fmt_str.format ('1d', self.dt_1d, self.dw_1d)
        profile += '\n' + fmt_str.format ('2d', self.dt_2d, self.dw_2d)
        profile += '\n' + fmt_str.format ('1c', self.dt_1c, self.dw_1c)
        profile += '\n' + fmt_str.format ('1c1d', self.dt_1c1d, self.dw_1c1d)
        profile += '\n' + fmt_str.format ('1s', self.dt_1s, self.dw_1s)
        profile += '\n' + fmt_str.format ('1s1c', self.dt_1s1c, self.dw_1s1c)
        profile += '\n' + fmt_str.format ('2c', self.dt_2c, self.dw_2c)
        profile += '\n' + fmt_str.format ('idx', self.dt_i, self.dw_i)
        profile += '\n' + fmt_str.format ('opT', self.dt_oT, self.dw_oT)
        return profile

    def sprint_profile (self):
        fmt_str = '{:>5s} CPU: {:9.2f} ; wall: {:9.2f}'
        profile = fmt_str.format ('umat', self.dt_u, self.dw_u)
        profile += '\n' + fmt_str.format ('olpX', self.dt_sX, self.dw_sX)
        profile += '\n' + fmt_str.format ('opX', self.dt_oX, self.dw_oX)
        profile += '\n' + fmt_str.format ('putX', self.dt_pX, self.dw_pX)
        return profile

    def get_xvec (self, iroot, *inv):
        fac = self.spin_shuffle[iroot] * self.fermion_frag_shuffle (iroot, inv)
        i, j = self.offs_lroots[iroot]
        return fac * self.x[i:j]

    def put_ox1_(self, vec, iroot, *inv):
        fac = self.spin_shuffle[iroot] * self.fermion_frag_shuffle (iroot, inv)
        i, j = self.offs_lroots[iroot]
        self.ox1[i:j] += fac * vec
        return

    def _umat_linequiv_(self, ifrag, iroot, umat, ivec, *args):
        if ivec==0:
            self.x = umat_dot_1frag_(self.x, umat.conj ().T, self.lroots, ifrag, iroot)
        elif ivec==1:
            self.ox = umat_dot_1frag_(self.ox, umat, self.lroots, ifrag, iroot)
        else:
            raise RuntimeError ("Invalid ivec = {}; must be 0 or 1".format (ivec))

    def _ham_op (self, x):
        t0 = (logger.process_clock (), logger.perf_counter ())
        self.init_profiling ()
        self.x[:] = x.flat[:]
        self.ox[:] = 0
        self._umat_linequiv_loop_(0) # U.conj () @ x
        for inv, group in self.excgroups_h.items (): self._opuniq_x_group_(inv, group)
        self._umat_linequiv_loop_(1) # U.T @ ox
        self.log.info (self.sprint_profile ())
        self.log.timer ('HamS2OvlpOperators._ham_op', *t0)
        return self.ox.copy ()

    def _s2_op (self, x):
        t0 = (logger.process_clock (), logger.perf_counter ())
        self.init_profiling ()
        self.x[:] = x.flat[:]
        self.ox[:] = 0
        self._umat_linequiv_loop_(0) # U.conj () @ x
        for inv, group in self.excgroups_s.items (): self._opuniq_x_group_(inv, group)
        self._umat_linequiv_loop_(1) # U.T @ ox
        self.log.info (self.sprint_profile ())
        self.log.timer ('HamS2OvlpOperators._s2_op', *t0)
        return self.ox.copy ()

    def _opuniq_x_group_(self, inv, group):
        '''All unique operations which have a set of nonspectator fragments in common'''
        oplink, ovlplink = group

        t0, w0 = logger.process_clock (), logger.perf_counter ()
        # Some rootspaces are redundant: same urootstr for different ket indices.
        # Those vector slices must be added, so I can't use dict comprehension.
        vecs = {}
        for ket in set (ovlplink[:,0]):
            key = tuple(self.urootstr[:,ket])
            vecs[key] = self.get_xvec (ket, *inv).reshape (-1,1) + vecs.get (key, 0)
        for ifrag in range (self.nfrags):
            if ifrag in inv:
                # Collect the nonspectator-fragment dimensions on the minor end
                for ket, vec in vecs.items ():
                    lket = self.ints[ifrag].get_lroots_uroot (ket[ifrag])
                    lr = vec.shape[-1]
                    vecs[ket] = vec.reshape (-1,lr*lket)
            else:
                vecs = self.ox_ovlp_frag (ovlplink, vecs, ifrag)
        t1, w1 = logger.process_clock (), logger.perf_counter ()
        self.dt_sX += (t1-t0)
        self.dw_sX += (w1-w0)

        self.ox1[:] = 0
        for op, bra, ket, myinv in oplink:
            self._opuniq_x_(op, bra, ket, vecs, *myinv)
        t2, w2 = logger.process_clock (), logger.perf_counter ()
        self.dt_oX += (t2-t1)
        self.dw_oX += (w2-w1)

        for bra in range (self.nroots):
            i, j = self.offs_lroots[bra]
            self.ox[i:j] += transpose_sivec_with_slow_fragments (
                self.ox1[i:j], self.lroots[:,bra], *inv
            )[0]
        t3, w3 = logger.process_clock (), logger.perf_counter ()
        self.dt_pX += (t3-t2)
        self.dw_pX += (w3-w2)

    def _opuniq_x_(self, op, obra, oket, ovecs, *inv):
        '''All operations which are unique in that a given set of nonspectator fragment bra
        statelets are coupled to a given set of nonspectator fragment ket statelets'''
        key = tuple ((obra, oket)) + inv
        inv = list (set (inv))
        brakets, bras, braHs = self.get_nonuniq_exc_square (key)
        for bra in bras:
            vec = ovecs[self.ox_ovlp_urootstr (bra, oket, inv)]
            self.put_ox1_(lib.dot (op, vec.T).ravel (), bra, *inv)
        if len (braHs):
            op = op.conj ().T
            for bra in braHs:
                vec = ovecs[self.ox_ovlp_urootstr (bra, obra, inv)]
                self.put_ox1_(lib.dot (op, vec.T).ravel (), bra, *inv)
        return

    def ox_ovlp_urootstr (self, bra, ket, inv):
        '''Find the urootstr corresponding to the action of the overlap part of an operator
        from ket to bra, which might or might not be a part of the model space.'''
        urootstr = self.urootstr[:,bra].copy ()
        inv = list (inv)
        urootstr[inv] = self.urootstr[inv,ket]
        return tuple (urootstr)

    def ox_ovlp_uniq_str (self, ovlplink, ifrag):
        '''Find the unique source and destination urootstrs for applying the ifrag'th fragment's
        overlap part to the interactions tabulated in ovlplink'''
        # TODO: put the graph of connections in ovlplink, instead of re-finding them each time.
        vecstr = self.urootstr[:,ovlplink[:,0]].T
        vecstr[:,:ifrag] = ovlplink[:,1:ifrag+1]
        ovecstr = vecstr.copy ()
        ovecstr[:,ifrag] = ovlplink[:,ifrag+1]
        vecstr = np.unique (np.append (vecstr, ovecstr, axis=1), axis=0).reshape (-1,2,self.nfrags)
        vecstr, ovecstr = vecstr.transpose (1,0,2)
        return ovecstr, vecstr

    def ox_ovlp_frag (self, ovlplink, vecs, ifrag):
        '''Apply the ifrag'th fragment's overlap part of the interactions tabulated in ovlplink
        to the vectors collected in vecs'''
        ovecstr, vecstr = self.ox_ovlp_uniq_str (ovlplink, ifrag)
        ovecs = {tuple(os): 0 for os in np.unique (ovecstr, axis=0)}
        for os, s in zip (ovecstr, vecstr):
            vec = vecs[tuple(s)]
            lr = vec.shape[-1]
            bra, ket = os[ifrag], s[ifrag]
            o = self.ints[ifrag].ovlp[bra][ket]
            lket = o.shape[1]
            vec = vec.reshape (-1,lket,lr)
            ovecs[tuple(os)] += lib.einsum ('pq,lqr->plr', o, vec).reshape (-1,lr)
        return ovecs

    def _ovlp_op (self, x):
        t0 = (logger.process_clock (), logger.perf_counter ())
        self.x[:] = x.flat[:]
        self.ox[:] = 0
        self._umat_linequiv_loop_(0) # U.conj () @ x
        for bra, ket in self.exc_null:
            i0, i1 = self.offs_lroots[bra]
            j0, j1 = self.offs_lroots[ket]
            ovlp = self.crunch_ovlp (bra, ket)
            self.ox[i0:i1] += np.dot (ovlp, self.x[j0:j1])
            self.ox[j0:j1] += np.dot (ovlp.conj ().T, self.x[i0:i1])
        self._umat_linequiv_loop_(1) # U.T @ ox
        self.log.timer ('HamS2OvlpOperators._ovlp_op', *t0)
        return self.ox.copy ()

    def get_ham_op (self):
        return sparse_linalg.LinearOperator ([self.nstates,]*2, dtype=self.dtype,
                                             matvec=self._ham_op)

    def get_s2_op (self):
        return sparse_linalg.LinearOperator ([self.nstates,]*2, dtype=self.dtype,
                                             matvec=self._s2_op)

    def get_ovlp_op (self):
        return sparse_linalg.LinearOperator ([self.nstates,]*2, dtype=self.dtype,
                                             matvec=self._ovlp_op)

    def get_hdiag (self):
        t0 = (logger.process_clock (), logger.perf_counter ())
        self.ox[:] = 0
        for row in self.exc_1d: self._crunch_hdiag_env_(self._crunch_1d_, *row)
        for row in self.exc_2d: self._crunch_hdiag_env_(self._crunch_2d_, *row)
        self.log.timer ('HamS2OvlpOperators.get_hdiag', *t0)
        return self.ox.copy ()

    def _crunch_hdiag_env_(self, _crunch_fn, *row): 
        if row[0] != row[1]: return
        if self._fn_row_has_spin (_crunch_fn):
            inv = row[2:-1]     
        else:
            inv = row[2:]
        self._prepare_spec_addr_ovlp_(row[0], row[1], *inv)
        ham, s2, sinv = _crunch_fn (*row)
        sinv = self.inv_unique (sinv)[::-1]
        key = tuple ((row[0], row[1])) + inv
        for bra, ket in self.nonuniq_exc[key]:
            if bra != ket: continue
            hdiag_nonspec = self.get_hdiag_nonspectator (ham, bra, *sinv)
            hdiag_spec = self.hdiag_spectator_ovlp (bra, *sinv)
            hdiag = np.multiply.outer (hdiag_nonspec, hdiag_spec)
            hdiag = transpose_sivec_with_slow_fragments (hdiag.ravel (), self.lroots[:,bra], *sinv)
            i, j = self.offs_lroots[bra] 
            self.ox[i:j] += hdiag.ravel ()
        #ham = self.canonical_operator_order (ham, ninv)
        #self._put_hdiag_(row[0], row[1], ham, *inv)

    def get_hdiag_nonspectator (self, ham, bra, *inv):
        for i in inv:
            n = self.lroots[i,bra]
            umat = self.ints[i].umat_root.get (bra, np.eye (n))
            umat = (umat[None,:,:] * umat[:,None,:]).reshape (n*n, n)
            umat = np.ascontiguousarray (umat.T)
            ham = ham.reshape (-1, n*n)
            ham = np.dot (umat, ham.T)
        return ham

    def hdiag_spectator_ovlp (self, rbra, *inv):
        fac = self.spin_shuffle[rbra] * self.spin_shuffle[rbra]
        fac *= self.fermion_frag_shuffle (rbra, inv)
        fac *= self.fermion_frag_shuffle (rbra, inv)
        spec = np.ones (self.nfrags, dtype=bool)
        for i in inv: spec[i] = False
        spec = np.where (spec)[0]
        specints = [self.ints[i] for i in spec]
        o = fac * np.ones ((1,1), dtype=self.dtype)
        for i in specints:
            o = np.multiply.outer (i.get_ovlp_inpbasis (rbra, rbra).diagonal (), o)
            o = o.ravel ()
        return o

    def _put_hdiag_(self, bra, ket, op, *inv):
        bra_rng = self._get_addr_range (bra, *inv) # profiled as idx
        t0, w0 = logger.process_clock (), logger.perf_counter ()
        op_nbra = np.prod (op.shape[:op.ndim//2])
        op_nket = np.prod (op.shape[op.ndim//2:])
        op = op.reshape (op_nbra, op_nket).diagonal ()
        op = op + op.conj ()
        for ix, bra1 in enumerate (bra_rng):
            bra2, ket2, wgt = self._get_spec_addr_ovlp (bra1, bra1, *inv)
            idx = (bra2==ket2)
            t1, w1 = logger.process_clock (), logger.perf_counter ()
            self.ox[bra2[idx]] += wgt[idx] * op[ix]
            dt, dw = logger.process_clock () - t1, logger.perf_counter () - w1
            self.dt_s, self.dw_s = self.dt_s + dt, self.dw_s + dw
        dt, dw = logger.process_clock () - t0, logger.perf_counter () - w0
        #self.dt_p, self.dw_p = self.dt_p + dt, self.dw_p + dw

#gen_contract_op_si_hdiag = functools.partial (_fake_gen_contract_op_si_hdiag, ham)
def gen_contract_op_si_hdiag (las, h1, h2, ci, nelec_frs, soc=0, nlas=None,
                              _HamS2Ovlp_class=HamS2OvlpOperators, _return_int=False, **kwargs):
    ''' Build Hamiltonian, spin-squared, and overlap matrices in LAS product state basis

    Args:
        las : instance of :class:`LASCINoSymm`
        h1 : ndarray of size ncas**2
            Contains effective 1-electron Hamiltonian amplitudes in second quantization
        h2 : ndarray of size ncas**4
            Contains 2-electron Hamiltonian amplitudes in second quantization
        ci : list of list of ndarrays
            Contains all CI vectors
        nelec_frs : ndarray of shape (nfrags,nroots,2)
            Number of electrons of each spin in each rootspace in each
            fragment

    Kwargs:
        soc : integer
            Order of spin-orbit coupling included in the Hamiltonian
        nlas : sequence of length (nfrags)
            Number of orbitals in each fragment
        _HamS2Ovlp_class : class
            The main intermediate class
        _return_int : logical
            If True, return the main intermediate object instead of the
            operator matrices
        
    Returns: 
        ham_op : LinearOperator of shape (nstates,nstates)
            Hamiltonian in LAS product state basis
        s2_op : LinearOperator of shape (nstates,nstates)
            Spin-squared operator in LAS product state basis
        ovlp_op : LinearOperator of shape (nstates,nstates)
            Overlap matrix of LAS product states 
        hdiag : ndarray of shape (nstates,)
            Diagonal element of Hamiltonian matrix
        _get_ovlp : callable with kwarg rootidx
            Produce the overlap matrix between model states in a set of rootspaces,
            identified by ndarray or list "rootidx"
    '''
    t1 = (lib.logger.process_clock (), lib.logger.perf_counter ())
    verbose = kwargs.get ('verbose', las.verbose)
    log = lib.logger.new_logger (las, verbose)
    if nlas is None: nlas = las.ncas_sub
    pt_order = kwargs.get ('pt_order', None)
    do_pt_order = kwargs.get ('do_pt_order', None)
    max_memory = getattr (las, 'max_memory', las.mol.max_memory)
    dtype = h1.dtype
    nfrags, nroots = nelec_frs.shape[:2]
    if soc>1: raise NotImplementedError ("Spin-orbit coupling of second order")

    t1 = lib.logger.timer (las, 'LASSI hsi operator setup', *t1)
    # Handle possible SOC
    spin_pure, h1, h2, ci, nelec_frs, nlas, spin_shuffle_fac = soc_context (
        h1, h2, ci, nelec_frs, soc, nlas)
    t1 = lib.logger.timer (las, 'LASSI hsi operator soc handling', *t1)

    # First pass: single-fragment intermediates
    ints, lroots = frag.make_ints (las, ci, nelec_frs, nlas=nlas,
                                                  pt_order=pt_order,
                                                  do_pt_order=do_pt_order)
    t1 = lib.logger.timer (las, 'LASSI hsi operator first pass make ints', *t1)
    nstates = np.sum (np.prod (lroots, axis=0))

    t1 = lib.logger.timer (las, 'LASSI hsi operator first pass nstates making', *t1)
    # Second pass: upper-triangle
    t0 = (lib.logger.process_clock (), lib.logger.perf_counter ())
    outerprod = _HamS2Ovlp_class (ints, nlas, lroots, h1, h2,
                                  pt_order=pt_order, do_pt_order=do_pt_order,
                                  dtype=dtype, max_memory=max_memory, log=log)

    t1 = lib.logger.timer (las, 'LASSI hsi operator hams2ovlp class', *t1)
    if soc and not spin_pure:
        outerprod.spin_shuffle = spin_shuffle_fac
    t1 = lib.logger.timer (las, 'LASSI hsi operator spin shuffle assigning?', *t1)
    lib.logger.timer (las, 'LASSI hsi operator build', *t0)

    if _return_int: return outerprod

    ham_op = outerprod.get_ham_op ()
    s2_op = outerprod.get_s2_op ()
    ovlp_op = outerprod.get_ovlp_op ()
    hdiag = outerprod.get_hdiag ()
    #raw2orth = citools.get_orth_basis (ci, las.ncas_sub, nelec_frs,
    #                                   _get_ovlp=outerprod.get_ovlp)
    return ham_op, s2_op, ovlp_op, hdiag, outerprod.get_ovlp
<|MERGE_RESOLUTION|>--- conflicted
+++ resolved
@@ -25,14 +25,9 @@
             Hamiltonian diagonal
     '''
     def __init__(self, ints, nlas, lroots, h1, h2, mask_bra_space=None,
-<<<<<<< HEAD
-                 mask_ket_space=None, pt_order=None, do_pt_order=None, log=None, max_memory=2000,
-                 dtype=np.float64):
-        t0 = (logger.process_clock (), logger.perf_counter ())
-=======
                  mask_ket_space=None, pt_order=None, do_pt_order=None, log=None,
                  max_memory=param.MAX_MEMORY, dtype=np.float64):
->>>>>>> deab4ae3
+        t0 = (logger.process_clock (), logger.perf_counter ())
         HamS2Ovlp.__init__(self, ints, nlas, lroots, h1, h2,
                            mask_bra_space=mask_bra_space, mask_ket_space=mask_ket_space,
                            pt_order=pt_order, do_pt_order=do_pt_order,

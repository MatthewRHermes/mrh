import numpy as np
from scipy.sparse import linalg as sparse_linalg
from pyscf import lib
from pyscf.lib import logger, param
from mrh.my_pyscf.lassi import citools
from mrh.my_pyscf.lassi.op_o1 import frag, opterm
from mrh.my_pyscf.lassi.op_o1.rdm import LRRDM
from mrh.my_pyscf.lassi.op_o1.hams2ovlp import HamS2Ovlp, ham, soc_context
from mrh.my_pyscf.lassi.citools import _fake_gen_contract_op_si_hdiag
from mrh.my_pyscf.lassi.op_o1.utilities import *
import functools
from itertools import product
from pyscf import __config__

PROFVERBOSE = getattr (__config__, 'lassi_hsi_profverbose', None)

class HamS2OvlpOperators (HamS2Ovlp):
    __doc__ = HamS2Ovlp.__doc__ + '''

    SUBCLASS: Matrix-vector product

    Additional methods:
        get_ham_op, get_s2_op, get_ovlp_op
            Take no arguments and return LinearOperators of shape (nstates,nstates) which apply the
            respective operator to a SI trial vector.
        get_hdiag
            Take no arguments and return and ndarray of shape (nstates,) which contains the
            Hamiltonian diagonal
    '''
    def __init__(self, ints, nlas, lroots, h1, h2, mask_bra_space=None,
                 mask_ket_space=None, pt_order=None, do_pt_order=None, log=None,
                 max_memory=param.MAX_MEMORY, dtype=np.float64):
        t0 = (logger.process_clock (), logger.perf_counter ())
        HamS2Ovlp.__init__(self, ints, nlas, lroots, h1, h2,
                           mask_bra_space=mask_bra_space, mask_ket_space=mask_ket_space,
                           pt_order=pt_order, do_pt_order=do_pt_order,
                           log=log, max_memory=max_memory, dtype=dtype)
        self.log = logger.new_logger (self.log, verbose=PROFVERBOSE)
        self.x = self.si = np.zeros (self.nstates, self.dtype)
        self.ox = np.zeros (self.nstates, self.dtype)
        self.ox1 = np.zeros (self.nstates, self.dtype)
        self.init_cache_profiling ()
        self.checkmem_oppart ()
        self._cache_()

    def checkmem_oppart (self):
        rm = 0
        for exc, fn in zip ((self.exc_1d, self.exc_2d, self.exc_1s, self.exc_1c, self.exc_1c1d,
                             self.exc_1s1c, self.exc_2c),
                            (self._crunch_1d_, self._crunch_2d_, self._crunch_1s_,
                             self._crunch_1c_, self._crunch_1c1d_, self._crunch_1s1c_,
                             self._crunch_2c_)):
            rm += self.checkmem_1oppart (exc, fn)
        m0 = lib.current_memory ()[0]
        memstr = "hsi operator cache req's >= {} MB ({} MB current; {} MB available)".format (
            rm, m0, self.max_memory)
        self.log.debug (memstr)
        if (m0 + rm) > self.max_memory:
            raise MemoryError (memstr)

    def checkmem_1oppart (self, exc, fn):
        rm = 0
        has_s = self._fn_contributes_to_s2 (fn)
        for row in exc:
            if self._fn_row_has_spin (fn):
                inv = row[2:-1]
            else:
                inv = row[2:]
            bra, ket = row[:2]
            inv = list (set (inv))
            if len (inv) == 4:
                data = fn (*row, dry_run=True)
                rm += data[0].size
                if data[1] is not None:
                    rm += data[1].size
            else:
                opbralen = np.prod (self.lroots[inv,bra])
                opketlen = np.prod (self.lroots[inv,ket])
                rm += (1 + int (has_s)) * opbralen * opketlen
        rm *= self.dtype.itemsize / 1e6
        self.log.debug ("{} op cache req's {} MB".format (fn.__name__, rm))
        return rm

    def _cache_(self):
        t0 = (logger.process_clock (), logger.perf_counter ())
        self.excgroups_s = {}
        self.excgroups_h = {}
        for exc, fn in zip ((self.exc_1d, self.exc_2d, self.exc_1s, self.exc_1c, self.exc_1c1d,
                             self.exc_1s1c, self.exc_2c),
                            (self._crunch_1d_, self._crunch_2d_, self._crunch_1s_,
                             self._crunch_1c_, self._crunch_1c1d_, self._crunch_1s1c_,
                             self._crunch_2c_)):
            self._crunch_oppart_(exc, fn)
        self.excgroups_s = self._index_ovlppart (self.excgroups_s)
        self.excgroups_h = self._index_ovlppart (self.excgroups_h)
        self.log.debug (self.sprint_cache_profile ())
        self.log.timer ('HamS2OvlpOperators operator cacheing', *t0)

    def opterm_std_shape (self, bra, ket, op, inv, sinv):
        t0, w0 = logger.process_clock (), logger.perf_counter ()
        if isinstance (op, (np.ndarray, opterm.OpTerm)):
            op = self.canonical_operator_order (op, sinv)
            opbralen = np.prod (self.lroots[inv,bra])
            opketlen = np.prod (self.lroots[inv,ket])
            op = op.reshape ((opbralen, opketlen), order='C')
            op = opterm.as_opterm (op)
        t1, w1 = logger.process_clock (), logger.perf_counter ()
        self.dt_oT += (t1-t0)
        self.dw_oT += (w1-w0)
        return op

    def _crunch_oppart_(self, exc, fn):
        has_s = self._fn_contributes_to_s2 (fn)
        for row in exc:
            if self._fn_row_has_spin (fn):
                inv = row[2:-1]
            else:
                inv = row[2:]
            data = fn (*row)
            bra, ket = row[:2]
            row = inv.copy ()
            sinv = data[2]
            inv = list (set (inv))
            op = self.opterm_std_shape (bra, ket, data[0], inv, sinv)
            key = tuple (inv)
            val = self.excgroups_h.get (key, [])
            for mybra, myket in self.spman[tuple((bra,ket))+tuple(row)]:
                val.append ([op, mybra, myket, row])
            self.excgroups_h[key] = val
            if has_s:
                op = self.opterm_std_shape (bra, ket, data[1], inv, sinv)
                val = self.excgroups_s.get (key, [])
                for mybra, myket in self.spman[tuple((bra,ket))+tuple(row)]:
                    val.append ([op, mybra, myket, row])
                self.excgroups_s[key] = val
            

    def _index_ovlppart (self, groups):
        # TODO: redesign this in a scalable graph-theoretic way
        # TODO: memcheck for this. It's hard b/c IDK how to guess the final size of ovlplinkstr
        t0, w0 = logger.process_clock (), logger.perf_counter ()
        #x0 = (logger.process_clock (), logger.perf_counter ())
        for inv, group in groups.items ():
            len_tab = 0
            for op, bra, ket, myinv in group:
                key = tuple ((bra, ket)) + tuple (myinv)
                tab = self.nonuniq_exc[key]
                len_tab += tab.shape[0]
                len_tab += np.count_nonzero (tab[:,0] != tab[:,1])
            #x0 = self.log.timer ('tab_len', *x0)
            ovlplinkstr = np.empty ((len_tab, self.nfrags+1), dtype=int)
            seen = set ()
            i = 0
            for op, bra, ket, myinv in group:
                key = tuple ((bra, ket)) + tuple (myinv)
                tab = self.nonuniq_exc[key]
                for bra, ket in tab:
                    ovlplinkstr[i,0] = ket
                    ovlplinkstr[i,1:] = self.ox_ovlp_urootstr (bra, ket, inv)
                    fp = hash (tuple (ovlplinkstr[i,:]))
                    if fp not in seen:
                        seen.add (fp)
                        i += 1
                    if bra != ket:
                        ovlplinkstr[i,0] = bra
                        ovlplinkstr[i,1:] = self.ox_ovlp_urootstr (ket, bra, inv)
                        fp = hash (tuple (ovlplinkstr[i,:]))
                        if fp not in seen:
                            seen.add (fp)
                            i += 1
            ovlplinkstr = ovlplinkstr[:i]
            #x0 = self.log.timer ('ovlplinkstr', *x0)
            groups[inv] = (group, np.asarray (ovlplinkstr))
        t1, w1 = logger.process_clock (), logger.perf_counter ()
        self.dt_i += (t1-t0)
        self.dw_i += (w1-w0)
        return groups

    def get_nonuniq_exc_square (self, key, also_bras=True):
        tab_bk = self.nonuniq_exc[key]
        idx_equal = tab_bk[:,0]==tab_bk[:,1]
        tab_kb = tab_bk[~idx_equal,::-1]
        brakets = np.append (tab_bk, tab_kb, axis=0)
        if not also_bras: return brakets
        bras = set (tab_bk[:,0])
        braHs = set (tab_kb[:,0]) - bras
        return brakets, list (bras), list (braHs)

    def init_cache_profiling (self):
        self.dt_1d, self.dw_1d = 0.0, 0.0
        self.dt_2d, self.dw_2d = 0.0, 0.0
        self.dt_1c, self.dw_1c = 0.0, 0.0
        self.dt_1c1d, self.dw_1c1d = 0.0, 0.0
        self.dt_1s, self.dw_1s = 0.0, 0.0
        self.dt_1s1c, self.dw_1s1c = 0.0, 0.0
        self.dt_2c, self.dw_2c = 0.0, 0.0
        self.dt_i, self.dw_i = 0.0, 0.0
        self.dt_o, self.dw_o = 0.0, 0.0
        self.dt_oT, self.dw_oT = 0.0, 0.0

    def init_profiling (self):
        self.dt_u, self.dw_u = 0.0, 0.0
        self.dt_sX, self.dw_sX = 0.0, 0.0
        self.dt_oX, self.dw_oX = 0.0, 0.0
        self.dt_pX, self.dw_pX = 0.0, 0.0

    def sprint_cache_profile (self):
        fmt_str = '{:>5s} CPU: {:9.2f} ; wall: {:9.2f}'
        profile = fmt_str.format ('1d', self.dt_1d, self.dw_1d)
        profile += '\n' + fmt_str.format ('2d', self.dt_2d, self.dw_2d)
        profile += '\n' + fmt_str.format ('1c', self.dt_1c, self.dw_1c)
        profile += '\n' + fmt_str.format ('1c1d', self.dt_1c1d, self.dw_1c1d)
        profile += '\n' + fmt_str.format ('1s', self.dt_1s, self.dw_1s)
        profile += '\n' + fmt_str.format ('1s1c', self.dt_1s1c, self.dw_1s1c)
        profile += '\n' + fmt_str.format ('2c', self.dt_2c, self.dw_2c)
        profile += '\n' + fmt_str.format ('idx', self.dt_i, self.dw_i)
        profile += '\n' + fmt_str.format ('opT', self.dt_oT, self.dw_oT)
        return profile

    def sprint_profile (self):
        fmt_str = '{:>5s} CPU: {:9.2f} ; wall: {:9.2f}'
        profile = fmt_str.format ('umat', self.dt_u, self.dw_u)
        profile += '\n' + fmt_str.format ('olpX', self.dt_sX, self.dw_sX)
        profile += '\n' + fmt_str.format ('opX', self.dt_oX, self.dw_oX)
        profile += '\n' + fmt_str.format ('putX', self.dt_pX, self.dw_pX)
        return profile

    def get_xvec (self, iroot, *inv):
        fac = self.spin_shuffle[iroot] * self.fermion_frag_shuffle (iroot, inv)
        i, j = self.offs_lroots[iroot]
        return fac * self.x[i:j]

    def put_ox1_(self, vec, iroot, *inv):
        fac = self.spin_shuffle[iroot] * self.fermion_frag_shuffle (iroot, inv)
        i, j = self.offs_lroots[iroot]
        self.ox1[i:j] += fac * vec
        return

    def _umat_linequiv_(self, ifrag, iroot, umat, ivec, *args):
        if ivec==0:
            self.x = umat_dot_1frag_(self.x, umat.conj ().T, self.lroots, ifrag, iroot)
        elif ivec==1:
            self.ox = umat_dot_1frag_(self.ox, umat, self.lroots, ifrag, iroot)
        else:
            raise RuntimeError ("Invalid ivec = {}; must be 0 or 1".format (ivec))

    def _ham_op (self, x):
        t0 = (logger.process_clock (), logger.perf_counter ())
        self.init_profiling ()
        self.x[:] = x.flat[:]
        self.ox[:] = 0
        self._umat_linequiv_loop_(0) # U.conj () @ x
        for inv, group in self.excgroups_h.items (): self._opuniq_x_group_(inv, group)
        self._umat_linequiv_loop_(1) # U.T @ ox
        self.log.info (self.sprint_profile ())
        self.log.timer ('HamS2OvlpOperators._ham_op', *t0)
        return self.ox.copy ()

    def _s2_op (self, x):
        t0 = (logger.process_clock (), logger.perf_counter ())
        self.init_profiling ()
        self.x[:] = x.flat[:]
        self.ox[:] = 0
        self._umat_linequiv_loop_(0) # U.conj () @ x
        for inv, group in self.excgroups_s.items (): self._opuniq_x_group_(inv, group)
        self._umat_linequiv_loop_(1) # U.T @ ox
        self.log.info (self.sprint_profile ())
        self.log.timer ('HamS2OvlpOperators._s2_op', *t0)
        return self.ox.copy ()

    def _opuniq_x_group_(self, inv, group):
        '''All unique operations which have a set of nonspectator fragments in common'''
        oplink, ovlplink = group

        t0, w0 = logger.process_clock (), logger.perf_counter ()
        # Some rootspaces are redundant: same urootstr for different ket indices.
        # Those vector slices must be added, so I can't use dict comprehension.
        vecs = {}
        for ket in set (ovlplink[:,0]):
            key = tuple(self.urootstr[:,ket])
            vecs[key] = self.get_xvec (ket, *inv).reshape (-1,1) + vecs.get (key, 0)
        for ifrag in range (self.nfrags):
            if ifrag in inv:
                # Collect the nonspectator-fragment dimensions on the minor end
                for ket, vec in vecs.items ():
                    lket = self.ints[ifrag].get_lroots_uroot (ket[ifrag])
                    lr = vec.shape[-1]
                    vecs[ket] = vec.reshape (-1,lr*lket)
            else:
                vecs = self.ox_ovlp_frag (ovlplink, vecs, ifrag)
        t1, w1 = logger.process_clock (), logger.perf_counter ()
        self.dt_sX += (t1-t0)
        self.dw_sX += (w1-w0)

        self.ox1[:] = 0
        for op, bra, ket, myinv in oplink:
            self._opuniq_x_(op, bra, ket, vecs, *myinv)
        t2, w2 = logger.process_clock (), logger.perf_counter ()
        self.dt_oX += (t2-t1)
        self.dw_oX += (w2-w1)

        for bra in range (self.nroots):
            i, j = self.offs_lroots[bra]
            self.ox[i:j] += transpose_sivec_with_slow_fragments (
                self.ox1[i:j], self.lroots[:,bra], *inv
            )[0]
        t3, w3 = logger.process_clock (), logger.perf_counter ()
        self.dt_pX += (t3-t2)
        self.dw_pX += (w3-w2)

    def _opuniq_x_(self, op, obra, oket, ovecs, *inv):
        '''All operations which are unique in that a given set of nonspectator fragment bra
        statelets are coupled to a given set of nonspectator fragment ket statelets'''
        op = opterm.reduce_spin (op, obra, oket)
        key = tuple ((obra, oket)) + inv
        inv = list (set (inv))
        brakets, bras, braHs = self.get_nonuniq_exc_square (key)
        for bra in bras:
            vec = ovecs[self.ox_ovlp_urootstr (bra, oket, inv)]
            self.put_ox1_(op.dot (vec.T).ravel (), bra, *inv)
        if len (braHs):
            op = op.conj ().T
            for bra in braHs:
                vec = ovecs[self.ox_ovlp_urootstr (bra, obra, inv)]
                self.put_ox1_(op.dot (vec.T).ravel (), bra, *inv)
        return

    def ox_ovlp_urootstr (self, bra, ket, inv):
        '''Find the urootstr corresponding to the action of the overlap part of an operator
        from ket to bra, which might or might not be a part of the model space.'''
        urootstr = self.urootstr[:,bra].copy ()
        inv = list (inv)
        urootstr[inv] = self.urootstr[inv,ket]
        return tuple (urootstr)

    def ox_ovlp_uniq_str (self, ovlplink, ifrag):
        '''Find the unique source and destination urootstrs for applying the ifrag'th fragment's
        overlap part to the interactions tabulated in ovlplink'''
        # TODO: put the graph of connections in ovlplink, instead of re-finding them each time.
        vecstr = self.urootstr[:,ovlplink[:,0]].T
        vecstr[:,:ifrag] = ovlplink[:,1:ifrag+1]
        ovecstr = vecstr.copy ()
        ovecstr[:,ifrag] = ovlplink[:,ifrag+1]
        vecstr = np.unique (np.append (vecstr, ovecstr, axis=1), axis=0).reshape (-1,2,self.nfrags)
        vecstr, ovecstr = vecstr.transpose (1,0,2)
        return ovecstr, vecstr

    def ox_ovlp_frag (self, ovlplink, vecs, ifrag):
        '''Apply the ifrag'th fragment's overlap part of the interactions tabulated in ovlplink
        to the vectors collected in vecs'''
        ovecstr, vecstr = self.ox_ovlp_uniq_str (ovlplink, ifrag)
        ovecs = {tuple(os): 0 for os in np.unique (ovecstr, axis=0)}
        for os, s in zip (ovecstr, vecstr):
            vec = vecs[tuple(s)]
            lr = vec.shape[-1]
            bra, ket = os[ifrag], s[ifrag]
            o = self.ints[ifrag].get_ovlp (bra,ket,uroot_idx=True)
            lket = o.shape[1]
            vec = vec.reshape (-1,lket,lr)
            ovecs[tuple(os)] += lib.einsum ('pq,lqr->plr', o, vec).reshape (-1,lr)
        return ovecs

    def _ovlp_op (self, x):
        t0 = (logger.process_clock (), logger.perf_counter ())
        self.x[:] = x.flat[:]
        self.ox[:] = 0
        self._umat_linequiv_loop_(0) # U.conj () @ x
        for bra, ket in self.exc_null:
            i0, i1 = self.offs_lroots[bra]
            j0, j1 = self.offs_lroots[ket]
            ovlp = self.crunch_ovlp (bra, ket)
            self.ox[i0:i1] += np.dot (ovlp, self.x[j0:j1])
            self.ox[j0:j1] += np.dot (ovlp.conj ().T, self.x[i0:i1])
        self._umat_linequiv_loop_(1) # U.T @ ox
        self.log.timer ('HamS2OvlpOperators._ovlp_op', *t0)
        return self.ox.copy ()

    def get_ham_op (self):
        return sparse_linalg.LinearOperator ([self.nstates,]*2, dtype=self.dtype,
                                             matvec=self._ham_op)

    def get_s2_op (self):
        return sparse_linalg.LinearOperator ([self.nstates,]*2, dtype=self.dtype,
                                             matvec=self._s2_op)

    def get_ovlp_op (self):
        return sparse_linalg.LinearOperator ([self.nstates,]*2, dtype=self.dtype,
                                             matvec=self._ovlp_op)

    def get_hdiag (self):
        t0 = (logger.process_clock (), logger.perf_counter ())
        self.ox[:] = 0
        for row in self.exc_1d: self._crunch_hdiag_env_(self._crunch_1d_, *row)
        for row in self.exc_2d: self._crunch_hdiag_env_(self._crunch_2d_, *row)
        self.log.timer ('HamS2OvlpOperators.get_hdiag', *t0)
        return self.ox.copy ()

    def _crunch_hdiag_env_(self, _crunch_fn, *row): 
        if row[0] != row[1]: return
        if self._fn_row_has_spin (_crunch_fn):
            inv = row[2:-1]     
        else:
            inv = row[2:]
        ham, s2, sinv = _crunch_fn (*row)
        sinv = self.inv_unique (sinv)[::-1]
        key = tuple ((row[0], row[1])) + inv
        for braket in self.spman[key]:
            for bra, ket in self.nonuniq_exc[braket+inv]:
                if bra != ket: continue
                ham1 = opterm.reduce_spin (ham, bra, ket)
                hdiag_nonspec = self.get_hdiag_nonspectator (ham1, bra, *sinv)
                hdiag_spec = self.hdiag_spectator_ovlp (bra, *sinv)
                hdiag = np.multiply.outer (hdiag_nonspec, hdiag_spec)
                hdiag = transpose_sivec_with_slow_fragments (hdiag.ravel (), self.lroots[:,bra], *sinv)
                i, j = self.offs_lroots[bra] 
                self.ox[i:j] += hdiag.ravel ()

    def get_hdiag_nonspectator (self, ham, bra, *inv):
        for i in inv:
            n = self.lroots[i,bra]
            umat = self.ints[i].umat_root.get (bra, np.eye (n))
            umat = (umat[None,:,:] * umat[:,None,:]).reshape (n*n, n)
            umat = np.ascontiguousarray (umat.T)
            ham = ham.reshape (-1, n*n)
            ham = np.dot (umat, ham.T)
        return ham

    def hdiag_spectator_ovlp (self, rbra, *inv):
        fac = self.spin_shuffle[rbra] * self.spin_shuffle[rbra]
        fac *= self.fermion_frag_shuffle (rbra, inv)
        fac *= self.fermion_frag_shuffle (rbra, inv)
        spec = np.ones (self.nfrags, dtype=bool)
        for i in inv: spec[i] = False
        spec = np.where (spec)[0]
        specints = [self.ints[i] for i in spec]
        o = fac * np.ones ((1,1), dtype=self.dtype)
        for i in specints:
            o = np.multiply.outer (i.get_ovlp_inpbasis (rbra, rbra).diagonal (), o)
            o = o.ravel ()
        return o

    def _crunch_2c_(self, bra, ket, i, j, k, l, s2lt, dry_run=False):
        '''Compute the reduced density matrix elements of a two-electron hop; i.e.,

        <bra|i'(s1)k'(s2)l(s2)j(s1)|ket>

        i.e.,

        j ---s1---> i
        l ---s2---> k

        with

        s2lt = 0, 1, 2
        s1   = a, a, b
        s2   = a, b, b

        and conjugate transpose

        Note that this includes i=k and/or j=l cases, but no other coincident fragment indices. Any
        other coincident fragment index (that is, any coincident index between the bra and the ket)
        turns this into one of the other interactions implemented in the above _crunch_ functions:
        s1 = s2  AND SORT (ik) = SORT (jl)                 : _crunch_1d_ and _crunch_2d_
        s1 = s2  AND (i = j XOR i = l XOR j = k XOR k = l) : _crunch_1c_ and _crunch_1c1d_
        s1 != s2 AND (i = l AND j = k)                     : _crunch_1s_
        s1 != s2 AND (i = l XOR j = k)                     : _crunch_1s1c_
        '''
        if (i==k) or (j==l): return super()._crunch_2c_(bra, ket, i, j, k, l, s2lt)
        t0, w0 = logger.process_clock (), logger.perf_counter ()
        # s2lt: 0, 1, 2 -> aa, ab, bb
        # s2: 0, 1, 2, 3 -> aa, ab, ba, bb
        s2  = (0, 1, 3)[s2lt] # aa, ab, bb
        s2T = (0, 2, 3)[s2lt] # aa, ba, bb -> when you populate the e1 <-> e2 permutation
        s11 = s2 // 2
        s12 = s2 % 2
        nelec_f_bra = self.nelec_rf[bra]
        nelec_f_ket = self.nelec_rf[ket]
        fac = (1,.5)[int ((i,j,s11)==(k,l,s12))] # 1/2 factor of h2 canceled by ijkl <-> klij
        fac *= (1,-1)[int (i>k)]
        fac *= fermion_des_shuffle (nelec_f_bra, (i, j, k, l), i)
        fac *= fermion_des_shuffle (nelec_f_bra, (i, j, k, l), k)
        fac *= (1,-1)[int (j>l)]
        fac *= fermion_des_shuffle (nelec_f_ket, (i, j, k, l), j)
        fac *= fermion_des_shuffle (nelec_f_ket, (i, j, k, l), l)
        ham = self.get_ham_2q (l,k,j,i).transpose (0,2,3,1) # BEWARE CONJ
        if s11==s12: # exchange
            ham -= self.get_ham_2q (l,i,j,k).transpose (0,2,1,3) # BEWARE CONJ
        ham *= fac
        d_k = self.ints[k].get_p (bra, ket, s12, highm=True)
        d_i = self.ints[i].get_p (bra, ket, s11, highm=True)
        d_j = self.ints[j].get_h (bra, ket, s11, highm=True)
        d_l = self.ints[l].get_h (bra, ket, s12, highm=True)
        frags = (l,j,i,k)
        d = (d_l,d_j,d_i,d_k)
        ints = [self.ints[p] for p in frags]
        ham = opterm.OpTerm4Fragments (ham, frags, d, ints, do_crunch=(not dry_run))
        s2 = None
        dt, dw = logger.process_clock () - t0, logger.perf_counter () - w0
        self.dt_2c, self.dw_2c = self.dt_2c + dt, self.dw_2c + dw
        return ham, s2, (l, j, i, k)

#gen_contract_op_si_hdiag = functools.partial (_fake_gen_contract_op_si_hdiag, ham)
def gen_contract_op_si_hdiag (las, h1, h2, ci, nelec_frs, smult_fr=None, soc=0, nlas=None,
                              _HamS2Ovlp_class=HamS2OvlpOperators, _return_int=False, **kwargs):
    ''' Build Hamiltonian, spin-squared, and overlap matrices in LAS product state basis

    Args:
        las : instance of :class:`LASCINoSymm`
        h1 : ndarray of size ncas**2
            Contains effective 1-electron Hamiltonian amplitudes in second quantization
        h2 : ndarray of size ncas**4
            Contains 2-electron Hamiltonian amplitudes in second quantization
        ci : list of list of ndarrays
            Contains all CI vectors
        nelec_frs : ndarray of shape (nfrags,nroots,2)
            Number of electrons of each spin in each rootspace in each
            fragment

    Kwargs:
        smult_fr : ndarray of shape (nfrags,nroots)
            Spin multiplicity of each fragment in each rootspace
        soc : integer
            Order of spin-orbit coupling included in the Hamiltonian
        nlas : sequence of length (nfrags)
            Number of orbitals in each fragment
        _HamS2Ovlp_class : class
            The main intermediate class
        _return_int : logical
            If True, return the main intermediate object instead of the
            operator matrices
        
    Returns: 
        ham_op : LinearOperator of shape (nstates,nstates)
            Hamiltonian in LAS product state basis
        s2_op : LinearOperator of shape (nstates,nstates)
            Spin-squared operator in LAS product state basis
        ovlp_op : LinearOperator of shape (nstates,nstates)
            Overlap matrix of LAS product states 
        hdiag : ndarray of shape (nstates,)
            Diagonal element of Hamiltonian matrix
        _get_ovlp : callable with kwarg rootidx
            Produce the overlap matrix between model states in a set of rootspaces,
            identified by ndarray or list "rootidx"
    '''
    t1 = (lib.logger.process_clock (), lib.logger.perf_counter ())
    verbose = kwargs.get ('verbose', las.verbose)
    log = lib.logger.new_logger (las, verbose)
    if nlas is None: nlas = las.ncas_sub
    pt_order = kwargs.get ('pt_order', None)
    do_pt_order = kwargs.get ('do_pt_order', None)
    max_memory = getattr (las, 'max_memory', las.mol.max_memory)
    dtype = h1.dtype
    nfrags, nroots = nelec_frs.shape[:2]
    if soc>1: raise NotImplementedError ("Spin-orbit coupling of second order")

    t1 = lib.logger.timer (las, 'LASSI hsi operator setup', *t1)
    # Handle possible SOC
<<<<<<< HEAD
    spin_pure, h1, h2, ci, nelec_frs, smult_fr, nlas, spin_shuffle_fac = soc_context (
        h1, h2, ci, nelec_frs, smult_fr, soc, nlas)

    # First pass: single-fragment intermediates
    ints, lroots = frag.make_ints (las, ci, nelec_frs, nlas=nlas, smult_fr=smult_fr,
                                   pt_order=pt_order, do_pt_order=do_pt_order)
=======
    spin_pure, h1, h2, ci, nelec_frs, nlas, spin_shuffle_fac = soc_context (
        h1, h2, ci, nelec_frs, soc, nlas)
    t1 = lib.logger.timer (las, 'LASSI hsi operator soc handling', *t1)

    # First pass: single-fragment intermediates
    ints, lroots = frag.make_ints (las, ci, nelec_frs, nlas=nlas,
                                                  pt_order=pt_order,
                                                  do_pt_order=do_pt_order)
    t1 = lib.logger.timer (las, 'LASSI hsi operator first pass make ints', *t1)
>>>>>>> 869674e8
    nstates = np.sum (np.prod (lroots, axis=0))

    t1 = lib.logger.timer (las, 'LASSI hsi operator first pass nstates making', *t1)
    # Second pass: upper-triangle
    t0 = (lib.logger.process_clock (), lib.logger.perf_counter ())
    outerprod = _HamS2Ovlp_class (ints, nlas, lroots, h1, h2,
                                  pt_order=pt_order, do_pt_order=do_pt_order,
                                  dtype=dtype, max_memory=max_memory, log=log)

    t1 = lib.logger.timer (las, 'LASSI hsi operator hams2ovlp class', *t1)
    if soc and not spin_pure:
        outerprod.spin_shuffle = spin_shuffle_fac
    t1 = lib.logger.timer (las, 'LASSI hsi operator spin shuffle assigning?', *t1)
    lib.logger.timer (las, 'LASSI hsi operator build', *t0)

    if _return_int: return outerprod

    ham_op = outerprod.get_ham_op ()
    s2_op = outerprod.get_s2_op ()
    ovlp_op = outerprod.get_ovlp_op ()
    hdiag = outerprod.get_hdiag ()
    #raw2orth = citools.get_orth_basis (ci, las.ncas_sub, nelec_frs,
    #                                   _get_ovlp=outerprod.get_ovlp)
    return ham_op, s2_op, ovlp_op, hdiag, outerprod.get_ovlp
<|MERGE_RESOLUTION|>--- conflicted
+++ resolved
@@ -555,24 +555,14 @@
 
     t1 = lib.logger.timer (las, 'LASSI hsi operator setup', *t1)
     # Handle possible SOC
-<<<<<<< HEAD
     spin_pure, h1, h2, ci, nelec_frs, smult_fr, nlas, spin_shuffle_fac = soc_context (
         h1, h2, ci, nelec_frs, smult_fr, soc, nlas)
+    t1 = lib.logger.timer (las, 'LASSI hsi operator soc handling', *t1)
 
     # First pass: single-fragment intermediates
     ints, lroots = frag.make_ints (las, ci, nelec_frs, nlas=nlas, smult_fr=smult_fr,
                                    pt_order=pt_order, do_pt_order=do_pt_order)
-=======
-    spin_pure, h1, h2, ci, nelec_frs, nlas, spin_shuffle_fac = soc_context (
-        h1, h2, ci, nelec_frs, soc, nlas)
-    t1 = lib.logger.timer (las, 'LASSI hsi operator soc handling', *t1)
-
-    # First pass: single-fragment intermediates
-    ints, lroots = frag.make_ints (las, ci, nelec_frs, nlas=nlas,
-                                                  pt_order=pt_order,
-                                                  do_pt_order=do_pt_order)
     t1 = lib.logger.timer (las, 'LASSI hsi operator first pass make ints', *t1)
->>>>>>> 869674e8
     nstates = np.sum (np.prod (lroots, axis=0))
 
     t1 = lib.logger.timer (las, 'LASSI hsi operator first pass nstates making', *t1)

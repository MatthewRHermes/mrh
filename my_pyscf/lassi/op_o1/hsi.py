--- conflicted
+++ resolved
@@ -575,19 +575,7 @@
             self.gpu_matvec_v2(op, braHs, obra, vec_table, inv)
         return
 
-<<<<<<< HEAD
     def gpu_matvec_v2(self, op, bras, oci, vec_table, inv):
-=======
-    def gpu_matvec(self, op, bras, oci, ovecs, inv):
-        r'''Effectively a op*vecs
-              where op is a matrix of size of m, k and 
-              vecs several small vectors each of size n_i * k. 
-              total_n = \sum_i n_i
-           First run through ovecs collecting vecs in an array of size (total_n * k)
-           Multiply them in a way that is optimal for gpu code 
-           Store the result in a size of (m * total_n), and then do _put_ox1_ accordingly'''
-
->>>>>>> 5b2958dd
         from mrh.my_pyscf.gpu import libgpu
         gpu = param.use_gpu
         m, k = op.shape #m,k gemm

import numpy as np
from pyscf import lib
from pyscf.lib import logger, param
from itertools import product, combinations
from mrh.my_pyscf.lassi.citools import get_rootaddr_fragaddr, umat_dot_1frag_
from mrh.my_pyscf.lassi.op_o1 import frag
from mrh.my_pyscf.lassi.op_o1.utilities import *

# C interface
import ctypes
from mrh.lib.helper import load_library
liblassi = load_library ('liblassi')
def c_arr (arr): return arr.ctypes.data_as(ctypes.c_void_p)
c_int = ctypes.c_int

def mask_exc_table (exc, col=0, mask_space=None):
    if mask_space is None: return np.ones (exc.shape[0], dtype=bool)
    mask_space = np.asarray (mask_space)
    if mask_space.dtype in (bool, np.bool_):
        mask_space = np.where (mask_space)[0]
    idx = np.isin (exc[:,col], mask_space)
    return idx

class LSTDM (object):
    ''' LAS state transition density matrix intermediate 2 - whole-system DMs
        Carry out multiplications such as

            <I|sp'sq|J> = <I|sp'|J> * <I|sq|J>
            <I|s1p's2p's2p s1q|J> = <I|s1p's2p's2p|J> * <I|s1q|J>

        and so forth, where `p` and `q` are on different fragments. The parent class stores the
        entire nroots-by-nroots 1- and 2-body transition density matrix arrays (see make_stdm12s
        below), which is computed and returned by calling the `kernel` method.

        The initializer categorizes all possible interactions among a set of LAS states as
        "null" (no electrons move), "1c" (one charge unit hops; cp'cq), "1s" (one spin unit hops;
        ap'bq'bp aq), "1s1c", (a coupled spin flip of between one fragment and a charge unit which
        is hopping between two other fragments; ap'br'bq ar) "2c" (every case in which two charge
        units move among any two, three, or four fragments).

        The heart of the class is "_crunch_all_", which iterates over all listed interactions,
        builds the corresponding transition density matrices, and passes them into the "_put_D1_"
        and "_put_D2_" methods, which are overwritten in child classes to make the operator or
        reduced density matrices as appropriate.

        Subclass the __init__, __??t_D?_, __add_transpose__, and kernel methods to do various
        different things which rely on LAS-state tdm12s as intermediates without cacheing the whole
        things (i.e. operators or DMs in different basis).

        Args:
            ints : list of length nfrags of instances of :class:`FragTDMInt`
                fragment-local intermediates
            nlas : list of length nfrags of integers
                numbers of active orbitals in each fragment
            lroots: ndarray of ints of shape (nfrags, nroots)
                Number of states within each fragment and rootspace

        Kwargs:
            mask_bra_space : sequence of int or mask array of shape (nroots,)
                If included, only matrix elements involving the corresponding bra rootspaces are
                computed.
            mask_ket_space : sequence of int or mask array of shape (nroots,)
                If included, only matrix elements involving the corresponding ket rootspaces are
                computed.
            pt_order : ndarray of shape (nroots,)
                Order in perturbation theory of each rootspace. Defaults to all 0.
            do_pt_order : ndarray
                Orders of perturbation theory to compute. Defaults to all.
            dtype : instance of np.dtype
                Currently not used; TODO: generalize to ms-broken fragment-local states?
        '''
    # TODO: SO-LASSI o1 implementation: a SOMF implementation using spin-pure LAS product states
    # states as a basis requires the sz-breaking sector of the 1-body stdm1 to be added here. I.E.,
    # in addition to the interactions listed above, we also need "sm" (total spin lowering; ap'bq)
    # (N.B.: "sp" is just the adjoint of "sm"). 
    # TODO: at some point, if it ever becomes rate-limiting, make this multithread better

    def __init__(self, ints, nlas, lroots, mask_bra_space=None, mask_ket_space=None,
                 pt_order=None, do_pt_order=None, log=None, max_memory=param.MAX_MEMORY,
                 dtype=np.float64):
        t0 = (lib.logger.process_clock (), lib.logger.perf_counter ())
        m0 = lib.current_memory ()[0]
        self.ints = ints
        self.log = log
        self.max_memory = max_memory
        self.nlas = nlas
        self.norb = sum (nlas)
        self.lroots = lroots
        self.nfrags, self.nroots = lroots.shape

        self.rootaddr, self.envaddr = get_rootaddr_fragaddr (lroots)
        self.envaddr = np.ascontiguousarray (self.envaddr.T)
        nprods = np.prod (lroots, axis=0)
        offs1 = np.cumsum (nprods)
        offs0 = offs1 - nprods
        self.offs_lroots = np.stack ([offs0, offs1], axis=1)
        self.pt_order = pt_order
        self.do_pt_order = do_pt_order

        self.strides = np.append (np.ones (self.nroots, dtype=int)[None,:],
                                  np.cumprod (lroots[:-1,:], axis=0),
                                  axis=0).T
        self.strides = np.ascontiguousarray (self.strides)
        self.nstates = offs1[-1]
        self.dtype = dtype
        self.tdm1s = self.tdm2s = None
        t0 = log.timer ('STDM class initialize', *t0)

        # overlap tensor
        self.ovlp = [i.ovlp for i in ints]
        t0 = log.timer ('STDM class overlap timer', *t0)

        # spin-shuffle sign vector
        nelec_frs = np.asarray ([[list (i.nelec_r[ket]) for ket in range (self.nroots)]
                                 for i in self.ints])
        self.spin_shuffle = [fermion_spin_shuffle (nelec_sf[0], nelec_sf[1])
                             for nelec_sf in nelec_frs.transpose (1,2,0)]
        self.nelec_rf = nelec_frs.sum (2).T
        t0 = log.timer ('STDM class overlap timer', *t0)

        self.urootstr = np.asarray ([[i.uroot_idx[r] for i in self.ints]
                                     for r in range (self.nroots)]).T

<<<<<<< HEAD
        t0 = log.timer ('STDM class urootstr?', *t0)
        t1 = (lib.logger.process_clock (), lib.logger.perf_counter ())
        exc = self.make_exc_tables (nelec_frs)
        t1 = log.timer ('STDM class exc', *t1)
=======
        smult_fr = np.asarray ([i.smult_r for i in self.ints])
        if smult_fr.dtype == np.object_: smult_fr = None

        exc = self.make_exc_tables (nelec_frs, smult_fr)
        t1 = (lib.logger.process_clock (), lib.logger.perf_counter ())
>>>>>>> 7f6b7282
        self.nonuniq_exc = {}
        self.spman = {}
        self.exc_null = self.mask_exc_table_(exc['null'], 'null', mask_bra_space, mask_ket_space)
<<<<<<< HEAD
        t1 = log.timer ('STDM class exc_null', *t1)
=======
        t1 = self.log.timer ('STDM class exc_null', *t1)
>>>>>>> 7f6b7282
        self.exc_1d = self.mask_exc_table_(exc['1d'], '1d', mask_bra_space, mask_ket_space)
        t1 = log.timer ('STDM class exc_1d', *t1)
        self.exc_2d = self.mask_exc_table_(exc['2d'], '2d', mask_bra_space, mask_ket_space)
        t1 = log.timer ('STDM class exc_2d', *t1)
        self.exc_1c = self.mask_exc_table_(exc['1c'], '1c', mask_bra_space, mask_ket_space)
        t1 = log.timer ('STDM class exc_1c', *t1)
        self.exc_1c1d = self.mask_exc_table_(exc['1c1d'], '1c1d', mask_bra_space, mask_ket_space)
        t1 = log.timer ('STDM class exc_1c1d', *t1)
        self.exc_1s = self.mask_exc_table_(exc['1s'], '1s', mask_bra_space, mask_ket_space)
        t1 = log.timer ('STDM class exc_1s', *t1)
        self.exc_1s1c = self.mask_exc_table_(exc['1s1c'], '1s1c', mask_bra_space, mask_ket_space)
        t1 = log.timer ('STDM class exc_1s1s', *t1)
        self.exc_2c = self.mask_exc_table_(exc['2c'], '2c', mask_bra_space, mask_ket_space)
<<<<<<< HEAD
        t1 = log.timer ('STDM class exc_2c', *t1)

        t0 = log.timer ('STDM class making exc tables', *t0) 
=======

>>>>>>> 7f6b7282
        self.init_profiling ()
        self._init_buffers_()
        self.memcheck ('LSTDM init', m0)

    def _init_buffers_(self):
        # buffer
        bigorb = np.sort (self.nlas)[::-1]
        self.d1 = np.zeros (2*(sum(bigorb[:2])**2), dtype=self.dtype)
        self.d2 = np.zeros (4*(sum(bigorb[:4])**4), dtype=self.dtype)
        self._norb_c = c_int (self.norb)
        self._orbidx = np.ones (self.norb, dtype=bool)

<<<<<<< HEAD
        t0 = log.timer ('STDM class buffers', *t0)
=======
>>>>>>> 7f6b7282

        # C fns
        if self.dtype==np.float64:
            self._put_SD1_c_fn = liblassi.LASSIRDMdputSD1
            self._put_SD2_c_fn = liblassi.LASSIRDMdputSD2
            t0 = log.timer ('STDM class Cfns float64', *t0)
        elif self.dtype==np.complex128:
            self._put_SD1_c_fn = liblassi.LASSIRDMzputSD1
            self._put_SD2_c_fn = liblassi.LASSIRDMzputSD2
            t0 = log.timer ('STDM class Cfns complex128', *t0)
        else:
            raise NotImplementedError (self.dtype)

    def memcheck (self, lbl, m0=None):
        m1 = lib.current_memory ()[0]
        if m0 is not None:
            dm = m1 - m0
            self.log.debug ('{} consumes {} MB of {} MB total used ({} MB max)'.format (
                lbl, dm, m1, self.max_memory))
        else:
            self.log.debug ('Using {} MB of {} MB available in {}'.format (
                m1, self.max_memory, lbl))
        if m1 > self.max_memory:
            raise MemoryError (("{} using {} MB > {} MB max! Crashing now to save you from "
                                "sigkill!").format (lbl, m1, self.max_memory))

    def interaction_fprint (self, bra, ket, frags, ltri=False):
        frags = np.sort (frags)
        brastr = self.urootstr[frags,bra]
        ketstr = self.urootstr[frags,ket]
        if ltri: brastr, ketstr = sorted ([list(brastr),list(ketstr)])
        fprint = hash (tuple (np.stack ([frags, brastr, ketstr], axis=0).ravel ()))
        return fprint

    def interaction_fprints (self, exc, lbl):
        exc_nrows, exc_ncols = exc.shape
        if '_'+lbl+'_' in self.interaction_has_spin:
            nfrags = exc_ncols - 3
        else:
            nfrags = exc_ncols - 2
        assert (exc.flags['C_CONTIGUOUS']), '{} {}'.format (exc.shape, exc.strides)
        assert (self.urootstr.flags['F_CONTIGUOUS']), '{} {}'.format (self.urootstr.shape,
                                                                      self.urootstr.strides)
        fprint = np.empty (exc_nrows, dtype=np.uint64)
        fprintLT = np.empty (exc_nrows, dtype=np.uint64)
        liblassi.SCfprint (c_arr (fprint), c_arr (fprintLT), c_arr (exc), c_arr (self.urootstr),
                           c_int (nfrags), c_int (exc_nrows), c_int (exc_ncols),
                           c_int (self.nfrags))
        if not self.ltri:
            fprintLT = fprint
        return fprint, fprintLT


    def init_profiling (self):
        self.dt_1d, self.dw_1d = 0.0, 0.0
        self.dt_2d, self.dw_2d = 0.0, 0.0
        self.dt_1c, self.dw_1c = 0.0, 0.0
        self.dt_1c1d, self.dw_1c1d = 0.0, 0.0
        self.dt_1s, self.dw_1s = 0.0, 0.0
        self.dt_1s1c, self.dw_1s1c = 0.0, 0.0
        self.dt_2c, self.dw_2c = 0.0, 0.0
        self.dt_o, self.dw_o = 0.0, 0.0
        self.dt_u, self.dw_u = 0.0, 0.0
        self.dt_p, self.dw_p = 0.0, 0.0
        self.dt_i, self.dw_i = 0.0, 0.0
        self.dt_g, self.dw_g = 0.0, 0.0
        self.dt_s, self.dw_s = 0.0, 0.0

    # This needs to be changed in hci constant-part subclass
    def fermion_frag_shuffle (self, iroot, frags):
        return fermion_frag_shuffle (self.nelec_rf[iroot], frags)

    def make_exc_tables (self, nelec_frs, smult_fr):
        ''' Generate excitation tables. The nth column of each array is the (n+1)th argument of the
        corresponding _crunch_*_ member function below. The first two columns are always the bra
        rootspace index and the ket rootspace index, respectively. Further columns identify
        fragments whose quantum numbers are changed by the interaction. If necessary (i.e., for 1c
        and 2c), the last column identifies spin case.

        Args:
            nelec_frs: ndarray of ints of shape (nfrags, nroots, 2)
                Number of electrons in each fragment in each space

        Returns:
            exc: dict with str keys and ndarray-of-int values. Each row of each ndarray is the
                argument list for 1 call to the LSTDM._crunch_*_ function with the name that
                corresponds to the key str (_crunch_1d_, _crunch_1s_, etc.).
        '''
        exc = {}
        exc['null'] = np.empty ((0,2), dtype=int)
        exc['1d'] = np.empty ((0,3), dtype=int)
        exc['2d'] = np.empty ((0,4), dtype=int)
        exc['1c'] = np.empty ((0,5), dtype=int)
        exc['1c1d'] = np.empty ((0,6), dtype=int)
        exc['1s'] = np.empty ((0,4), dtype=int)
        exc['1s1c'] = np.empty ((0,5), dtype=int)
        exc['1s1c_T'] = np.empty ((0,5), dtype=int)
        exc['2c'] = np.empty ((0,7), dtype=int)
        nfrags = self.nfrags
        scai = get_scallowed_interactions (nelec_frs, smult_fr=smult_fr,
                                           max_memory=self.max_memory)

        if self.ltri:
            tril_index = scai[:,0] >= scai[:,1]
            scai = scai[tril_index]

        nelec_rfs = nelec_frs.transpose (1,0,2)
        nexc = scai.shape[0]
        rem_mem = self.max_memory - lib.current_memory ()[0]
        reqd_mem = 3 * nexc * nfrags * 2 * nelec_rfs.dtype.itemsize / 1e6
        if reqd_mem > rem_mem:
            raise MemoryError (('Inadequate memory to make_exc_tables: for {} interactions, {} MB'
                                'required of {} MB available ({} MB total)').format (
                               nexc, reqd_mem, rem_mem, self.max_memory))
        hopping_index = nelec_rfs[scai[:,0]] - nelec_rfs[scai[:,1]]

        # Process connectivity data to quickly distinguish interactions

        # Should probably be all == true anyway if I call this by symmetry blocks

        # Number of field operators involved in a given interaction
        nsop = np.abs (hopping_index).sum (1) # 0,0 , 2,0 , 0,2 , 2,2 , 4,0 , 0,4
        nop = nsop.sum (1) # 0, 2, 4
        ispin = nsop[:,1] // 2
        # This last ^ is somewhat magical, but notice that it corresponds to the mapping
        #   2,0 ; 4,0 -> 0 -> a or aa
        #   0,2 ; 2,2 -> 1 -> b or ab
        #   0,4       -> 2 -> bb

        # For each interaction, the change to each fragment of
        charge_index = hopping_index.sum (2) # charge
        spin_index = hopping_index[:,:,0] - hopping_index[:,:,1] # spin (*2)

        # Upon a given interaction, count the number of fragments which:
        ncharge_index = np.count_nonzero (charge_index, axis=1) # change in charge
        nspin_index = np.count_nonzero (spin_index, axis=1) # change in spin

        findf = np.argsort ((3*hopping_index[:,:,0]) + hopping_index[:,:,1], axis=1, kind='stable')
        # This is an array of shape (nexc, nfrags) such that findf[ij,:]
        # is list of fragment indices sorted first by the number of spin-up electrons
        # gained (>0) or lost (<0), and then by the number of spin-down electrons gained
        # or lost in the interaction between states "scai[ij][0]" and "scai[ij][1]". Because at most 2
        # des/creation ops are involved, the factor of 3 sets up the order a'b'ba without
        # creating confusion between spin and charge of freedom. The 'stable' sort keeps
        # relative order -> sign convention!
        #
        # Throughout the below, we use element-wise logical operators to generate mask
        # index arrays addressing elements of the last two dimensions of "findf" that
        # are consistent with a state interaction of a specific type. We then use the
        # fragment index lists thus specified to identify the source and destination
        # fragments of the charge or spin units that are transferred in that interaction,
        # and store those fragment indices along with the state indices.

        # Zero-electron interactions
        idx = (nop==0)
        exc['null'] = scai[idx]

        # One-density interactions
        fragrng = np.arange (nfrags, dtype=int)
        exc['1d'] = np.append (np.repeat (exc['null'], nfrags, axis=0),
                               np.tile (fragrng, len (exc['null']))[:,None],
                               axis=1)

        # Two-density interactions
        if nfrags > 1:
            fragrng = np.stack (np.tril_indices (nfrags, k=-1), axis=1)
            exc['2d'] = np.append (np.repeat (exc['null'], len (fragrng), axis=0),
                                   np.tile (fragrng, (len (exc['null']), 1)),
                                   axis=1)

        # One-electron interactions
        idx = nop == 2
        if nfrags > 1: exc['1c'] = np.vstack (
            [scai[idx,0], scai[idx,1], findf[idx][:,-1], findf[idx][:,0], ispin[idx]]
        ).T

        # One-electron, one-density interactions
        if nfrags > 2:
            fragrng = np.arange (nfrags, dtype=int)
            exc['1c1d'] = np.append (np.repeat (exc['1c'], nfrags, axis=0),
                                     np.tile (fragrng, len (exc['1c']))[:,None],
                                     axis=1)
            invalid = ((exc['1c1d'][:,2] == exc['1c1d'][:,5])
                       | (exc['1c1d'][:,3] == exc['1c1d'][:,5]))
            exc['1c1d'] = exc['1c1d'][~invalid,:][:,[0,1,2,3,5,4]]

        # Unsymmetric two-electron interactions
        idx_2e = (nop == 4)

        # Two-electron interaction: ii -> jk ("split").
        idx = idx_2e & (ncharge_index == 3) & (np.amin (charge_index, axis=1) == -2)
        if nfrags > 2: exc_split = np.vstack (
            [scai[idx,0], scai[idx,1], findf[idx][:,-1], findf[idx][:,0], findf[idx][:,-2], findf[idx][:,0],
            ispin[idx]]
        ).T

        # Two-electron interaction: ij -> kk ("coalesce")
        idx = idx_2e & (ncharge_index == 3) & (np.amax (charge_index, axis=1) == 2)
        if nfrags > 2: exc_coalesce = np.vstack (
            [scai[idx,0], scai[idx,1], findf[idx][:,-1], findf[idx][:,0], findf[idx][:,-1], findf[idx][:,1],
            ispin[idx]]
        ).T

        if nfrags > 2: exc_split = np.append (exc_split, exc_coalesce, axis=0)

        # Two-electron interaction: k(a)j(b) -> i(a)k(b) ("1s1c") (spin arg = 0)
        idx = idx_2e & (nspin_index==3) & (ncharge_index==2) & (np.amin(spin_index,axis=1)==-2)
        if nfrags > 2: exc['1s1c'] = np.vstack (
            [scai[idx,0], scai[idx,1], findf[idx][:,-1], findf[idx][:,1], findf[idx][:,0]]
        ).T

        # Two-electron interaction: k(b)j(a) -> i(b)k(a) ("1s1c_T") (spin arg = 1)
        idx = idx_2e & (nspin_index==3) & (ncharge_index==2) & (np.amax(spin_index,axis=1)==2)
        if nfrags > 2: exc_1s1cT = np.vstack (
            [scai[idx,0], scai[idx,1], findf[idx][:,-2], findf[idx][:,0], findf[idx][:,-1]]
        ).T

        # Combine 1s1c and 1s1c_T with spin argument
        if nfrags > 2:
            exc['1s1c'] = np.append (
                np.pad (exc['1s1c'], ((0,0),(0,1)), constant_values=0),
                np.pad (exc_1s1cT,   ((0,0),(0,1)), constant_values=1),
                axis=0)

        # Two-electron interaction: i(a)j(b) -> j(a)i(b) ("1s") 
        idx = idx_2e & (ncharge_index == 0) & (nspin_index == 2)
        if nfrags > 1: exc['1s'] = np.vstack (
            [scai[idx,0], scai[idx,1], findf[idx][:,-1], findf[idx][:,0]]
        ).T

        # Two-electron interaction: ii -> jj ("pair") 
        idx = idx_2e & (ncharge_index == 2) & (nspin_index < 3)
        if nfrags > 1: exc_pair = np.vstack (
            [scai[idx,0], scai[idx,1], findf[idx][:,-1], findf[idx][:,0], findf[idx][:,-1], findf[idx][:,0],
            ispin[idx]]
        ).T

        # Two-electron interaction: ij -> kl ("scatter")
        idx = idx_2e & (ncharge_index == 4)
        if nfrags > 3: exc_scatter = np.vstack (
            [scai[idx,0], scai[idx,1], findf[idx][:,-1], findf[idx][:,0], findf[idx][:,-2], findf[idx][:,1], 
            ispin[idx]]
        ).T

        # Combine "split", "pair", and "scatter" into "2c"
        if nfrags > 1: exc['2c'] = exc_pair
        if nfrags > 2: exc['2c'] = np.vstack ((exc['2c'], exc_split))
        if nfrags > 3: exc['2c'] = np.vstack ((exc['2c'], exc_scatter))

        return exc

    ltri = True
    interaction_has_spin = ('_1c_', '_1c1d_', '_1s1c_', '_2c_')
    interaction_contributes_to_s2 = ('_1d_', '_2d_', '_1s_')

    def mask_exc_table_(self, exc, lbl, mask_bra_space=None, mask_ket_space=None):
        t0 = (lib.logger.process_clock (), lib.logger.perf_counter ())
        # Part 1: restrict to the caller-specified rectangle
        idx  = mask_exc_table (exc, col=0, mask_space=mask_bra_space)
        idx &= mask_exc_table (exc, col=1, mask_space=mask_ket_space)
        exc = exc[idx]
        #t0 = self.log.timer ('Exc caller specific rectangle', *t0)
        # Part 2: perturbation theory order
        if self.do_pt_order is not None:
            nexc = len (exc)
            order = self.pt_order[exc[:,:2]].sum (1)
            idx = np.isin (order, self.do_pt_order)
            exc = exc[idx]
            self.log.debug ('%d/%d interactions of PT order in %s',
                            len (exc), nexc, str(self.do_pt_order))
        #t0 = self.log.timer ('Exc perturbation theory order', *t0)
        # Part 3: identify interactions which are equivalent except for the overlap
        # factor of spectator fragments. Reduce the exc table only to the unique
        # interactions and populate self.nonuniq_exc with the corresponding
        # nonunique images.
        if lbl=='null': return exc
        nexc = len (exc)
        exc, nonuniq_exc = self.find_unique_exc (exc, lbl, fprint_fn=self.interaction_fprints)
        self.nonuniq_exc.update (nonuniq_exc)
        nuniq = len (exc)
        self.log.timer ('mask_exc_table_ {}'.format (lbl), *t0)
        self.log.debug ('%d/%d unique interactions of %s type',
                        nuniq, nexc, lbl)
        return exc

    def find_unique_exc (self, exc, lbl, fprint_fn=None):
        nonuniq_exc = {}
        ulblu = '_' + lbl + '_'
        excp = exc[:,:-1] if ulblu in self.interaction_has_spin else exc
<<<<<<< HEAD
        fprintLT = np.empty (len (excp), dtype=int)
        fprint = np.empty (len (excp), dtype=int)
        #t0 = self.log.timer ('Exc part 3 setup ', *t0)
        # MRH 08/01/2025: this loop is a significant bottleneck in many-fragment LASSIS and is
        # trivial to multithread in C as long as you can find a good integer-list hash function
        for i, row in enumerate (excp):
            bra, ket = row[:2]
            frags = row[2:]
            fprintLT[i] = self.interaction_fprint (bra, ket, frags, ltri=self.ltri)
            fprint[i] = self.interaction_fprint (bra, ket, frags, ltri=False)
        #t0 = self.log.timer ('Exc part 3 bottleneck loop', *t0)
        nexc = len (exc)
=======
        fprint, fprintLT = fprint_fn (exc, lbl)
>>>>>>> 7f6b7282
        ufp, idx, cnts = np.unique (fprintLT, axis=0, return_index=True, return_counts=True)
        # for some reason this squeeze is necessary for some versions of numpy; however...
        all_idxs = np.argsort (fprintLT)
        ix_sort = np.argsort (ufp)
        idx = idx[ix_sort]
        cnts = cnts[ix_sort]
        image_sets = np.split (all_idxs, np.cumsum (cnts))
        exc_01 = exc[:,0:2]
        t0 = self.log.timer ('Exc part 3 only unique interactions', *t0)
        for image_idxs, uniq_idx in zip (image_sets, idx):
            # ...numpy.where (0==0) triggers a DeprecationWarning, so I have to atleast_1d it
            braket_images = exc_01[image_idxs]
            iT = fprint[image_idxs]!=fprint[uniq_idx]
            braket_images[iT,:] = braket_images[iT,::-1]
            nonuniq_exc[tuple(excp[uniq_idx])] = braket_images
        exc = exc[idx]
        nuniq = len (exc)
<<<<<<< HEAD
        #t0 = self.log.timer ('Exc part 3 populating non unique', *t0)
        self.log.timer ('mask_exc_table_ {}'.format (lbl), *t0)
        self.log.debug ('%d/%d unique interactions of %s type',
                        nuniq, nexc, lbl)
        return exc
=======
        return exc, nonuniq_exc
>>>>>>> 7f6b7282

    def get_range (self, i):
        '''Get the orbital range for a fragment.

        Args:
            i: integer
                index of a fragment

        Returns:
            p: integer
                beginning of ith fragment orbital range
            q: integer
                end of ith fragment orbital range
        '''
        p = sum (self.nlas[:i])
        q = p + self.nlas[i]
        return p, q

    def get_ovlp_fac (self, bra, ket, *inv):
        '''Compute the overlap * permutation factor between two model states for a given list of
        non-spectator fragments.

        Args:
            bra: integer
                Index of a model state
            ket: integer
                Index of a model state
            *inv: integers
                Indices of nonspectator fragments

        Returns:
            wgt: float
                The product of the overlap matrix elements between bra and ket for all fragments
                not included in *inv, multiplied by the fermion permutation factor required to
                bring the field operators of those in *inv adjacent to each other in normal
                order.
        '''
        idx = np.ones (self.nfrags, dtype=np.bool_)
        idx[list (inv)] = False
        wgt = np.prod ([i.get_1_ovlp (bra, ket) for i, ix in zip (self.ints, idx) if ix])
        uniq_frags = list (set (inv))
        bra, ket = self.rootaddr[bra], self.rootaddr[ket]
        wgt *= self.spin_shuffle[bra] * self.spin_shuffle[ket]
        wgt *= self.fermion_frag_shuffle (bra, uniq_frags)
        wgt *= self.fermion_frag_shuffle (ket, uniq_frags)
        return wgt

    def crunch_ovlp (self, bra, ket):
        i = self.ints[-1]
        o = i.get_ovlp (bra, ket) / (1 + int (bra==ket))
        for i in self.ints[-2::-1]:
            o = np.multiply.outer (o, i.get_ovlp (bra, ket)).transpose (0,2,1,3)
            o = o.reshape (o.shape[0]*o.shape[1], o.shape[2]*o.shape[3])
        o *= self.spin_shuffle[bra]
        o *= self.spin_shuffle[ket]
        return o

    def get_ci_dtype (self):
        for inti in self.ints:
            if inti.dtype == np.complex128: return np.complex128
        return np.float64

    def get_ovlp (self, rootidx=None):
        lroots = self.lroots.copy ()
        exc_null = self.exc_null
        offs_lroots = self.offs_lroots.copy ()
        nstates = self.nstates
        if rootidx is not None:
            rootidx = np.atleast_1d (rootidx)
            bra_null = np.isin (self.exc_null[:,0], rootidx)
            ket_null = np.isin (self.exc_null[:,1], rootidx)
            exc_null = exc_null[bra_null&ket_null,:]
            lroots = lroots[:,rootidx]
            nprods = np.prod (lroots, axis=0)
            offs1 = np.cumsum (nprods)
            offs0 = offs1 - nprods
            for i, iroot in enumerate (rootidx):
                offs_lroots[iroot,:] = [offs0[i], offs1[i]]
            nstates = offs1[-1]
        ovlp = np.zeros ([nstates,]*2, dtype=self.get_ci_dtype ())
        for bra, ket in exc_null:
            i0, i1 = offs_lroots[bra]
            j0, j1 = offs_lroots[ket]
            ovlp[i0:i1,j0:j1] = self.crunch_ovlp (bra, ket)
        ovlp += ovlp.T
        for ifrag, inti in enumerate (self.ints):
            iroot_ids = iroot_poss = inti.umat_root.keys ()
            if rootidx is not None:
                iroot_ids = np.asarray (list (iroot_ids))
                idx = np.isin (rootidx, iroot_ids)
                iroot_ids = rootidx[idx]
                iroot_poss = np.where (idx)[0]
            for iroot_id, iroot_pos in zip (iroot_ids, iroot_poss):
                umat = inti.umat_root[iroot_id]
                ovlp = umat_dot_1frag_(ovlp, umat, lroots, ifrag, iroot_pos, axis=0)
                ovlp = umat_dot_1frag_(ovlp, umat, lroots, ifrag, iroot_pos, axis=1)
        return ovlp 

    def _get_addr_range (self, raddr, *inv, _profile=True):
        '''Get the integer offsets for successive ENVs in a particular rootspace in which some
        fragments are frozen in the zero state.

        Args:
            raddr: integer
                Index of a rootspace
            *inv: integers
                Indicies of fragments to be included in the iteration. All other fragments are
                frozen in the zero state.

        Returns
            addrs: ndarray of integers
                Indices of states with different excitation numbers in the fragments in *inv, with
                all other fragments frozen in the zero state.
        '''
        t0, w0 = logger.process_clock (), logger.perf_counter ()
        addr0, addr1 = self.offs_lroots[raddr]
        inv = list (set (inv))
        lroots = self.lroots[:,raddr:raddr+1]
        envaddr_inv = get_rootaddr_fragaddr (lroots[inv])[1]
        strides_inv = self.strides[raddr][inv]
        addrs = addr0 + np.dot (strides_inv, envaddr_inv)
        dt, dw = logger.process_clock () - t0, logger.perf_counter () - w0
        if _profile: self.dt_i, self.dw_i = self.dt_i + dt, self.dw_i + dw
        return addrs

    def _prepare_spec_addr_ovlp_(self, rbra, rket, *inv):
        '''Prepare the cache for _get_spec_addr_ovlp.

        Args:
            rbra: integer
                Index of bra rootspace for which to prepare the current cache.
            rket: integer
                Index of ket rootspace for which to prepare the current cache.
            *inv: integers
                Indices of nonspectator fragments
        '''
        t0, w0 = logger.process_clock (), logger.perf_counter ()
        key = tuple ((rbra,rket)) + inv
        braket_table = self.nonuniq_exc[key]
        self._spec_addr_ovlp_cache = []
        for rbra1, rket1 in braket_table:
            b, k, o = self._get_spec_addr_ovlp_1space (rbra1, rket1, *inv)
            self._spec_addr_ovlp_cache.append ((rbra1, rket1, b, k, o))
        dt, dw = logger.process_clock () - t0, logger.perf_counter () - w0
        self.dt_o, self.dw_o = self.dt_o + dt, self.dw_o + dw
        return

    def _get_spec_addr_ovlp (self, bra, ket, *inv):
        '''Obtain the integer indices and overlap*permutation factors for all pairs of model states
        for which a specified list of nonspectator fragments are in same state that they are in a
        provided input pair bra, ket. Uses a cache that must be prepared beforehand by the function
        _prepare_spec_addr_ovlp_(rbra, rket, *inv), where rbra and rket must be the rootspace
        indices corresponding to this function's bra, ket arguments.

        Args:
            bra: integer
                Index of a model state
            ket: integer
                Index of a model state
            *inv: integers
                Indices of nonspectator fragments.

        Returns:
            bra_rng: ndarray of integers
                Indices of model states in which fragments *inv have the same state as bra
            ket_rng: ndarray of integers
                Indices of model states in which fragments *inv have the same state as ket
            facs: ndarray of floats
                Overlap * permutation factors (cf. get_ovlp_fac) corresponding to the interactions
                bra_rng, ket_rng.
        '''
        # NOTE: from tests on triene 3frag LASSI[3,3], this function is 1/4 to 1/6 of the "put"
        # runtime, and apparently it can sometimes multithread somehow???
        t0, w0 = logger.process_clock (), logger.perf_counter ()
        rbra, rket = self.rootaddr[bra], self.rootaddr[ket]
        braenv = self.envaddr[bra]
        ketenv = self.envaddr[ket]
        bra_rng = []
        ket_rng = []
        facs = []
        for (rbra1, rket1, b, k, o) in self._spec_addr_ovlp_cache:
            dbra = np.dot (braenv, self.strides[rbra1])
            dket = np.dot (ketenv, self.strides[rket1])
            bra_rng.append (b+dbra)
            ket_rng.append (k+dket)
            facs.append (o)
        bra_rng = np.concatenate (bra_rng)
        ket_rng = np.concatenate (ket_rng)
        facs = np.concatenate (facs)
        dt, dw = logger.process_clock () - t0, logger.perf_counter () - w0
        self.dt_g, self.dw_g = self.dt_g + dt, self.dw_g + dw
        return bra_rng, ket_rng, facs

    def _get_spec_addr_ovlp_1space (self, rbra, rket, *inv):
        '''Obtain the integer indices and overlap*permutation factors for all pairs of model states
        in the same rootspaces as bra, ket for which a specified list of nonspectator fragments are
        also in same state that they are in a provided input pair bra, ket.

        Args:
            rbra: integer
                Index of a rootspace
            rket: integer
                Index of a rootspace
            *inv: integers
                Indices of nonspectator fragments.

        Returns:
            bra_rng: ndarray of integers
                Indices of model states in the rootspace of bra in which fragments *inv are in the
                zero state
            ket_rng: ndarray of integers
                Indices of model states in the rootspace of ket in which fragments *inv are in the
                zero_state
            o: ndarray of floats
                Overlap * permutation factors (cf. get_ovlp_fac) corresponding to the interactions
                bra_rng, ket_rng.
        '''
        inv = list (set (inv))
        fac = self.spin_shuffle[rbra] * self.spin_shuffle[rket]
        fac *= self.fermion_frag_shuffle (rbra, inv)
        fac *= self.fermion_frag_shuffle (rket, inv)
        spec = np.ones (self.nfrags, dtype=bool)
        for i in inv: spec[i] = False
        spec = np.where (spec)[0]
        bra_rng = self._get_addr_range (rbra, *spec, _profile=False)
        ket_rng = self._get_addr_range (rket, *spec, _profile=False)
        specints = [self.ints[i] for i in spec]
        o = fac * np.ones ((1,1), dtype=self.get_ci_dtype ())
        for i in specints:
            o = np.multiply.outer (i.get_ovlp (rbra, rket), o).transpose (0,2,1,3)
            o = o.reshape (o.shape[0]*o.shape[1], o.shape[2]*o.shape[3])
        idx = np.abs(o) > 1e-8
        if (rbra==rket): # not bra==ket because _loop_lroots_ doesn't restrict to tril
            o[np.diag_indices_from (o)] *= 0.5
            idx[np.triu_indices_from (idx, k=1)] = False
        o = o[idx]
        idx, idy = np.where (idx)
        bra_rng, ket_rng = bra_rng[idx], ket_rng[idy]
        return bra_rng, ket_rng, o

    def _get_D1_(self, bra, ket):
        self.d1[:] = 0.0
        return self.d1

    def _get_D2_(self, bra, ket):
        self.d2[:] = 0.0
        return self.d2

    def _put_D1_(self, bra, ket, D1, *inv):
        t0, w0 = logger.process_clock (), logger.perf_counter ()
        bra1, ket1, wgt = self._get_spec_addr_ovlp (bra, ket, *inv)
        self._put_SD1_(bra1, ket1, D1, wgt)
        dt, dw = logger.process_clock () - t0, logger.perf_counter () - w0
        self.dt_p, self.dw_p = self.dt_p + dt, self.dw_p + dw

    def _put_SD1_(self, bra, ket, D1, wgt):
        t0, w0 = logger.process_clock (), logger.perf_counter ()
        #idx = self._orbidx
        #idx = np.ix_([True,]*2,idx,idx)
        #for b, k, w in zip (bra, ket, wgt):
        fn = self._put_SD1_c_fn
        c_one = c_int (1)
        for b, k, w in zip (bra, ket, wgt):
            D1w = D1 * w
            fn (c_arr (self.tdm1s[b,k]), c_arr (D1w),
                c_one, self._norb_c, self._nsrc_c,
                self._dblk_idx, self._sblk_idx, self._lblk, self._nblk)
        #    self.tdm1s[b,k][idx] += np.multiply.outer (w, D1)
        dt, dw = logger.process_clock () - t0, logger.perf_counter () - w0
        self.dt_s, self.dw_s = self.dt_s + dt, self.dw_s + dw

    def _put_D2_(self, bra, ket, D2, *inv):
        t0, w0 = logger.process_clock (), logger.perf_counter ()
        bra1, ket1, wgt = self._get_spec_addr_ovlp (bra, ket, *inv)
        self._put_SD2_(bra1, ket1, D2, wgt)
        dt, dw = logger.process_clock () - t0, logger.perf_counter () - w0
        self.dt_p, self.dw_p = self.dt_p + dt, self.dw_p + dw

    def _put_SD2_(self, bra, ket, D2, wgt):
        t0, w0 = logger.process_clock (), logger.perf_counter ()
        #idx = self._orbidx
        #idx = np.ix_([True,]*4,idx,idx,idx,idx)
        #for b, k, w in zip (bra, ket, wgt):
        #    self.tdm2s[b,k][idx] += np.multiply.outer (w, D2)
        fn = self._put_SD2_c_fn
        c_one = c_int (1)
        for b, k, w in zip (bra, ket, wgt):
            D2w = D2 * w
            fn (c_arr (self.tdm2s[b,k]), c_arr (D2w),
                c_one, self._norb_c, self._nsrc_c, self._pdest,
                self._dblk_idx, self._sblk_idx, self._lblk, self._nblk)
        dt, dw = logger.process_clock () - t0, logger.perf_counter () - w0
        self.dt_s, self.dw_s = self.dt_s + dt, self.dw_s + dw

    # Cruncher functions
    def _crunch_1d_(self, bra, ket, i):
        '''Compute a single-fragment density fluctuation, for both the 1- and 2-RDMs.'''
        t0, w0 = logger.process_clock (), logger.perf_counter ()
        d1 = self._get_D1_(bra, ket)
        d2 = self._get_D2_(bra, ket)
        p, q = self.get_range (i)
        inti = self.ints[i]
        d1_s_ii = inti.get_1_dm1 (bra, ket)
        d1[:,p:q,p:q] = np.asarray (d1_s_ii)
        d2[:,p:q,p:q,p:q,p:q] = np.asarray (inti.get_1_dm2 (bra, ket))
        self._put_D1_(bra, ket, d1, i)
        self._put_D2_(bra, ket, d2, i)
        dt, dw = logger.process_clock () - t0, logger.perf_counter () - w0
        self.dt_1d, self.dw_1d = self.dt_1d + dt, self.dw_1d + dw

    def _crunch_2d_(self, bra, ket, i, j):
        '''Compute a two-fragment density fluctuation.'''
        t0, w0 = logger.process_clock (), logger.perf_counter ()
        d2 = self._get_D2_(bra, ket)
        inti, intj = self.ints[i], self.ints[j]
        p, q = self.get_range (i)
        r, s = self.get_range (j)
        d1_s_ii = inti.get_1_dm1 (bra, ket)
        d1_s_jj = intj.get_1_dm1 (bra, ket)
        d2_s_iijj = np.multiply.outer (d1_s_ii, d1_s_jj).transpose (0,3,1,2,4,5)
        d2_s_iijj = d2_s_iijj.reshape (4, q-p, q-p, s-r, s-r)
        d2[:,p:q,p:q,r:s,r:s] = d2_s_iijj
        d2[(0,3),r:s,r:s,p:q,p:q] = d2_s_iijj[(0,3),...].transpose (0,3,4,1,2)
        d2[(1,2),r:s,r:s,p:q,p:q] = d2_s_iijj[(2,1),...].transpose (0,3,4,1,2)
        d2[(0,3),p:q,r:s,r:s,p:q] = -d2_s_iijj[(0,3),...].transpose (0,1,4,3,2)
        d2[(0,3),r:s,p:q,p:q,r:s] = -d2_s_iijj[(0,3),...].transpose (0,3,2,1,4)
        self._put_D2_(bra, ket, d2, i, j)
        dt, dw = logger.process_clock () - t0, logger.perf_counter () - w0
        self.dt_2d, self.dw_2d = self.dt_2d + dt, self.dw_2d + dw

    def _crunch_1c_(self, bra, ket, i, j, s1):
        '''Compute the reduced density matrix elements of a single electron hop; i.e.,

        <bra|j'(s1)i(s1)|ket>

        i.e.,

        j ---s1---> i

        and conjugate transpose
        '''
        t0, w0 = logger.process_clock (), logger.perf_counter ()
        d1 = self._get_D1_(bra, ket)
        d2 = self._get_D2_(bra, ket)
        inti, intj = self.ints[i], self.ints[j]
        p, q = self.get_range (i)
        r, s = self.get_range (j)
        fac = 1
        nelec_f_bra = self.nelec_rf[self.rootaddr[bra]]
        nelec_f_ket = self.nelec_rf[self.rootaddr[ket]]
        fac *= fermion_des_shuffle (nelec_f_bra, (i, j), i)
        fac *= fermion_des_shuffle (nelec_f_ket, (i, j), j)
        d1_ij = np.multiply.outer (self.ints[i].get_1_p (bra, ket, s1),
                                   self.ints[j].get_1_h (bra, ket, s1))
        d1[s1,p:q,r:s] = fac * d1_ij
        s12l = s1 * 2   # aa: 0 OR ba: 2
        s12h = s12l + 1 # ab: 1 OR bb: 3 
        s21l = s1       # aa: 0 OR ab: 1
        s21h = s21l + 2 # ba: 2 OR bb: 3
        s1s1 = s1 * 3   # aa: 0 OR bb: 3
        def _crunch_1c_tdm2 (d2_ijkk, i0, i1, j0, j1, k0, k1):
            d2[(s12l,s12h), i0:i1, j0:j1, k0:k1, k0:k1] = d2_ijkk
            d2[(s21l,s21h), k0:k1, k0:k1, i0:i1, j0:j1] = d2_ijkk.transpose (0,3,4,1,2)
            d2[s1s1, i0:i1, k0:k1, k0:k1, j0:j1] = -d2_ijkk[s1,...].transpose (0,3,2,1)
            d2[s1s1, k0:k1, j0:j1, i0:i1, k0:k1] = -d2_ijkk[s1,...].transpose (2,1,0,3)
        # pph (transpose from Dirac order to Mulliken order)
        d2_ijii = fac * np.multiply.outer (self.ints[i].get_1_pph (bra,ket,s1),
                                           self.ints[j].get_1_h (bra,ket,s1)).transpose (0,1,4,2,3)
        _crunch_1c_tdm2 (d2_ijii, p, q, r, s, p, q)
        # phh (transpose to bring spin to outside and then from Dirac order to Mulliken order)
        d2_ijjj = fac * np.multiply.outer (self.ints[i].get_1_p (bra,ket,s1),
                                           self.ints[j].get_1_phh (bra,ket,s1)).transpose (1,0,4,2,3)
        _crunch_1c_tdm2 (d2_ijjj, p, q, r, s, r, s)
        dt, dw = logger.process_clock () - t0, logger.perf_counter () - w0
        self.dt_1c, self.dw_1c = self.dt_1c + dt, self.dw_1c + dw
        self._put_D1_(bra, ket, d1, i, j)
        self._put_D2_(bra, ket, d2, i, j)

    def _crunch_1c1d_(self, bra, ket, i, j, k, s1):
        '''Compute the reduced density matrix elements of a coupled electron-hop and
        density fluctuation.'''
        t0, w0 = logger.process_clock (), logger.perf_counter ()
        d2 = self._get_D2_(bra, ket)
        inti, intj, intk = self.ints[i], self.ints[j], self.ints[k]
        p, q = self.get_range (i)
        r, s = self.get_range (j)
        t, u = self.get_range (k)
        fac = 1
        nelec_f_bra = self.nelec_rf[self.rootaddr[bra]]
        nelec_f_ket = self.nelec_rf[self.rootaddr[ket]]
        fac *= fermion_des_shuffle (nelec_f_bra, (i, j, k), i)
        fac *= fermion_des_shuffle (nelec_f_ket, (i, j, k), j)
        s12l = s1 * 2   # aa: 0 OR ba: 2
        s12h = s12l + 1 # ab: 1 OR bb: 3 
        s21l = s1       # aa: 0 OR ab: 1
        s21h = s21l + 2 # ba: 2 OR bb: 3
        s1s1 = s1 * 3   # aa: 0 OR bb: 3
        def _crunch_1c_tdm2 (d2_ijkk, i0, i1, j0, j1, k0, k1):
            d2[(s12l,s12h), i0:i1, j0:j1, k0:k1, k0:k1] = d2_ijkk
            d2[(s21l,s21h), k0:k1, k0:k1, i0:i1, j0:j1] = d2_ijkk.transpose (0,3,4,1,2)
            d2[s1s1, i0:i1, k0:k1, k0:k1, j0:j1] = -d2_ijkk[s1,...].transpose (0,3,2,1)
            d2[s1s1, k0:k1, j0:j1, i0:i1, k0:k1] = -d2_ijkk[s1,...].transpose (2,1,0,3)
        d1_ij = np.multiply.outer (self.ints[i].get_1_p (bra, ket, s1),
                                   self.ints[j].get_1_h (bra, ket, s1))
        d1_skk = self.ints[k].get_1_dm1 (bra, ket)
        d2_ijkk = fac * np.multiply.outer (d1_ij, d1_skk).transpose (2,0,1,3,4)
        _crunch_1c_tdm2 (d2_ijkk, p, q, r, s, t, u)
        dt, dw = logger.process_clock () - t0, logger.perf_counter () - w0
        self.dt_1c1d, self.dw_1c1d = self.dt_1c1d + dt, self.dw_1c1d + dw
        self._put_D2_(bra, ket, d2, i, j, k)

    def _crunch_1s_(self, bra, ket, i, j):
        '''Compute the reduced density matrix elements of a spin unit hop; i.e.,

        <bra|i'(a)j'(b)i(b)j(a)|ket>

        i.e.,

        j ---a---> i
        i ---b---> j

        and conjugate transpose
        '''
        t0, w0 = logger.process_clock (), logger.perf_counter ()
        d2 = self._get_D2_(bra, ket) # aa, ab, ba, bb -> 0, 1, 2, 3
        p, q = self.get_range (i)
        r, s = self.get_range (j)
        fac = -1
        d2_spsm = fac * np.multiply.outer (self.ints[i].get_1_sp (bra, ket),
                                           self.ints[j].get_1_sm (bra, ket))
        d2[1,p:q,r:s,r:s,p:q] = d2_spsm.transpose (0,3,2,1)
        d2[2,r:s,p:q,p:q,r:s] = d2_spsm.transpose (2,1,0,3)
        dt, dw = logger.process_clock () - t0, logger.perf_counter () - w0
        self.dt_1s, self.dw_1s = self.dt_1s + dt, self.dw_1s + dw
        self._put_D2_(bra, ket, d2, i, j)

    def _crunch_1s1c_(self, bra, ket, i, j, k, s1):
        '''Compute the reduced density matrix elements of a spin-charge unit hop; i.e.,

        <bra|i'(s1)k'(1-s1)j(1-s1)k(s1)|ket>

        i.e.,

        k ---s1---> i
        j -(1-s1)-> k

        and conjugate transpose
        '''
        t0, w0 = logger.process_clock (), logger.perf_counter ()
        s2 = 1 - s1
        d2 = self._get_D2_(bra, ket) # aa, ab, ba, bb -> 0, 1, 2, 3
        p, q = self.get_range (i)
        r, s = self.get_range (j)
        t, u = self.get_range (k)
        nelec_f_bra = self.nelec_rf[self.rootaddr[bra]]
        nelec_f_ket = self.nelec_rf[self.rootaddr[ket]]
        fac = -1 # a'bb'a -> a'ab'b sign
        fac *= fermion_des_shuffle (nelec_f_bra, (i, j, k), i)
        fac *= fermion_des_shuffle (nelec_f_ket, (i, j, k), j)
        d_ij = np.multiply.outer (self.ints[i].get_1_p (bra, ket, s1),
                                  self.ints[j].get_1_h (bra, ket, s2))
        if s1==0:
            d_kk = self.ints[k].get_1_sm (bra, ket)
        else:
            d_kk = self.ints[k].get_1_sp (bra, ket)
        d2_ikkj = fac * np.multiply.outer (d_ij, d_kk).transpose (0,3,2,1) # a'bb'a -> a'ab'b
        d2[1+s1,p:q,t:u,t:u,r:s] = d2_ikkj
        d2[2-s1,t:u,r:s,p:q,t:u] = d2_ikkj.transpose (2,3,0,1)
        dt, dw = logger.process_clock () - t0, logger.perf_counter () - w0
        self.dt_1s1c, self.dw_1s1c = self.dt_1s1c + dt, self.dw_1s1c + dw
        self._put_D2_(bra, ket, d2, i, j, k)

    def _crunch_2c_(self, bra, ket, i, j, k, l, s2lt):
        '''Compute the reduced density matrix elements of a two-electron hop; i.e.,

        <bra|i'(s1)k'(s2)l(s2)j(s1)|ket>

        i.e.,

        j ---s1---> i
        l ---s2---> k

        with

        s2lt = 0, 1, 2
        s1   = a, a, b
        s2   = a, b, b

        and conjugate transpose

        Note that this includes i=k and/or j=l cases, but no other coincident fragment indices. Any
        other coincident fragment index (that is, any coincident index between the bra and the ket)
        turns this into one of the other interactions implemented in the above _crunch_ functions:
        s1 = s2  AND SORT (ik) = SORT (jl)                 : _crunch_1d_ and _crunch_2d_
        s1 = s2  AND (i = j XOR i = l XOR j = k XOR k = l) : _crunch_1c_ and _crunch_1c1d_
        s1 != s2 AND (i = l AND j = k)                     : _crunch_1s_
        s1 != s2 AND (i = l XOR j = k)                     : _crunch_1s1c_
        '''
        t0, w0 = logger.process_clock (), logger.perf_counter ()
        # s2lt: 0, 1, 2 -> aa, ab, bb
        # s2: 0, 1, 2, 3 -> aa, ab, ba, bb
        s2  = (0, 1, 3)[s2lt] # aa, ab, bb
        s2T = (0, 2, 3)[s2lt] # aa, ba, bb -> when you populate the e1 <-> e2 permutation
        s11 = s2 // 2
        s12 = s2 % 2
        nelec_f_bra = self.nelec_rf[self.rootaddr[bra]]
        nelec_f_ket = self.nelec_rf[self.rootaddr[ket]]
        d2 = self._get_D2_(bra, ket)
        fac = 1
        if i == k:
            pp = self.ints[i].get_1_pp (bra, ket, s2lt)
            if s2lt != 1: assert (np.all (np.abs (pp + pp.T)) < 1e-8), '{}'.format (
                np.amax (np.abs (pp + pp.T)))
        else:
            pp = np.multiply.outer (self.ints[i].get_1_p (bra, ket, s11),
                                    self.ints[k].get_1_p (bra, ket, s12))
            fac *= (1,-1)[int (i>k)]
            fac *= fermion_des_shuffle (nelec_f_bra, (i, j, k, l), i)
            fac *= fermion_des_shuffle (nelec_f_bra, (i, j, k, l), k)
        if j == l:
            hh = self.ints[j].get_1_hh (bra, ket, s2lt)
            if s2lt != 1: assert (np.all (np.abs (hh + hh.T)) < 1e-8), '{}'.format (
                np.amax (np.abs (hh + hh.T)))
        else:
            hh = np.multiply.outer (self.ints[l].get_1_h (bra, ket, s12),
                                    self.ints[j].get_1_h (bra, ket, s11))
            fac *= (1,-1)[int (j>l)]
            fac *= fermion_des_shuffle (nelec_f_ket, (i, j, k, l), j)
            fac *= fermion_des_shuffle (nelec_f_ket, (i, j, k, l), l)
        d2_ijkl = fac * np.multiply.outer (pp, hh).transpose (0,3,1,2) # Dirac -> Mulliken transp
        p, q = self.get_range (i)
        r, s = self.get_range (j)
        t, u = self.get_range (k) 
        v, w = self.get_range (l)
        d2[s2, p:q,r:s,t:u,v:w] = d2_ijkl
        d2[s2T,t:u,v:w,p:q,r:s] = d2_ijkl.transpose (2,3,0,1)
        if s2 == s2T: # same-spin only: exchange happens
            d2[s2,p:q,v:w,t:u,r:s] = -d2_ijkl.transpose (0,3,2,1)
            d2[s2,t:u,r:s,p:q,v:w] = -d2_ijkl.transpose (2,1,0,3)
        dt, dw = logger.process_clock () - t0, logger.perf_counter () - w0
        self.dt_2c, self.dw_2c = self.dt_2c + dt, self.dw_2c + dw
        self._put_D2_(bra, ket, d2, i, j, k, l)

    def _fn_row_has_spin (self, _crunch_fn):
        return any ((i in _crunch_fn.__name__ for i in self.interaction_has_spin))

    def _fn_contributes_to_s2 (self, _crunch_fn):
        return any ((i in _crunch_fn.__name__ for i in self.interaction_contributes_to_s2))

    def _crunch_env_(self, _crunch_fn, *row):
        if self._fn_row_has_spin (_crunch_fn):
            inv = row[2:-1]
        else:
            inv = row[2:]
        with lib.temporary_env (self, **self._orbrange_env_kwargs (inv)):
            self._loop_lroots_(_crunch_fn, row, inv)
            self._finalize_crunch_env_(_crunch_fn, row, inv)

    def _finalize_crunch_env_(self, _crunch_fn, row, inv): pass

    def _orbrange_env_kwargs (self, inv):
        t0, w0 = logger.process_clock (), logger.perf_counter ()
        fragidx = np.zeros (self.nfrags, dtype=bool)
        _orbidx = np.zeros (self.norb, dtype=bool)
        for frag in inv:
            fragidx[frag] = True
            p, q = self.get_range (frag)
            _orbidx[p:q] = True
        nlas = np.array (self.nlas)
        nlas[~fragidx] = 0
        norb = sum (nlas)
        d1 = self.d1
        if len (inv) < 3: # Otherwise this won't be touched anyway
            d1_shape = [2,] + [norb,]*2
            d1_size = np.prod (d1_shape)
            d1 = self.d1.ravel ()[:d1_size].reshape (d1_shape)
        d2_shape = [4,] + [norb,]*4
        d2_size = np.prod (d2_shape)
        d2 = self.d2.ravel ()[:d2_size].reshape (d2_shape)
        env_kwargs = {'nlas': nlas, 'd1': d1, 'd2': d2, '_orbidx': _orbidx}
        env_kwargs.update (self._orbrange_env_kwargs_orbidx (_orbidx))
        dt, dw = logger.process_clock () - t0, logger.perf_counter () - w0
        self.dt_i, self.dw_i = self.dt_i + dt, self.dw_i + dw
        return env_kwargs

    def _orbrange_env_kwargs_orbidx (self, _orbidx):
        ndest = self.norb
        nsrc = np.count_nonzero (_orbidx)
        nthreads = lib.num_threads ()
        idx = np.ix_(_orbidx,_orbidx)
        mask = np.zeros ((self.norb,self.norb), dtype=bool)
        mask[idx] = True
        actpairs = np.where (mask.ravel ())[0]
        if nsrc==ndest:
            dblk, lblk = split_contig_array (self.norb**2,nthreads)
            sblk = dblk
        else:
            sblk, dblk, lblk = get_contig_blks (mask)
        env_kwargs = {'_nsrc_c': c_int (nsrc),
                      '_d1buf_ncol': c_int (2*(nsrc**2)),
                      '_d2buf_ncol': c_int (4*(nsrc**4)),
                      '_pdest': c_arr (actpairs.astype (np.int32)),
                      '_dblk_idx': c_arr (dblk.astype (np.int32)),
                      '_sblk_idx': c_arr (sblk.astype (np.int32)),
                      '_lblk': c_arr (lblk.astype (np.int32)),
                      '_nblk': c_int (len (lblk))}
        return env_kwargs

    def _loop_lroots_(self, _crunch_fn, row, inv):
        self._prepare_spec_addr_ovlp_(row[0], row[1], *inv)
        bra_rng = self._get_addr_range (row[0], *inv)
        ket_rng = self._get_addr_range (row[1], *inv)
        lrow = [l for l in row]
        for lrow[0], lrow[1] in product (bra_rng, ket_rng):
            _crunch_fn (*lrow)

    def _crunch_all_(self):
        for row in self.exc_1d: self._crunch_env_(self._crunch_1d_, *row)
        for row in self.exc_2d: self._crunch_env_(self._crunch_2d_, *row)
        for row in self.exc_1c: self._crunch_env_(self._crunch_1c_, *row)
        for row in self.exc_1c1d: self._crunch_env_(self._crunch_1c1d_, *row)
        for row in self.exc_1s: self._crunch_env_(self._crunch_1s_, *row)
        for row in self.exc_1s1c: self._crunch_env_(self._crunch_1s1c_, *row)
        for row in self.exc_2c: self._crunch_env_(self._crunch_2c_, *row)
        self._add_transpose_()

    def _add_transpose_(self):
        self.tdm1s += self.tdm1s.conj ().transpose (1,0,2,4,3)
        self.tdm2s += self.tdm2s.conj ().transpose (1,0,2,4,3,6,5)

    def _umat_linequiv_loop_(self, *args):
        t0, w0 = logger.process_clock (), logger.perf_counter ()
        for ifrag, inti in enumerate (self.ints):
            for iroot, umat in inti.umat_root.items ():
                self._umat_linequiv_(ifrag, iroot, umat, *args)
        dt, dw = logger.process_clock () - t0, logger.perf_counter () - w0
        self.dt_u, self.dw_u = self.dt_u + dt, self.dw_u + dw

    def _umat_linequiv_(self, ifrag, iroot, umat, *args):
        self.tdm1s = umat_dot_1frag_(self.tdm1s, umat, self.lroots, ifrag, iroot, axis=0) 
        self.tdm1s = umat_dot_1frag_(self.tdm1s, umat, self.lroots, ifrag, iroot, axis=1) 
        self.tdm2s = umat_dot_1frag_(self.tdm2s, umat, self.lroots, ifrag, iroot, axis=0) 
        self.tdm2s = umat_dot_1frag_(self.tdm2s, umat, self.lroots, ifrag, iroot, axis=1) 

    def kernel (self):
        ''' Main driver method of class.

        Returns:
            stdm1s : ndarray of shape (nroots,nroots,2,ncas,ncas)
                1-body spin-separated LAS-state transition density matrices
            stdm2s : ndarray of shape (nroots,nroots,4,ncas,ncas,ncas,ncas)
                2-body spin-separated LAS-state transition density matrices
            t0 : tuple of length 2
                timestamp of entry into this function, for profiling by caller
        '''
        t0 = (lib.logger.process_clock (), lib.logger.perf_counter ())
        self.init_profiling ()
        self.tdm1s = np.zeros ([self.nstates,]*2 + [2,] + [self.norb,]*2, dtype=self.dtype)
        self.tdm2s = np.zeros ([self.nstates,]*2 + [4,] + [self.norb,]*4, dtype=self.dtype)
        self._crunch_all_()
        self._umat_linequiv_loop_()
        return self.tdm1s, self.tdm2s, t0

    def sprint_profile (self):
        fmt_str = '{:>5s} CPU: {:9.2f} ; wall: {:9.2f}'
        profile = fmt_str.format ('1d', self.dt_1d, self.dw_1d)
        profile += '\n' + fmt_str.format ('2d', self.dt_2d, self.dw_2d)
        profile += '\n' + fmt_str.format ('1c', self.dt_1c, self.dw_1c)
        profile += '\n' + fmt_str.format ('1c1d', self.dt_1c1d, self.dw_1c1d)
        profile += '\n' + fmt_str.format ('1s', self.dt_1s, self.dw_1s)
        profile += '\n' + fmt_str.format ('1s1c', self.dt_1s1c, self.dw_1s1c)
        profile += '\n' + fmt_str.format ('2c', self.dt_2c, self.dw_2c)
        profile += '\n' + fmt_str.format ('ovlp', self.dt_o, self.dw_o)
        profile += '\n' + fmt_str.format ('umat', self.dt_u, self.dw_u)
        profile += '\n' + fmt_str.format ('put', self.dt_p, self.dw_p)
        profile += '\n' + fmt_str.format ('idx', self.dt_i, self.dw_i)
        profile += '\n' + 'Decomposing put:'
        profile += '\n' + fmt_str.format ('gsao', self.dt_g, self.dw_g)
        profile += '\n' + fmt_str.format ('putS', self.dt_s, self.dw_s)
        return profile

def make_stdm12s (las, ci, nelec_frs, **kwargs):
    ''' Build spin-separated LAS product-state 1- and 2-body transition density matrices

    Args:
        las : instance of :class:`LASCINoSymm`
        ci : list of list of ndarrays
            Contains all CI vectors
        nelec_frs : ndarray of shape (nfrags,nroots,2)
            Number of electrons of each spin in each rootspace in each
            fragment

    Returns:
        tdm1s : ndarray of shape (nroots,2,ncas,ncas,nroots)
            Contains 1-body LAS state transition density matrices
        tdm2s : ndarray of shape (nroots,2,ncas,ncas,2,ncas,ncas,nroots)
            Contains 2-body LAS state transition density matrices
    '''
    verbose = kwargs.get ('verbose', las.verbose)
    log = lib.logger.new_logger (las, verbose)
    nlas = las.ncas_sub
    ncas = las.ncas
    nfrags, nroots = nelec_frs.shape[:2]
    smult_fr = kwargs.get ('smult_fr', None)
    dtype = ci[0][0].dtype
    max_memory = getattr (las, 'max_memory', las.mol.max_memory)

    # Handle possible SOC
    nelec_rs = [tuple (x) for x in nelec_frs.sum (0)]
    spin_pure = len (set (nelec_rs)) == 1
    if not spin_pure: # Engage the ``spinless mapping''
        ci = ci_map2spinless (ci, nlas, nelec_frs)
        ix = spin_shuffle_idx (nlas)
        spin_shuffle_fac = [fermion_spin_shuffle (nelec_frs[:,i,0], nelec_frs[:,i,1])
                            for i in range (nroots)]
        nlas = [2*x for x in nlas]
        nelec_frs[:,:,0] += nelec_frs[:,:,1]
        nelec_frs[:,:,1] = 0
        ncas = ncas * 2

    # First pass: single-fragment intermediates
    ints, lroots = frag.make_ints (las, ci, nelec_frs, smult_fr=smult_fr, nlas=nlas)
    nstates = np.sum (np.prod (lroots, axis=0))

    # Memory check
    current_memory = lib.current_memory ()[0]
    required_memory = dtype.itemsize*nstates*nstates*(2*(ncas**2)+4*(ncas**4))/1e6
    if current_memory + required_memory > max_memory:
        raise MemoryError ("current: {}; required: {}; max: {}".format (
            current_memory, required_memory, max_memory))

    # Second pass: upper-triangle
    t0 = (lib.logger.process_clock (), lib.logger.perf_counter ())
    outerprod = LSTDM (ints, nlas, lroots, dtype=dtype,
                           max_memory=max_memory, log=log)
    if not spin_pure:
        outerprod.spin_shuffle = spin_shuffle_fac
    lib.logger.timer (las, 'LAS-state TDM12s second intermediate indexing setup', *t0)
    tdm1s, tdm2s, t0 = outerprod.kernel ()
    lib.logger.timer (las, 'LAS-state TDM12s second intermediate crunching', *t0)
    if las.verbose >= lib.logger.TIMER_LEVEL:
        lib.logger.info (las, 'LAS-state TDM12s crunching profile:\n%s', outerprod.sprint_profile ())


    # Clean up the ``spinless mapping''
    if not spin_pure:
        kx = [True,]*2
        jx = [True,]*nstates
        tdm1s = tdm1s[np.ix_(jx,jx,kx,ix,ix)]
        tdm2s = tdm2s[np.ix_(jx,jx,kx*2,ix,ix,ix,ix)]
        n = ncas = ncas // 2
        tdm2s_ = np.zeros ((nstates, nstates, 2, 2, n, n, n, n), dtype=tdm2s.dtype)
        tdm2s_[:,:,0,0,:,:,:,:] = tdm2s[:,:,0,:n,:n,:n,:n]
        tdm2s_[:,:,0,1,:,:,:,:] = tdm2s[:,:,0,:n,:n,n:,n:]
        tdm2s_[:,:,1,0,:,:,:,:] = tdm2s[:,:,0,n:,n:,:n,:n]
        tdm2s_[:,:,1,1,:,:,:,:] = tdm2s[:,:,0,n:,n:,n:,n:]
        tdm2s = tdm2s_
        if spin_pure: # Need this if you want to always do "spinless mapping" for testing
            tdm1s_ = np.zeros ((nstates, nstates, 2, n, n), dtype=tdm1s.dtype)
            tdm1s_[:,:,0,:,:] = tdm1s[:,:,0,:n,:n]
            tdm1s_[:,:,1,:,:] = tdm1s[:,:,0,n:,n:]
            tdm1s = tdm1s_


    # Put tdm1s in PySCF convention: [p,q] -> q'p
    if spin_pure: tdm1s = tdm1s.transpose (0,2,4,3,1)
    else: tdm1s = tdm1s[:,:,0,:,:].transpose (0,3,2,1)
    tdm2s = tdm2s.reshape (nstates,nstates,2,2,ncas,ncas,ncas,ncas).transpose (0,2,4,5,3,6,7,1)

    return tdm1s, tdm2s

<|MERGE_RESOLUTION|>--- conflicted
+++ resolved
@@ -104,11 +104,9 @@
         self.nstates = offs1[-1]
         self.dtype = dtype
         self.tdm1s = self.tdm2s = None
-        t0 = log.timer ('STDM class initialize', *t0)
 
         # overlap tensor
         self.ovlp = [i.ovlp for i in ints]
-        t0 = log.timer ('STDM class overlap timer', *t0)
 
         # spin-shuffle sign vector
         nelec_frs = np.asarray ([[list (i.nelec_r[ket]) for ket in range (self.nroots)]
@@ -116,51 +114,27 @@
         self.spin_shuffle = [fermion_spin_shuffle (nelec_sf[0], nelec_sf[1])
                              for nelec_sf in nelec_frs.transpose (1,2,0)]
         self.nelec_rf = nelec_frs.sum (2).T
-        t0 = log.timer ('STDM class overlap timer', *t0)
 
         self.urootstr = np.asarray ([[i.uroot_idx[r] for i in self.ints]
                                      for r in range (self.nroots)]).T
 
-<<<<<<< HEAD
-        t0 = log.timer ('STDM class urootstr?', *t0)
-        t1 = (lib.logger.process_clock (), lib.logger.perf_counter ())
-        exc = self.make_exc_tables (nelec_frs)
-        t1 = log.timer ('STDM class exc', *t1)
-=======
         smult_fr = np.asarray ([i.smult_r for i in self.ints])
         if smult_fr.dtype == np.object_: smult_fr = None
 
         exc = self.make_exc_tables (nelec_frs, smult_fr)
         t1 = (lib.logger.process_clock (), lib.logger.perf_counter ())
->>>>>>> 7f6b7282
         self.nonuniq_exc = {}
         self.spman = {}
         self.exc_null = self.mask_exc_table_(exc['null'], 'null', mask_bra_space, mask_ket_space)
-<<<<<<< HEAD
-        t1 = log.timer ('STDM class exc_null', *t1)
-=======
         t1 = self.log.timer ('STDM class exc_null', *t1)
->>>>>>> 7f6b7282
         self.exc_1d = self.mask_exc_table_(exc['1d'], '1d', mask_bra_space, mask_ket_space)
-        t1 = log.timer ('STDM class exc_1d', *t1)
         self.exc_2d = self.mask_exc_table_(exc['2d'], '2d', mask_bra_space, mask_ket_space)
-        t1 = log.timer ('STDM class exc_2d', *t1)
         self.exc_1c = self.mask_exc_table_(exc['1c'], '1c', mask_bra_space, mask_ket_space)
-        t1 = log.timer ('STDM class exc_1c', *t1)
         self.exc_1c1d = self.mask_exc_table_(exc['1c1d'], '1c1d', mask_bra_space, mask_ket_space)
-        t1 = log.timer ('STDM class exc_1c1d', *t1)
         self.exc_1s = self.mask_exc_table_(exc['1s'], '1s', mask_bra_space, mask_ket_space)
-        t1 = log.timer ('STDM class exc_1s', *t1)
         self.exc_1s1c = self.mask_exc_table_(exc['1s1c'], '1s1c', mask_bra_space, mask_ket_space)
-        t1 = log.timer ('STDM class exc_1s1s', *t1)
         self.exc_2c = self.mask_exc_table_(exc['2c'], '2c', mask_bra_space, mask_ket_space)
-<<<<<<< HEAD
-        t1 = log.timer ('STDM class exc_2c', *t1)
-
-        t0 = log.timer ('STDM class making exc tables', *t0) 
-=======
-
->>>>>>> 7f6b7282
+
         self.init_profiling ()
         self._init_buffers_()
         self.memcheck ('LSTDM init', m0)
@@ -173,20 +147,14 @@
         self._norb_c = c_int (self.norb)
         self._orbidx = np.ones (self.norb, dtype=bool)
 
-<<<<<<< HEAD
-        t0 = log.timer ('STDM class buffers', *t0)
-=======
->>>>>>> 7f6b7282
 
         # C fns
         if self.dtype==np.float64:
             self._put_SD1_c_fn = liblassi.LASSIRDMdputSD1
             self._put_SD2_c_fn = liblassi.LASSIRDMdputSD2
-            t0 = log.timer ('STDM class Cfns float64', *t0)
         elif self.dtype==np.complex128:
             self._put_SD1_c_fn = liblassi.LASSIRDMzputSD1
             self._put_SD2_c_fn = liblassi.LASSIRDMzputSD2
-            t0 = log.timer ('STDM class Cfns complex128', *t0)
         else:
             raise NotImplementedError (self.dtype)
 
@@ -466,22 +434,7 @@
         nonuniq_exc = {}
         ulblu = '_' + lbl + '_'
         excp = exc[:,:-1] if ulblu in self.interaction_has_spin else exc
-<<<<<<< HEAD
-        fprintLT = np.empty (len (excp), dtype=int)
-        fprint = np.empty (len (excp), dtype=int)
-        #t0 = self.log.timer ('Exc part 3 setup ', *t0)
-        # MRH 08/01/2025: this loop is a significant bottleneck in many-fragment LASSIS and is
-        # trivial to multithread in C as long as you can find a good integer-list hash function
-        for i, row in enumerate (excp):
-            bra, ket = row[:2]
-            frags = row[2:]
-            fprintLT[i] = self.interaction_fprint (bra, ket, frags, ltri=self.ltri)
-            fprint[i] = self.interaction_fprint (bra, ket, frags, ltri=False)
-        #t0 = self.log.timer ('Exc part 3 bottleneck loop', *t0)
-        nexc = len (exc)
-=======
         fprint, fprintLT = fprint_fn (exc, lbl)
->>>>>>> 7f6b7282
         ufp, idx, cnts = np.unique (fprintLT, axis=0, return_index=True, return_counts=True)
         # for some reason this squeeze is necessary for some versions of numpy; however...
         all_idxs = np.argsort (fprintLT)
@@ -490,7 +443,6 @@
         cnts = cnts[ix_sort]
         image_sets = np.split (all_idxs, np.cumsum (cnts))
         exc_01 = exc[:,0:2]
-        t0 = self.log.timer ('Exc part 3 only unique interactions', *t0)
         for image_idxs, uniq_idx in zip (image_sets, idx):
             # ...numpy.where (0==0) triggers a DeprecationWarning, so I have to atleast_1d it
             braket_images = exc_01[image_idxs]
@@ -499,15 +451,7 @@
             nonuniq_exc[tuple(excp[uniq_idx])] = braket_images
         exc = exc[idx]
         nuniq = len (exc)
-<<<<<<< HEAD
-        #t0 = self.log.timer ('Exc part 3 populating non unique', *t0)
-        self.log.timer ('mask_exc_table_ {}'.format (lbl), *t0)
-        self.log.debug ('%d/%d unique interactions of %s type',
-                        nuniq, nexc, lbl)
-        return exc
-=======
         return exc, nonuniq_exc
->>>>>>> 7f6b7282
 
     def get_range (self, i):
         '''Get the orbital range for a fragment.

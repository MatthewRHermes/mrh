--- conflicted
+++ resolved
@@ -118,15 +118,11 @@
         self.urootstr = np.asarray ([[i.uroot_idx[r] for i in self.ints]
                                      for r in range (self.nroots)]).T
 
-<<<<<<< HEAD
         smult_fr = np.asarray ([i.smult_r for i in self.ints])
         if smult_fr.dtype == np.object_: smult_fr = None
 
         exc = self.make_exc_tables (nelec_frs, smult_fr)
-=======
         t1 = (lib.logger.process_clock (), lib.logger.perf_counter ())
-        exc = self.make_exc_tables (nelec_frs)
->>>>>>> cb6f633d
         self.nonuniq_exc = {}
         self.spman = {}
         self.exc_null = self.mask_exc_table_(exc['null'], 'null', mask_bra_space, mask_ket_space)
@@ -456,15 +452,7 @@
             nonuniq_exc[tuple(excp[uniq_idx])] = braket_images
         exc = exc[idx]
         nuniq = len (exc)
-<<<<<<< HEAD
         return exc, nonuniq_exc
-=======
-        #t0 = self.log.timer ('Exc part 3 populating non unique', *t0)
-        self.log.timer ('mask_exc_table_ {}'.format (lbl), *t0)
-        self.log.debug ('%d/%d unique interactions of %s type',
-                        nuniq, nexc, lbl)
-        return exc
->>>>>>> cb6f633d
 
     def get_range (self, i):
         '''Get the orbital range for a fragment.

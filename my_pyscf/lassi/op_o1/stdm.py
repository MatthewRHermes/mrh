--- conflicted
+++ resolved
@@ -112,26 +112,17 @@
         nelec_frs = np.asarray ([[list (i.nelec_r[ket]) for ket in range (self.nroots)]
                                  for i in self.ints])
         self.spin_shuffle = [fermion_spin_shuffle (nelec_sf[0], nelec_sf[1])
-<<<<<<< HEAD
-                             for nelec_sf in self.nelec_rf]
-        self.nelec_rf = self.nelec_rf.sum (1)
-        t0 = log.timer ('STDM class overlap timer', *t0)
-=======
                              for nelec_sf in nelec_frs.transpose (1,2,0)]
         self.nelec_rf = nelec_frs.sum (2).T
->>>>>>> fe7955b9
+        t0 = log.timer ('STDM class overlap timer', *t0)
 
         self.urootstr = np.asarray ([[i.uroot_idx[r] for i in self.ints]
                                      for r in range (self.nroots)]).T
 
-<<<<<<< HEAD
         t0 = log.timer ('STDM class urootstr?', *t0)
         t1 = (lib.logger.process_clock (), lib.logger.perf_counter ())
-        exc = self.make_exc_tables (hopping_index)
+        exc = self.make_exc_tables (nelec_frs)
         t1 = log.timer ('STDM class exc', *t1)
-=======
-        exc = self.make_exc_tables (nelec_frs)
->>>>>>> fe7955b9
         self.nonuniq_exc = {}
         self.exc_null = self.mask_exc_table_(exc['null'], 'null', mask_bra_space, mask_ket_space)
         t1 = log.timer ('STDM class exc_null', *t1)

import numpy as np
from scipy import linalg
from pyscf import lib
from pyscf.fci.direct_spin1 import trans_rdm12s, trans_rdm1s
from pyscf.fci.direct_spin1 import contract_1e, contract_2e, absorb_h1e
from pyscf.fci.direct_uhf import contract_1e as contract_1e_uhf
from pyscf.fci.addons import cre_a, cre_b, des_a, des_b
from pyscf.fci import cistring
from itertools import product, combinations, combinations_with_replacement
from mrh.my_pyscf.lassi.citools import get_lroots, get_rootaddr_fragaddr, get_unique_roots
from mrh.my_pyscf.lassi.citools import _get_unique_roots_with_spin
from mrh.my_pyscf.lassi.op_o1.utilities import *
<<<<<<< HEAD
from mrh.my_pyscf.fci.rdm import trans_rdm1ha_des, trans_rdm1hb_des
from mrh.my_pyscf.fci.rdm import trans_rdm13ha_des, trans_rdm13hb_des
from mrh.my_pyscf.fci.rdm import trans_sfddm1, trans_hhdm
from mrh.my_pyscf.fci import rdm_smult
=======
from mrh.my_pyscf.fci.rdm import trans_rdm1ha_des, trans_rdm1hb_des #make_rdm1_spin1
from mrh.my_pyscf.fci.rdm import trans_rdm13ha_des, trans_rdm13hb_des #is make_rdm12_spin1
from mrh.my_pyscf.fci.rdm import trans_sfddm1, trans_hhdm ##trans_sfddm1 is make_rdm12_spin1, trans_hhdm is make_rdm12_spin1
>>>>>>> 92b157f5
from mrh.my_pyscf.fci.direct_halfelectron import contract_1he, absorb_h1he, contract_3he
from mrh.my_pyscf.fci.direct_nosym_uhf import contract_1e as contract_1e_nosym_uhf
from mrh.my_pyscf.fci.direct_nosym_ghf import contract_1e as contract_1e_nosym_ghf
from mrh.my_pyscf.fci.pair_op import contract_pair_op
from pyscf import __config__
import functools
import copy

SCREEN_THRESH = getattr (__config__, 'lassi_frag_screen_thresh', 1e-10)
DO_SCREEN_LINEQUIV = getattr (__config__, 'lassi_frag_do_screen_linequiv', True)

class FragTDMInt (object):
    ''' Fragment-local LAS state transition density matrix intermediate

        Quasi-sparse-memory storage for LAS-state transition density matrix single-fragment
        intermediates. Stores all local transition density matrix factors. Run the `kernel` method
        to compute all data, and run the get_* methods to return the computed intermediates:

        s and t are spin: a,b for 1 operator; aa, ab, bb for 2 operators
        s is a spin argument passed to the "get" function
        t is a spin index on the returned array
        i and j are rootspace indices

        get_h (i,j,s,**kwargs): <i|s|j>
        get_p (i,j,s,**kwargs): <i|s'|j> = conj (<j|s|i>)
        get_dm1 (i,j,**kwargs): <i|t't|j>
        get_hh (i,j,s,**kwargs): <i|s2s1|j>
        get_pp (i,j,s,**kwargs): <i|s1's2'|j> = conj (<j|s2s1|i>)
        get_sm (i,j,**kwargs): <i|b'a|j>
        get_sp (i,j,**kwargs): <i|a'b|j> = conj (<j|b'a|i>)
        get_phh (i,j,s,**kwargs): <i|t'ts|j>
        get_pph (i,j,s,**kwargs): <i|s't't|j> = conj (<j|t'ts|i>)
        get_dm2 (i,j,**kwargs): <i|t1't2't2t1|j>
        
        TODO: two-electron spin-broken components
            <i|a'b'bb|j> & h.c. & a<->b
            <i|a'a'bb|j> & a<->b
        Req'd for 2e- relativistic (i.e., spin-breaking) operators

        The optional kwargs of the get_* methods are
            highm : logical (default=False)
                If True, and if spin multiplicity information is available, returns the "high-m"
                version of the corresponding TDM with the spin vector of either the bra or the ket
                aligned with the laboratory axis
            uroot_idx : logical (default=False)
                If True, i and j are interpreted as indices into the list of *unique* rootspaces,
                not all rootspaces (see below).

        In the set_* and get_* functions, the indices i,j are rootspace indices and the major axis
        is the lroot axis. In the get_1_* functions, on the other hand, the indices i,j are single
        model state indices.

        Args:
            las : instance of :class:`LASCINoSymm` //VA: 8/18/25: seems las object is a excitationPFSCI solver?
                Only las.stdout and las.verbose (sometimes) are used to direct the logger output
            ci : list of ndarray of length nroots
                Contains CI vectors for the current fragment
            norb : integer
                number of active orbitals in the current fragment
            nroots : integer
                number of states considered
            nelec_rs : ndarray of ints of shape (nroots, 2)
                number of spin-up and spin-down electrons in each root
            rootaddr: ndarray of shape (nstates):
                Index array of LAS states into a given rootspace
            fragaddr: ndarray of shape (nstates):
                Index array of LAS states into this fragment's local basis
            idx_frag : integer
                index label of current fragment

        Kwargs:
            dtype : instance of np.dtype
                Currently not used
            discriminator : sequence of length nroots
                Additional information to discriminate between otherwise-equivalent rootspaces
            screen_linequiv : logical
                Whether to compress data by aggressively identifying linearly equivalent
                rootspaces and storing the relevant unitary matrices.
            verbose : integer
                Logger verbosity level

        Some additional attributes of the class:
            nuroots : integer
                Number of unique rootspaces. If screen_linequiv==False, a rootspace is non-unique
                if it corresponds to exactly the same CI vectors as another rootspace (i.e., if the
                CI vector arrays share memory). If screen_linequiv==True, it is non-unique if its
                CI vectors span the same vector space. The discriminator can be used to distinguish
                between rootspaces that would otherwise be considered equivalent by fiat.
            uroot_idx : ndarray of length nroots
                For *all* rootspaces, indices (<nuroots) into the list of *unique* rootspaces
            uroot_addr : ndarray of length nuroots
                For *unique* rootspaces, indices (<nroots) into the list of *all* rootspaces
            nspman : integer
                Number of spin manifolds of unique rootspaces. A rootspace with good spin quantum
                number is a part of a manifold of up to smult_r[i]=2s+1 rootspaces with different
                m=(nelec_r[i][0]-nelec_r[i][1])//2, in which the CI vector are related by spin
                ladder operators.
            spman : ndarray of length nuroots
                For *unique* rootspaces, indices (<nspman) into the list of spin manifolds
            spman_inter_uroot_map : ndarray of ints of shape (nuroots, nuroots, 2)
                Map indices (i,j) to one single pair of unique rootspaces in the same spin
                manifolds and with the same mi-mj, but not necessarily the same mi and mj
                individually. Up to min (smult_r[uroot_addr[i]], smult_r[uroot_addr[j]]) pairs of
                unique rootspace might correspond to the same interaction tuple
                (spman[i],spman[j],mi-mj), but only one needs to actually be computed.
            spman_inter_uniq : ndarray of bool of shape (nuroots,nroots)
                Whether the given indices (i,j) is included among the rows of spman_inter_uroot_map
                array.
    '''

    def __init__(self, las, ci, norb, nroots, nelec_rs,
                 rootaddr, fragaddr, idx_frag, mask_ints, smult_r=None,
                 dtype=np.float64, discriminator=None,
                 pt_order=None, do_pt_order=None, screen_linequiv=DO_SCREEN_LINEQUIV,
                 verbose=None):
        # TODO: if it actually helps, cache the "linkstr" arrays
        if verbose is None: verbose = las.verbose
<<<<<<< HEAD
        if smult_r is None: smult_r = [None for n in nelec_rs]
=======
        t0 = (lib.logger.process_clock (), lib.logger.perf_counter ())
>>>>>>> 92b157f5
        self.verbose = verbose
        self.log = lib.logger.new_logger (las, self.verbose)
        self.ci = ci
        self.norb = norb
        self.nroots = nroots
        self.dtype = dtype
        self.nelec_r = [tuple (n) for n in nelec_rs]
        self.smult_r = smult_r
        self.linkstr_cache = {}
        self.linkstrl_cache = {}
        self.rootaddr = rootaddr
        self.rootinvaddr = np.unique (rootaddr, return_index=True)[1]
        self.fragaddr = fragaddr
        self.idx_frag = idx_frag
        self.mask_ints = mask_ints
        self.discriminator = discriminator


        if pt_order is None: pt_order = np.zeros (nroots, dtype=int)
        self.pt_order = pt_order
        self.do_pt_order = do_pt_order
        t0 = self.log.timer('FragTDM init setup', *t0)

        # Consistent array shape
        self.ndeta_r = np.array ([cistring.num_strings (norb, nelec[0]) for nelec in self.nelec_r])
        self.ndetb_r = np.array ([cistring.num_strings (norb, nelec[1]) for nelec in self.nelec_r])
        self.ci = [c.reshape (-1,na,nb) for c, na, nb in zip (self.ci, self.ndeta_r, self.ndetb_r)]
        t0 = self.log.timer('FragTDM init array shape', *t0)

        self.time_crunch = self._init_crunch_(screen_linequiv)
        t0 = self.log.timer('FragTDM init crunch', *t0)

    mat_keys = ('ovlp', 'h', 'hh', 'phh', 'sm', 'dm1', 'dm2')
    mdown_tdm = {'ovlp': lambda *args: args[0],
                 'h': rdm_smult.mdown_h,
                 'hh': rdm_smult.mdown_hh,
                 'phh': rdm_smult.mdown_phh,
                 'sm': rdm_smult.mdown_sm,
                 'dm1': rdm_smult.mdown_dm1,
                 'dm2': rdm_smult.mdown_dm2}
    scale_dnelec = {(-1, 0): (rdm_smult.scale_h, 0),
                    (0, -1): (rdm_smult.scale_h, 1),
                    (-2, 0): (rdm_smult.scale_hh, 0),
                    (-1, -1): (rdm_smult.scale_hh, 1),
                    (0, -2): (rdm_smult.scale_hh, 2),
                    (-1,1): (rdm_smult.scale_sm, None),
                    (0,0): (rdm_smult.scale_dm, None)}

    def _check_linkstr_cache (self, no, na, nb):
        if (no, na, nb) not in self.linkstr_cache.keys ():
            la = cistring.gen_linkstr_index(range(no), na)
            lb = cistring.gen_linkstr_index(range(no), nb)
            linkstr = (la,lb)
            self.linkstr_cache[(no,na,nb)] = (la,lb)
            return linkstr
        else:
            return self.linkstr_cache[(no,na,nb)]

    def _check_linkstrl_cache (self, no, na, nb):
        if (no, na, nb) not in self.linkstrl_cache.keys ():
            la = cistring.gen_linkstr_index_trilidx(range(no), na)
            lb = cistring.gen_linkstr_index_trilidx(range(no), nb)
            linkstrl = (la,lb)
            self.linkstrl_cache[(no,na,nb)] = (la,lb)
            return linkstrl
        else:
            return self.linkstrl_cache[(no,na,nb)]

    # Exception catching

    def try_get_1 (self, tag, *args, **kwargs):
        i, j = args[-2:]
        ir, jr = self.rootaddr[i], self.rootaddr[j]
        ip, jp = self.fragaddr[i], self.fragaddr[j]
        rargs = [x for x in args[:-2]] + [ir,jr]
        return self.try_get (tag, *rargs, **kwargs)[ip,jp]

    def try_get (self, tag, *args, **kwargs):
        if len (args) == 3: return self.try_get_tdm (tag, *args, **kwargs)
        elif len (args) == 2: return self.try_get_dm (tag, *args, **kwargs)
        else: raise RuntimeError (str (len (args)))

    def try_get_dm (self, tag, i, j, uroot_idx=False, highm=False):
        tab = self.mats[tag]
        mdown_fn = self.mdown_tdm[tag]
        if uroot_idx:
            ir, jr = i, j
            i, j = self.uroot_addr[i], self.uroot_addr[j]
        else:
            ir, jr = self.uroot_idx[i], self.uroot_idx[j]
        mj = self.nelec_r[j][0] - self.nelec_r[j][1]
        si, sj = self.smult_r[i], self.smult_r[j]
        try:
            ir, jr = self.spman_inter_uroot_map[ir,jr]
            assert (tab[ir][jr] is not None)
            tab = tab[ir][jr]
            if si is None: return tab
            if sj is None: return tab
            if highm: return tab
            return mdown_fn (tab, si, sj, mj)
        except Exception as e:
            errstr = 'frag {} failure to get element {},{}'.format (self.idx_frag, ir, jr)
            errstr = errstr + '\nhopping_index entry: {}'.format (self.hopping_index[:,ir,jr])
            raise RuntimeError (errstr)

    def try_get_tdm (self, tag, s, i, j, uroot_idx=False, highm=False):
        tab = self.mats[tag]
        mdown_fn = self.mdown_tdm[tag]
        if uroot_idx:
            ir, jr = i, j
            i, j = self.uroot_addr[i], self.uroot_addr[j]
        else:
            ir, jr = self.uroot_idx[i], self.uroot_idx[j]
        mj = self.nelec_r[j][0] - self.nelec_r[j][1]
        si, sj = self.smult_r[i], self.smult_r[j]
        try:
            ir, jr = self.spman_inter_uroot_map[ir,jr]
            assert (tab[s][ir][jr] is not None)
            tab = tab[s][ir][jr]
            if self.smult_r[i] is None: return tab
            if self.smult_r[j] is None: return tab
            if highm: return tab
            return mdown_fn (tab, si, s, sj, mj)
        except Exception as e:
            errstr = 'frag {} failure to get element {},{} w spin {}'.format (
                self.idx_frag, ir, jr, s)
            errstr = errstr + '\nhopping_index entry: {}'.format (self.hopping_index[:,ir,jr])
            raise RuntimeError (errstr)

    def setmanip (self, x): return np.ascontiguousarray (x)

    # 0-particle intermediate (overlap)

    @property
    def ovlp (self): return self.mats['ovlp']

    def get_ovlp (self, i, j, **kwargs):
        return self.try_get ('ovlp', i, j, **kwargs)

    def get_ovlp_inpbasis (self, i, j, **kwargs):
        ''' Apply umat if present to get the actual original-basis overlap '''
        ovlp = self.get_ovlp (i, j, **kwargs)
        if i in self.umat_root:
            ovlp = np.dot (self.umat_root[i].conj ().T, ovlp)
        if j in self.umat_root:
            ovlp = np.dot (ovlp, self.umat_root[j])
        return ovlp

    def get_1_ovlp (self, i, j, **kwargs):
        return self.try_get_1 ('ovlp', i, j, **kwargs)

    # 1-particle 1-operator intermediate

    def get_h (self, i, j, s, **kwargs):
        return self.try_get ('h', s, i, j, **kwargs)

    def set_h (self, i, j, s, x):
        i, j = self.uroot_idx[i], self.uroot_idx[j]
        x = self.setmanip (x)
        self.mats['h'][s][i][j] = x
        return x

    def get_p (self, i, j, s, **kwargs):
        return self.try_get ('h', s, j, i, **kwargs).conj ().transpose (1,0,2)

    def get_1_h (self, i, j, s, **kwargs):
        return self.try_get_1 ('h', s, i, j, **kwargs)

    def get_1_p (self, i, j, s, **kwargs):
        return self.try_get_1 ('h', s, j, i, **kwargs).conj ()

    # 2-particle intermediate

    def get_hh (self, i, j, s, **kwargs):
        return self.try_get ('hh', s, i, j, **kwargs)
        #return self.mats['hh'][s][i][j]

    def set_hh (self, i, j, s, x):
        i, j = self.uroot_idx[i], self.uroot_idx[j]
        x = self.setmanip (x)
        self.mats['hh'][s][i][j] = x
        return x

    def get_pp (self, i, j, s, **kwargs):
        return self.try_get ('hh', s, j, i, **kwargs).conj ().transpose (1,0,3,2)

    def get_1_hh (self, i, j, s, **kwargs):
        return self.try_get_1 ('hh', s, i, j, **kwargs)
        #return self.mats['hh'][s][i][j]

    def get_1_pp (self, i, j, s, **kwargs):
        return self.try_get_1 ('hh', s, j, i, **kwargs).conj ().T

    # 1-particle 3-operator intermediate
    # Note Mulliken -> Dirac transpose

    def get_phh (self, i, j, s, **kwargs):
        return self.try_get ('phh', s, i, j, **kwargs).transpose (0,1,2,4,5,3)

    def set_phh (self, i, j, s, x):
        i, j = self.uroot_idx[i], self.uroot_idx[j]
        x = self.setmanip (x)
        self.mats['phh'][s][i][j] = x
        return x

    def get_pph (self, i, j, s, **kwargs):
        return self.try_get ('phh', s, j, i, **kwargs).conj ().transpose (1,0,2,3,5,4)

    def get_1_phh (self, i, j, s, **kwargs):
        return self.try_get_1 ('phh', s, i, j, **kwargs).transpose (0,2,3,1)

    def get_1_pph (self, i, j, s, **kwargs):
        return self.try_get_1 ('phh', s, j, i, **kwargs).conj ().transpose (0,1,3,2)

    # spin-hop intermediate

    def get_sm (self, i, j, **kwargs):
        return self.try_get ('sm', i, j, **kwargs)

    def set_sm (self, i, j, x):
        i, j = self.uroot_idx[i], self.uroot_idx[j]
        x = self.setmanip (x)
        self.mats['sm'][i][j] = x
        return x

    def get_sp (self, i, j, **kwargs):
        return self.try_get ('sm', j, i, **kwargs).conj ().transpose (1,0,3,2)

    def get_1_sm (self, i, j, **kwargs):
        return self.try_get_1 ('sm', i, j, **kwargs)

    def get_1_sp (self, i, j, **kwargs):
        return self.try_get_1 ('sm', j, i, **kwargs).conj ().T

    def get_smp (self, i, j, s, **kwargs):
        if s==0: return self.get_sm (i, j, **kwargs)
        elif s==1: return self.get_sp (i, j, **kwargs)
        else: raise RuntimeError

    def get_1_smp (self, i, j, s, **kwargs):
        if s==0: return self.get_1_sm (i, j, **kwargs)
        elif s==1: return self.get_1_sp (i, j, **kwargs)
        else: raise RuntimeError

    # 1-density intermediate

    def get_dm1 (self, i, j, cs=False, **kwargs):
        k = self.uroot_idx[i]
        l = self.uroot_idx[j]
        a, b = self.spman_inter_uroot_map[k,l]
        if b > a:
            dm1 = self.try_get ('dm1', j, i, **kwargs).conj ().transpose (1,0,2,4,3)
        else:
            dm1 = self.try_get ('dm1', i, j, **kwargs)
        if cs:
            # Canonical transformation of spin d.o.f.: ab -> cs
            dm1_cs = np.zeros_like (dm1)
            dm1_cs[:,:,0] = dm1.sum (2)
            dm1_cs[:,:,1] = dm1[:,:,0] - dm1[:,:,1]
            dm1 = dm1_cs
        return dm1

    def set_dm1 (self, i, j, x):
        assert (j <= i)
        i, j = self.uroot_idx[i], self.uroot_idx[j]
        x = self.setmanip (x)
        self.mats['dm1'][i][j] = x

    def get_1_dm1 (self, i, j, **kwargs):
        k = self.uroot_idx[self.rootaddr[i]]
        l = self.uroot_idx[self.rootaddr[j]]
        a, b = self.spman_inter_uroot_map[k,l]
        if b > a:
            return self.try_get_1 ('dm1', j, i).conj ().transpose (0, 2, 1)
        return self.try_get_1 ('dm1', i, j)

    # 2-density intermediate

    def get_dm2 (self, i, j, **kwargs):
        k = self.uroot_idx[i]
        l = self.uroot_idx[j]
        a, b = self.spman_inter_uroot_map[k,l]
        if b > a:
            return self.try_get ('dm2', j, i, **kwargs).conj ().transpose (1,0,2,4,3,6,5)
        return self.try_get ('dm2', i, j, **kwargs)

    def get_1_dm2 (self, i, j, **kwargs):
        k = self.uroot_idx[self.rootaddr[i]]
        l = self.uroot_idx[self.rootaddr[j]]
        a, b = self.spman_inter_uroot_map[k,l]
        if b > a:
            return self.try_get_1 ('dm2', j, i, **kwargs).conj ().transpose (0, 2, 1, 4, 3)
        return self.try_get_1 ('dm2', i, j, **kwargs)

    def set_dm2 (self, i, j, x):
        assert (j <= i)
        i, j = self.uroot_idx[i], self.uroot_idx[j]
        x = self.setmanip (x)
        self.mats['dm2'][i][j] = x

    def get_lroots (self, i):
        return self.ci[i].shape[0]

    def get_lroots_uroot (self, i):
        return self.get_lroots (self.uroot_addr[i])

    def unmasked_int (self, i, j, screen=None):
        if self.mask_ints is not None:
            u = self.mask_ints[i,j]
        else:
            u = True
        if self.do_pt_order is not None:
            pt_order = self.pt_order[i] + self.pt_order[j]
            u = u and (pt_order in self.do_pt_order)
        if screen is not None:
            u = u and ((i in screen) or (j in screen))
        return u

    def _init_crunch_(self, screen_linequiv):
        ''' Compute the transition density matrix factors.

        Returns:
            t0 : tuple of length 2
                timestamp of entry into this function, for profiling by caller
        '''
        t0 = (lib.logger.process_clock (), lib.logger.perf_counter ())
        ci = self.ci
        ndeta, ndetb = self.ndeta_r, self.ndetb_r
        if self.mask_ints is not None:
            self.mask_ints = np.logical_or (
                self.mask_ints, self.mask_ints.T
            )

        # This is the worst-scaling (with respect to # of fragments) part of all _init_crunch_,
        # and the annoying thing is that this information was already available earlier.
        self.root_unique, self.unique_root, self.umat_root = get_unique_roots (
            ci, self.nelec_r, screen_linequiv=screen_linequiv, screen_thresh=SCREEN_THRESH,
            discriminator=self.discriminator
        )
        self.nuroots = nuroots = np.count_nonzero (self.root_unique)
        uroot_inv = -1 * np.ones (self.nroots, dtype=int)
        uroot_inv[self.root_unique] = np.arange (nuroots, dtype=int)
        self.uroot_idx = uroot_inv[self.unique_root]
        self.uroot_addr = np.where (self.root_unique)[0]
        assert (np.all (self.uroot_idx >= 0))

        self.spman = np.arange (nuroots)
        if all ([smult is not None for smult in self.smult_r]):
            ci_u = [ci[i] for i in self.uroot_addr]
            nelec_u = [self.nelec_r[i] for i in self.uroot_addr]
            smult_u = [self.smult_r[i] for i in self.uroot_addr]
            self.spman = _get_unique_roots_with_spin (ci_u, self.norb, nelec_u, smult_u)
        self.nspman = np.amax (self.spman)+1
        spman_inter = {}
        spman_inter_keys = np.empty ((nuroots,nuroots,3), dtype=int)
        for i,j in product (range (nuroots), repeat=2):
            k, l = self.uroot_addr[i], self.uroot_addr[j]
            mi = self.nelec_r[k][0] - self.nelec_r[k][1]
            mj = self.nelec_r[l][0] - self.nelec_r[l][1]
            a, b = self.spman[i], self.spman[j]
            key = (a, b, mi-mj)
            spman_inter_keys[i,j] = key
            spman_inter[key] = (i,j)
        self.spman_inter_uniq = np.zeros ((nuroots,nuroots), dtype=bool)
        self.spman_inter_uroot_map = np.empty ((nuroots,nuroots,2), dtype=int)
        for i, j in combinations_with_replacement (range (nuroots), 2):
            key = tuple (spman_inter_keys[i,j])
            p, q = spman_inter[key]
            self.spman_inter_uroot_map[i,j,:] = [p,q]
            self.spman_inter_uniq[p,q] = True
            self.spman_inter_uroot_map[j,i,:] = [q,p]
            self.spman_inter_uniq[q,p] = True

        self.mats = {}
        self.mats['ovlp'] = [[None for i in range (nuroots)] for j in range (nuroots)]
        self.mats['h'] = [[[None for i in range (nuroots)] for j in range (nuroots)] for s in (0,1)]
        self.mats['hh'] = [[[None for i in range (nuroots)] for j in range (nuroots)] for s in (-1,0,1)] 
        self.mats['phh'] = [[[None for i in range (nuroots)] for j in range (nuroots)] for s in (0,1)]
        self.mats['sm'] = [[None for i in range (nuroots)] for j in range (nuroots)]
        self.mats['dm1'] = [[None for i in range (nuroots)] for j in range (nuroots)]
        self.mats['dm2'] = [[None for i in range (nuroots)] for j in range (nuroots)]

        # Characterize the matrix elements involving these fragment states
        nelec_frs = np.asarray ([list(self.nelec_r[i]) for i in self.uroot_addr])[None,:,:]
        self.hopping_index = hopping_index = lst_hopping_index (nelec_frs)[0]
        self.hopidx_null = np.where (np.all (hopping_index==0, axis=0))
        self.hopidx_1c = [[np.where (hopping_index[s]==d) for s in (0,1)] for d in (-1,1)]
        s0 = np.array ([-1,1])[:,None,None]
        s1 = np.array ([1,-1])[:,None,None]
        self.hopidx_1s = [np.where (hopping_index==s0), np.where (hopping_index==s1)]
        s0 = np.array ([2,0])[:,None,None]
        s1 = np.array ([1,1])[:,None,None]
        s2 = np.array ([0,2])[:,None,None]
        self.hopidx_2c = [[np.where (hopping_index==c*s) for s in (s0,s1,s2)] for c in (-1,1)]

        # Update mask_ints
        if self.mask_ints is not None:
            for i in np.where (self.root_unique)[0]:
                images = np.where (self.unique_root==i)[0]
                for j in images:
                    self.mask_ints[i,:] = np.logical_or (
                        self.mask_ints[i,:], self.mask_ints[j,:]
                    )
                    self.mask_ints[:,i] = np.logical_or (
                        self.mask_ints[:,i], self.mask_ints[:,j]
                    )

        self.log.timer ('_init_crunch_ indexing', *t0)
        t1 = self._make_dms_()
        self.log.timer ('_init_crunch_ _make_dms_', *t1)
        return t0

    def update_ci_(self, iroot, ci):
        for i, civec in zip (iroot, ci):
            assert (self.root_unique[i]), 'Cannot update non-unique CI vectors'
            self.ci[i] = civec.reshape (-1, self.ndeta_r[i], self.ndetb_r[i])
        t0 = self._make_dms_(screen=iroot)
        self.log.timer ('Update density matrices of fragment intermediate', *t0)

    def _make_dms_(self, screen=None):
        t0 = (lib.logger.process_clock (), lib.logger.perf_counter ())
        t1 = (lib.logger.process_clock (), lib.logger.perf_counter ())
        ci = self.ci
        ndeta, ndetb = self.ndeta_r, self.ndetb_r
        hopping_index = self.hopping_index
        idx_uniq = self.root_unique
        spman_inter_uniq = self.spman_inter_uniq
        lroots = [c.shape[0] for c in ci]
        nroots, norb, nuroots = self.nroots, self.norb, self.nuroots
        t1 = self.log.timer ('_make_dms_ setup', *t1)
        # Overlap matrix
        offs = np.cumsum (lroots)
        for i, j in combinations (np.where (idx_uniq)[0], 2):
            if self.nelec_r[i] != self.nelec_r[j]: continue
            if not self.unmasked_int (i,j,screen): continue
            k, l = self.uroot_idx[i], self.uroot_idx[j]
            if not (spman_inter_uniq[k,l] or spman_inter_uniq[l,k]): continue
            ci_i = ci[i].reshape (lroots[i], -1)
            ci_j = ci[j].reshape (lroots[j], -1)
            self.mats['ovlp'][k][l] = np.dot (ci_i.conj (), ci_j.T)
            self.mats['ovlp'][l][k] = self.mats['ovlp'][k][l].conj ().T
        for i in np.where (idx_uniq)[0]:
            if not self.unmasked_int (i,i,screen): continue
            ci_i = ci[i].reshape (lroots[i], -1)
            j = self.uroot_idx[i]
            self.mats['ovlp'][j][j] = np.dot (ci_i.conj (), ci_i.T)
            #errmat = self.mats['ovlp'][i][i] - np.eye (lroots[i])
            #if np.amax (np.abs (errmat)) > 1e-3:
            #    w, v = np.linalg.eigh (self.mats['ovlp'][i][i])
            #    errmsg = ('States w/in single Hilbert space must be orthonormal; '
            #              'eigvals (ovlp) = {}')
            #    raise RuntimeError (errmsg.format (w))
        t1 = self.log.timer ('_make_dms_ overloop', *t1)


        # Loop over lroots functions
        #TODO: REFACTOR TO FARM OUT ALL TYPES OF DMS TO DIFFERENT GPUs/NODES?
        def des_loop (des_fn, c, nelec, p):
            #na = cistring.num_strings (norb, nelec[0])
            #nb = cistring.num_strings (norb, nelec[1])
            #c = c.reshape (-1, na, nb)
            des_c = [des_fn (c_i, norb, nelec, p) for c_i in c]
            assert (c.ndim==3)
            return np.asarray (des_c)
        def des_a_loop (c, nelec, p): return des_loop (des_a, c, nelec, p)
        def des_b_loop (c, nelec, p): return des_loop (des_b, c, nelec, p)
        def trans_rdm12s_loop (bra_r, ket_r, do2=True):
            bravecs = ci[bra_r].reshape (-1, ndeta[bra_r], ndetb[bra_r])
            ketvecs = ci[ket_r].reshape (-1, ndeta[ket_r], ndetb[ket_r])
            nelec = self.nelec_r[ket_r]
            bravecs, ketvecs, nelec = rdm_smult.get_highm_civecs_dm (
                bravecs, ketvecs, norb, nelec, smult_bra=self.smult_r[bra_r],
                smult_ket=self.smult_r[ket_r]
            )
            tdm1s = np.zeros ((bravecs.shape[0],ketvecs.shape[0],2,norb,norb), dtype=self.dtype)
            tdm2s = np.zeros ((bravecs.shape[0],ketvecs.shape[0],4,norb,norb,norb,norb),
                              dtype=self.dtype)
            linkstr = self._check_linkstr_cache (norb, nelec[0], nelec[1])
            if do2:
                for i, j in product (range (bravecs.shape[0]), range (ketvecs.shape[0])):
                    d1s, d2s = trans_rdm12s (bravecs[i], ketvecs[j], norb, nelec,
                                             link_index=linkstr)
                    # Transpose based on docstring of direct_spin1.trans_rdm12s
                    tdm1s[i,j] = np.stack (d1s, axis=0).transpose (0, 2, 1)
                    tdm2s[i,j] = np.stack (d2s, axis=0)
            else:
                for i, j in product (range (bravecs.shape[0]), range (ketvecs.shape[0])):
                    d1s = trans_rdm1s (bravecs[i], ketvecs[j], norb, nelec,
                                       link_index=linkstr)
                    # Transpose based on docstring of direct_spin1.trans_rdm12s
                    tdm1s[i,j] = np.stack (d1s, axis=0).transpose (0, 2, 1)
            return tdm1s, tdm2s
        def trans_rdm1s_loop (bra_r, ket_r):
            return trans_rdm12s_loop (bra_r, ket_r, do2=False)[0]
        def trans_rdm13h_loop (bra_r, ket_r, spin=0, do3h=True):
            trans_rdm13h = (trans_rdm13ha_des, trans_rdm13hb_des)[spin]
            trans_rdm1h = (trans_rdm1ha_des, trans_rdm1hb_des)[spin]
            nelec_ket = self.nelec_r[ket_r]
            bravecs = ci[bra_r].reshape (-1, ndeta[bra_r], ndetb[bra_r])
            ketvecs = ci[ket_r].reshape (-1, ndeta[ket_r], ndetb[ket_r])
            bravecs, ketvecs, nelec_ket = rdm_smult.get_highm_civecs_h (
                bravecs, ketvecs, norb, nelec_ket, spin, smult_bra=self.smult_r[bra_r],
                smult_ket=self.smult_r[ket_r]
            )
            tdm1h = np.zeros ((bravecs.shape[0],ketvecs.shape[0],norb), dtype=self.dtype)
            tdm3h = np.zeros ((bravecs.shape[0],ketvecs.shape[0],2,norb,norb,norb),
                              dtype=self.dtype)
            linkstr = self._check_linkstr_cache (norb+1, nelec_ket[0], nelec_ket[1])
            if do3h:
                for i, j in product (range (bravecs.shape[0]), range (ketvecs.shape[0])):
                    d1s, d2s = trans_rdm13h (bravecs[i], ketvecs[j], norb, nelec_ket,
                                             link_index=linkstr)
                    tdm1h[i,j] = d1s
                    tdm3h[i,j] = np.stack (d2s, axis=0)
            else:
                for i, j in product (range (bravecs.shape[0]), range (ketvecs.shape[0])):
                    d1s = trans_rdm1h (bravecs[i], ketvecs[j], norb, nelec_ket,
                                       link_index=linkstr)
                    tdm1h[i,j] = d1s
            return tdm1h, tdm3h
        def trans_rdm1h_loop (bra_r, ket_r, spin=0):
            return trans_rdm13h_loop (bra_r, ket_r, do3h=False)[0]
        def trans_sfddm_loop (bra_r, ket_r):
            bravecs = ci[bra_r].reshape (-1, ndeta[bra_r], ndetb[bra_r])
            ketvecs = ci[ket_r].reshape (-1, ndeta[ket_r], ndetb[ket_r])
            nelec_ket = self.nelec_r[ket_r]
            bravecs, ketvecs, nelec_ket = rdm_smult.get_highm_civecs_sm (
                bravecs, ketvecs, norb, nelec_ket, smult_bra=self.smult_r[bra_r],
                smult_ket=self.smult_r[ket_r]
            )
            sfddm = np.zeros ((bravecs.shape[0],ketvecs.shape[0],norb,norb), dtype=self.dtype)
            linkstr = self._check_linkstr_cache (norb+1, nelec_ket[0], nelec_ket[1]+1)
            for i, j in product (range (bravecs.shape[0]), range (ketvecs.shape[0])):
                d1 = trans_sfddm1 (bravecs[i], ketvecs[j], norb, nelec_ket,
                                   link_index=linkstr)
                sfddm[i,j] = d1
            return sfddm
        def trans_hhdm_loop (bra_r, ket_r, spin=0):
            bravecs = ci[bra_r].reshape (-1, ndeta[bra_r], ndetb[bra_r])
            ketvecs = ci[ket_r].reshape (-1, ndeta[ket_r], ndetb[ket_r])
            nelec_ket = self.nelec_r[ket_r]
            bravecs, ketvecs, nelec_ket = rdm_smult.get_highm_civecs_hh (
                bravecs, ketvecs, norb, nelec_ket, spin, smult_bra=self.smult_r[bra_r],
                smult_ket=self.smult_r[ket_r]
            )
            hhdm = np.zeros ((bravecs.shape[0],ketvecs.shape[0],norb,norb), dtype=self.dtype)
            ndum = 2 - (spin%2)
            linkstr = self._check_linkstr_cache (norb+ndum, nelec_ket[0], nelec_ket[1])
            for i, j in product (range (bravecs.shape[0]), range (ketvecs.shape[0])):
                d1 = trans_hhdm (bravecs[i], ketvecs[j], norb, nelec_ket,
                                 spin=spin, link_index=linkstr)
                hhdm[i,j] = d1
            return hhdm

        # Spectator fragment contribution
        spectator_index = np.all (hopping_index == 0, axis=0)
        spectator_index[np.triu_indices (nuroots, k=1)] = False
        spectator_index = np.stack (np.where (spectator_index), axis=1)
        for i, j in spectator_index:
            if not spman_inter_uniq[i,j]: continue
            k, l = self.uroot_addr[i], self.uroot_addr[j]
            if not self.unmasked_int (k,l,screen): continue
<<<<<<< HEAD
            dm1s, dm2s = trans_rdm12s_loop (k, l, do2=True)
=======
            #fragment is not interacting
            dm1s, dm2s = trans_rdm12s_loop (l, ci[k], ci[l], do2=True)
>>>>>>> 92b157f5
            self.set_dm1 (k, l, dm1s)
            self.set_dm2 (k, l, dm2s)
 
        t1 = self.log.timer ('_make_dms_ trans_rdm12s_loop ', *t1)
        hidx_ket_a = np.where (np.any (hopping_index[0] < 0, axis=0))[0]
        hidx_ket_b = np.where (np.any (hopping_index[1] < 0, axis=0))[0]

        # a_p|i>; shape = (norb, lroots[ket], ndeta[*], ndetb[ket])
        for k in hidx_ket_a:
            for b in np.where (hopping_index[0,:,k] < 0)[0]:
                if not spman_inter_uniq[b,k]: continue
                bra, ket = self.uroot_addr[b], self.uroot_addr[k]
                if not self.unmasked_int (bra,ket,screen): continue
                # <j|a_p|i>
                if np.all (hopping_index[:,b,k] == [-1,0]):
                    h, phh = trans_rdm13h_loop (bra, ket, spin=0)
                    self.set_h (bra, ket, 0, h)
                    # <j|a'_q a_r a_p|i>, <j|b'_q b_r a_p|i> - how to tell if consistent sign rule?
                    err = np.abs (phh[:,:,0] + phh[:,:,0].transpose (0,1,4,3,2))
                    assert (np.amax (err) < 1e-8), '{}'.format (np.amax (err)) 
                    # ^ Passing this assert proves that I have the correct index
                    # and argument ordering for the call and return of trans_rdm12s
                    self.set_phh (bra, ket, 0, phh)
                    t1 = self.log.timer ('_make_dms_ trans_rdm13h_loop ', *t1)
                # <j|b'_q a_p|i> = <j|s-|i>
                elif np.all (hopping_index[:,b,k] == [-1,1]):
                    self.set_sm (bra, ket, trans_sfddm_loop (bra, ket))
                    t1 = self.log.timer ('_make_dms_ trans_sfddm_loop ', *t1)
                # <j|b_q a_p|i>
                elif np.all (hopping_index[:,b,k] == [-1,-1]):
                    self.set_hh (bra, ket, 1, trans_hhdm_loop (bra, ket, spin=1))
                    t1 = self.log.timer ('_make_dms_ trans_hhdm_loop ', *t1)
                # <j|a_q a_p|i>
                elif np.all (hopping_index[:,b,k] == [-2,0]):
                    self.set_hh (bra, ket, 0, trans_hhdm_loop (bra, ket, spin=0))
                    t1 = self.log.timer ('_make_dms_ trans_hhdm_loop ', *t1)
                
        # b_p|i>
        for k in hidx_ket_b:
            for b in np.where (hopping_index[1,:,k] < 0)[0]:
                if not spman_inter_uniq[b,k]: continue
                bra, ket = self.uroot_addr[b], self.uroot_addr[k]
                if not self.unmasked_int (bra,ket,screen): continue
                # <j|b_p|i>
                if np.all (hopping_index[:,b,k] == [0,-1]):
                    h, phh = trans_rdm13h_loop (bra, ket, spin=1)
                    self.set_h (bra, ket, 1, h)
                    # <j|a'_q a_r b_p|i>, <j|b'_q b_r b_p|i> - how to tell if consistent sign rule?
                    err = np.abs (phh[:,:,1] + phh[:,:,1].transpose (0,1,4,3,2))
                    assert (np.amax (err) < 1e-8), '{}'.format (np.amax (err))
                    # ^ Passing this assert proves that I have the correct index
                    # and argument ordering for the call and return of trans_rdm12s
                    self.set_phh (bra, ket, 1, phh)
                    t1 = self.log.timer ('_make_dms_ trans_rdm13h_loop ', *t1)
                # <j|b_q b_p|i>
                elif np.all (hopping_index[:,b,k] == [0,-2]):
                    self.set_hh (bra, ket, 2, trans_hhdm_loop (bra, ket, spin=2))
                    t1 = self.log.timer ('_make_dms_ trans_hhdm_loop ', *t1)
        
        return t0

    def symmetrize_pt1_(self, ptmap):
        ''' Symmetrize transition density matrices of first order in perturbation theory '''
        # TODO: memory-efficient version of this (get rid of outer product)
        mask_ints = np.add.outer (self.pt_order, self.pt_order)
        mask_ints = mask_ints==1
        mask_ints[:,self.pt_order==1] = False
        if self.mask_ints is not None:
            mask_ints = np.logical_and (
               self.mask_ints, mask_ints
            )
        ptmap = np.append (ptmap, ptmap[:,::-1], axis=0)
        ptmap = {i:j for i,j in ptmap}
        idx_uniq = self.root_unique
        for i, j in combinations (np.where (idx_uniq)[0], 2):
            if not mask_ints[i,j]: continue
            if self.nelec_r[i] != self.nelec_r[j]: continue
            k, l = ptmap[i], ptmap[j]
            o = (self.get_ovlp (i,j) + self.get_ovlp (k,l)) / 2
            i, j = self.uroot_idx[i], self.uroot_idx[j]
            k, l = self.uroot_idx[k], self.uroot_idx[l]
            self.mats['ovlp'][i][j] = self.mats['ovlp'][k][l] = o

        # Spectator fragment contribution
        hopping_index = self.hopping_index
        idx_uniq = self.root_unique
        nroots = self.nroots
        spectator_index = np.all (hopping_index == 0, axis=0)
        spectator_index = np.stack (np.where (spectator_index), axis=1)
        for i, j in spectator_index:
            i, j = self.uroot_addr[i], self.uroot_addr[j]
            if not mask_ints[i,j]: continue
            k, l = ptmap[i], ptmap[j]
            dm1s = (self.get_dm1 (i, j) + self.get_dm1 (k, l)) / 2
            self.set_dm1 (i, j, dm1s)
            if k >= l:
                self.set_dm1 (k, l, dm1s)
            else:
                self.set_dm1 (l, k, dm1s.conj ().transpose (1,0,2,4,3))
            dm2s = (self.get_dm2 (i, j) + self.get_dm2 (k, l)) / 2
            self.set_dm2 (i, j, dm2s)
            if k < l: k, l, dm2s = l, k, dm2s.conj ().transpose (1,0,2,4,3,6,5)
            self.set_dm2 (k, l, dm2s)

        hidx_ket_a = np.where (np.any (hopping_index[0] < 0, axis=0))[0]
        hidx_ket_b = np.where (np.any (hopping_index[1] < 0, axis=0))[0]

        # a_p|i>; shape = (norb, lroots[ket], ndeta[*], ndetb[ket])
        for k in hidx_ket_a:
            for b in np.where ((hopping_index[0,:,k] < 0))[0]:
                ket, bra = self.uroot_addr[k], self.uroot_addr[b]
                if not mask_ints[bra,ket]: continue
                bet = ptmap[bra]
                kra = ptmap[ket]
                # <j|a_p|i>
                if np.all (hopping_index[:,b,k] == [-1,0]):
                    h = (self.get_h (bra, ket, 0) + self.get_h (bet, kra, 0)) / 2
                    self.set_h (bra, ket, 0, h)
                    self.set_h (bet, kra, 0, h)
                    # <j|a'_q a_r a_p|i>, <j|b'_q b_r a_p|i> - how to tell if consistent sign rule?
                    phh = (self.get_phh (bra, ket, 0) + self.get_phh (bet, kra, 0)) / 2
                    # Dirac -> Mulliken transpose
                    phh = phh.transpose (0,1,2,5,3,4)
                    self.set_phh (bra, ket, 0, phh)
                    self.set_phh (bet, kra, 0, phh)
                # <j|b'_q a_p|i> = <j|s-|i>
                elif np.all (hopping_index[:,b,k] == [-1,1]):
                    sm = (self.get_sm (bra, ket) + self.get_sm (bet, kra)) / 2
                    self.set_sm (bra, ket, sm)
                    self.set_sm (bet, kra, sm)
                # <j|b_q a_p|i>
                elif np.all (hopping_index[:,b,k] == [-1,-1]):
                    hh = (self.get_hh (bra, ket, 1) + self.get_hh (bet, kra, 1)) / 2
                    self.set_hh (bra, ket, 1, hh)
                    self.set_hh (bet, kra, 1, hh)
                # <j|a_q a_p|i>
                elif np.all (hopping_index[:,b,k] == [-2,0]):
                    hh = (self.get_hh (bra, ket, 0) + self.get_hh (bet, kra, 0)) / 2
                    self.set_hh (bra, ket, 0, hh)
                    self.set_hh (bet, kra, 0, hh)
                
        # b_p|i>
        for k in hidx_ket_b:
            for b in np.where (hopping_index[1,:,k] < 0)[0]:
                ket, bra = self.uroot_addr[k], self.uroot_addr[b]
                if not mask_ints[bra,ket]: continue
                bet = ptmap[bra]
                kra = ptmap[ket]
                # <j|b_p|i>
                if np.all (hopping_index[:,b,k] == [0,-1]):
                    h = (self.get_h (bra, ket, 1) + self.get_h (bet, kra, 1)) / 2
                    self.set_h (bra, ket, 1, h)
                    self.set_h (bet, kra, 1, h)
                    # <j|a'_q a_r b_p|i>, <j|b'_q b_r b_p|i> - how to tell if consistent sign rule?
                    phh = (self.get_phh (bra, ket, 1) + self.get_phh (bet, kra, 1)) / 2
                    # Dirac -> Mulliken transpose
                    phh = phh.transpose (0,1,2,5,3,4)
                    self.set_phh (bra, ket, 1, phh)
                    self.set_phh (bet, kra, 1, phh)
                # <j|b_q b_p|i>
                elif np.all (hopping_index[:,b,k] == [0,-2]):
                    hh = (self.get_hh (bra, ket, 2) + self.get_hh (bet, kra, 2)) / 2
                    self.set_hh (bra, ket, 2, hh)
                    self.set_hh (bet, kra, 2, hh)
        
        return



    def contract_h00 (self, h_00, h_11, h_22, ket, dn=0):
        r = self.rootaddr[ket]
        n = self.fragaddr[ket]
        norb, nelec = self.norb, self.nelec_r[r]
        ci = self.ci[r][n+dn]
        h_uhf = (h_11[0] - h_11[1]) / 2
        h_uhf = [h_uhf, -h_uhf]
        h_11 = h_11.sum (0) / 2
        linkstrl = self._check_linkstrl_cache (norb, nelec[0], nelec[1])
        if h_22 is None:
            hci = h_00*ci + contract_1e (h_11, ci, norb, nelec,
                                         link_index=linkstrl)
        else:
            h2eff = absorb_h1e (h_11, h_22, norb, nelec, 0.5)
            hci = h_00*ci + contract_2e (h2eff, ci, norb, nelec,
                                         link_index=linkstrl)
        hci += contract_1e_uhf (h_uhf, ci, norb, nelec,
                                link_index=linkstrl)
        return hci

    def contract_h10 (self, spin, h_10, h_21, ket, dn=0):
        r = self.rootaddr[ket]
        n = self.fragaddr[ket]
        norb, nelec = self.norb, self.nelec_r[r]
        nelec_bra = [nelec[0], nelec[1]]
        nelec_bra[spin] += 1
        linkstrl = self._check_linkstrl_cache (norb+1, nelec_bra[0], nelec_bra[1])
        ci = self.ci[r][n+dn]
        hci = 0
        if h_21 is None or ((not isinstance (h_21, np.ndarray)) and h_21==0):
            hci = contract_1he (h_10, True, spin, ci, norb, nelec,
                                link_index=linkstrl)
        else:
            h3eff = absorb_h1he (h_10, h_21, True, spin, norb, nelec, 0.5)
            hci = contract_3he (h3eff, True, spin, ci, norb, nelec,
                                link_index=linkstrl)
        return hci

    def contract_h01 (self, spin, h_01, h_12, ket, dn=0):
        rket = self.rootaddr[ket]
        n = self.fragaddr[ket]
        norb, nelec = self.norb, self.nelec_r[rket]
        linkstrl = self._check_linkstrl_cache (norb+1, nelec[0], nelec[1])
        ci = self.ci[rket][n+dn]
        hci = 0
        if h_12 is None or ((not isinstance (h_12, np.ndarray)) and h_12==0):
            hci = contract_1he (h_01, False, spin, ci, norb, nelec,
                                link_index=linkstrl)
        else:
            h3eff = absorb_h1he (h_01, h_12, False, spin, norb, nelec, 0.5)
            hci = contract_3he (h3eff, False, spin, ci, norb, nelec,
                                link_index=linkstrl)
        return hci

    def contract_h20 (self, spin, h_20, ket, dn=0):
        r = self.rootaddr[ket]
        n = self.fragaddr[ket]
        norb, nelec = self.norb, self.nelec_r[r]
        ci = self.ci[r][n+dn]
        # 0, 1, 2 = aa, ab, bb
        s11 = int (spin>1)
        s12 = int (spin>0)
        norbd = norb + 2 - int (spin==1)
        nelecd = [n for n in nelec]
        nelecd[s11] += 1
        nelecd[s12] += 1
        linkstrl = self._check_linkstrl_cache (norbd, nelecd[0], nelecd[1])
        hci = contract_pair_op (h_20, True, spin, ci, norb, nelec, link_index=linkstrl)
        return hci

    def contract_h02 (self, spin, h_02, ket, dn=0):
        r = self.rootaddr[ket]
        n = self.fragaddr[ket]
        norb, nelec = self.norb, self.nelec_r[r]
        ci = self.ci[r][n+dn]
        # 0, 1, 2 = aa, ab, bb
        s11 = int (spin>1)
        s12 = int (spin>0)
        norbd = norb + 2 - int (spin==1)
        linkstrl = self._check_linkstrl_cache (norbd, nelec[0], nelec[1])
        hci = contract_pair_op (h_02, False, spin, ci, norb, nelec, link_index=linkstrl)
        return hci

    def contract_h11 (self, spin, h_11, ket, dn=0):
        r = self.rootaddr[ket]
        n = self.fragaddr[ket]
        norb, nelec = self.norb, self.nelec_r[r]
        ci = self.ci[r][n+dn]
        # 0, 1, 2, 3 = aa, ab, ba, bb
        s11 = spin // 2
        s12 = spin % 2
        if s11==s12:
            linkstr = self._check_linkstr_cache (norb, nelec[0], nelec[1])
            h1e = [np.zeros_like (h_11), np.zeros_like (h_11)]
            h1e[s11] = h_11
            hci = contract_1e_nosym_uhf (h1e, ci, norb, nelec, link_index=linkstr)
        else:
            linkstr = self._check_linkstr_cache (2*norb, nelec[0]+nelec[1], 0)
            spin = spin - 1
            h1e = np.zeros ((2*norb, 2*norb), dtype=h_11.dtype)
            h1e[spin*norb:(spin+1)*norb,(1-spin)*norb:(2-spin)*norb] = h_11[:,:]
            hci = contract_1e_nosym_ghf (h1e, ci, norb, nelec, link_index=linkstr)[2*spin]
        return hci

    def contract_h11_uhf (self, h_11_s, ket, dn=0):
        # when you have both spins in the operator
        r = self.rootaddr[ket]
        n = self.fragaddr[ket]
        norb, nelec = self.norb, self.nelec_r[r]
        ci = self.ci[r][n+dn]
        linkstr = self._check_linkstr_cache (norb, nelec[0], nelec[1])
        hci = contract_1e_nosym_uhf (h_11_s, ci, norb, nelec, link_index=linkstr)
        return hci

    def _init_ham_(self, nroots_si):
        self._ham = {}
        self.nroots_si = nroots_si

    def _put_ham_(self, bra, ket, h0, h1, h2, spin=None, hermi=0):
        i = self.unique_root[bra]
        j = self.unique_root[ket]
        # TODO: if you ever resurrect HamTerm.opH, you'll have to reconsider this branch
        if self.pt_order[i]>0: return # no populating the perturbative-space CI vectors
        hterm0 = self._ham.get ((i, j, hermi), 0)
        hterm1 = HamTerm (self, ket, i, j, h0, h1, h2, hermi=hermi, spin=spin)
        self._ham[(i,j,hermi)] = hterm1 + hterm0 

    def _ham_op (self, _init_only=False):
        hci_r_plab = []
        for c in self.ci:
            hci_plab = np.zeros ([self.nroots_si,] + list (c.shape),
                                 dtype=c.dtype)
            hci_r_plab.append (hci_plab)
        if not _init_only:
            for ((i, j, hermi), hterm) in self._ham.items ():
                if hterm.is_zero () or hterm.is_civec_zero (): continue
                hci_r_plab[i] += hterm.op ()
        return hci_r_plab

    def spin_factor_constant (self, bra, ket):
        '''Return the constant (i.e., not depending on the operator) spin factor a(m(ket))
        <bra|O(comp)|ket> = a(m(ket)) * b(m(ket),comp) * <highm(bra)|O(comp)|highm(ket)>'''
        dnelec = (self.nelec_r[bra][0] - self.nelec_r[ket][0],
                  self.nelec_r[bra][1] - self.nelec_r[ket][1])
        if (dnelec[0] > 0) or ((dnelec[0] == 0) and (dnelec[1] > 0)):
            return self.spin_factor_constant (ket, bra)
        smult_bra = self.smult_r[bra]
        smult_ket = self.smult_r[ket]
        spin_ket = self.nelec_r[ket][0] - self.nelec_r[ket][1]
        fn, spin_op = self.scale_dnelec[dnelec]
        if spin_op is None:
            return fn (smult_bra, smult_ket, spin_ket)
        else:
            return fn (smult_bra, spin_op, smult_ket, spin_ket)

    def spin_factor_component (self, bra, ket, comp):
        '''Return the operator-dependent spin factor b(m(ket),comp)
        <bra|O(comp)|ket> = a(m(ket)) * b(m(ket),comp) * <highm(bra)|O(comp)|highm(ket)>
        I can get away with this level of abstraction because for a strictly two-electron
        Hamiltonian, the only values of b turn out to be 1 or m/s. So comp==0 -> 1,
        and comp==1 -> m/s.
        '''
        if (self.smult_r[bra] != self.smult_r[ket]) or (comp == 0): return 1
        s2 = float (self.smult_r[ket] - 1) + np.finfo (float).tiny
        m2 = self.nelec_r[ket][0] - self.nelec_r[ket][1]
        return m2 / s2

class HamTerm:
    def __init__(self, parent, ket, ir, jr, h0, h1, h2, hermi=0, spin=None):
        self.parent = parent
        self.ir = ir
        self.jr = jr
        self.ket = parent.rootinvaddr[jr]
        self.bra = parent.rootinvaddr[ir]
        dnelec = tuple (np.asarray (parent.nelec_r[ir]) - np.asarray (parent.nelec_r[jr]))
        self.h0 = self.h1 = self.h2 = None
        if isinstance (h1, np.ndarray):
            self.nsi, self.li, self.lj = h1.shape[:3]
        else:
            self.nsi, self.li, self.lj = h0.shape[:3]
        self.spin = spin
        self.dnelec = dnelec
        if dnelec == (0,0) and hermi==1:
            self.h0 = h0
            self.h1 = h1
            self.h2 = h2
            self._op = self._opH = parent.contract_h00
        elif dnelec == (0,0):
            spin = spin // 2
            self.h1 = np.zeros (list (h1.shape[:3]) + [2,] + list (h1.shape[3:]), dtype=h1.dtype)
            self.h1[:,:,:,spin,:,:] = h1
            self.spin = None
            self._op = self._opH = parent.contract_h11_uhf
        elif sum (dnelec) == 0:
            self.h1 = h1
            self._op = self._opH = parent.contract_h11
        else:
            dnelec = sum (dnelec)
            self.h1 = h1
            if abs (dnelec) == 1: self.h2 = h2
            idx = dnelec+2
            if idx>1: idx = idx-1
            self._op = [parent.contract_h02,
                        parent.contract_h01,
                        parent.contract_h10,
                        parent.contract_h20][idx]
            self._opH = [parent.contract_h20,
                         parent.contract_h10,
                         parent.contract_h01,
                         parent.contract_h02][idx]

    def _get_hargs (self, p, i, j):
        hargs = []
        if self.h0 is not None:
            if np.asarray (self.h0).ndim < 3:
                hargs.append (self.h0)
            else:
                hargs.append (self.h0[p,i,j])
        if self.h1 is not None:
            if np.asarray (self.h1).ndim < 3:
                hargs.append (self.h1)
            else:
                hargs.append (self.h1[p,i,j])
        if self.h2 is not None:
            if np.asarray (self.h2).ndim < 3:
                hargs.append (self.h2)
            else:
                hargs.append (self.h2[p,i,j])
        return hargs

    def op (self):
        nsi, li, lj = self.nsi, self.li, self.lj
        ndeta = self.parent.ndeta_r[self.ir]
        ndetb = self.parent.ndetb_r[self.ir]
        sargs = []
        if self.spin is not None: sargs.append (self.spin)
        hci_plab = np.zeros ((nsi,li,ndeta,ndetb), dtype=self.parent.dtype)
        if self.is_const ():
            ci = self.parent.ci[self.jr]
            if np.asarray (self.h0).ndim < 3:
                hci_plab = h0 * self.ci
            else:
                hci_plab = np.tensordot (self.h0, ci, axes=1)
        else:
            for p,i,j in product (range (nsi), range (li), range (lj)):
                if self.is_zero (idx=(p,i,j)): continue
                args = sargs + self._get_hargs (p,i,j) + [self.ket,]
                hci_plab[p,i] += self._op (*args, dn=j)
        return hci_plab

    def opH (self):
        with lib.temporary_env (self, ir=self.jr, jr=self.ir, li=self.lj, lj=self.li, ket=self.bra,
                                h0=self.get_h0H (), h1=self.get_h1H (), h2=self.get_h2H (),
                                _op=self._opH):
            return self.op ()

    def get_h0H (self):
        h0 = self.h0
        if h0 is None or np.asarray (h0).ndim < 3:
            return h0
        else:
            return h0.transpose (0,2,1).conj ()

    def get_h1H (self):
        h1 = self.h1
        if h1 is None or np.asarray (h1).ndim < 3:
            return h1
        elif self.dnelec == (0,0):
            return h1.transpose (0,2,1,3,5,4) 
        elif sum (self.dnelec)%2 == 0:
            return h1.transpose (0,2,1,4,3)
        else:
            return h1.transpose (0,2,1,3)

    def get_h2H (self):
        h2 = self.h2
        if h2 is None or np.asarray (h2).ndim < 3:
            return h2
        elif abs (sum (self.dnelec)) == 1:
            return h2.transpose (0,2,1,5,4,3)
        else:
            return h2.transpose (0,2,1,4,3,6,5)

    def __add__(self, other):
        if other==0: return self
        mysum = copy.copy (self)
        if self.h0 is not None:
            mysum.h0 = self.h0 + other.h0
        if self.h1 is not None:
            mysum.h1 = self.h1 + other.h1
        if self.h2 is not None:
            mysum.h2 = self.h2 + other.h2
        return mysum

    def is_const (self):
        h1_scalar = not isinstance (self.h1, np.ndarray)
        h2_scalar = not isinstance (self.h2, np.ndarray)
        return h1_scalar and h2_scalar and (self.h1==0) and (self.h2==0)

    def is_zero (self, idx=None):
        h0, h1, h2 = self.h0, self.h1, self.h2
        if idx is not None:
            if h0 is not None and np.asarray (h0).ndim >= 3: h0 = h0[idx]
            if h1 is not None and np.asarray (h1).ndim >= 3: h1 = h1[idx]
            if h2 is not None and np.asarray (h2).ndim >= 3: h2 = h2[idx]
        h0_zero = (h0 is None) or np.amax (np.abs (h0)) < 1e-15
        h1_zero = (h1 is None) or np.amax (np.abs (h1)) < 1e-15
        h2_zero = (h2 is None) or np.amax (np.abs (h2)) < 1e-15
        return h0_zero and h1_zero and h2_zero

    def is_civec_zero (self, conj=False):
        if conj:
            ci = self.parent.ci[self.ir]
        else:
            ci = self.parent.ci[self.jr]
        return np.amax (np.abs (ci)) < 1e-15


def make_ints (las, ci, nelec_frs, smult_fr=None, screen_linequiv=DO_SCREEN_LINEQUIV, nlas=None,
               _FragTDMInt_class=FragTDMInt, mask_ints=None, discriminator=None,
               pt_order=None, do_pt_order=None, verbose=None):
    ''' Build fragment-local intermediates (`FragTDMInt`) for LASSI o1

    Args:
        las : instance of :class:`LASCINoSymm`
        ci : list of list of ndarrays
            Contains all CI vectors
        nelec_frs : ndarray of shape (nfrags,nroots,2)
            Number of electrons of each spin in each rootspace in each
            fragment

    Kwargs:
        smult_fr : ndarray of shape (nfrags,nroots)
            Spin multiplicity of each root r in each fragment f.
        screen_linequiv : logical
            Whether to compress data by aggressively identifying linearly equivalent
            rootspaces and storing the relevant unitary matrices.
        mask_ints : ndarray of shape (nroots,nroots)
            Mask index down to only the included interactions
        discriminator : sequence of length (nroots)
            Additional information to descriminate between otherwise-equivalent rootspaces
        verbose : integer
            Verbosity level of intermediate logger

    Returns:
        ints : list of length nfrags of instances of :class:`FragTDMInt`
        lroots: ndarray of ints of shape (nfrags, nroots)
            Number of states within each fragment and rootspace
    '''
    t0 = (lib.logger.process_clock (), lib.logger.perf_counter ())
    nfrags, nroots = nelec_frs.shape[:2]
    log = lib.logger.new_logger (las, las.verbose)
    max_memory = getattr (las, 'max_memory', las.mol.max_memory)
    if nlas is None: nlas = las.ncas_sub
    if smult_fr is None: smult_fr = [None for i in range (nfrags)]
    lroots = get_lroots (ci)
    rootaddr, fragaddr = get_rootaddr_fragaddr (lroots)
    ints = []
    t0 = log.timer('make ints initialize', *t0)

    for ifrag in range (nfrags):
        m0 = lib.current_memory ()[0]
        tdmint = _FragTDMInt_class (las, ci[ifrag],
                                    nlas[ifrag], nroots, nelec_frs[ifrag], rootaddr,
                                    fragaddr[ifrag], ifrag, mask_ints,
                                    smult_r=smult_fr[ifrag],
                                    discriminator=discriminator,
                                    screen_linequiv=screen_linequiv,
                                    pt_order=pt_order, do_pt_order=do_pt_order,
                                    verbose=verbose)
        m1 = lib.current_memory ()[0]
        log.info ('LAS-state TDM12s fragment %d uses %f MB of %f MB total used',
                         ifrag, m1-m0, m1)
        log.timer ('LAS-state TDM12s fragment {} intermediate crunching'.format (
            ifrag), *tdmint.time_crunch)
        log.debug ('UNIQUE ROOTSPACES OF FRAG %d: %d/%d', ifrag,
                          np.count_nonzero (tdmint.root_unique), nroots)
        ints.append (tdmint)
        t0 = log.timer('make ints calculate', *t0)
    return ints, lroots

<|MERGE_RESOLUTION|>--- conflicted
+++ resolved
@@ -10,16 +10,10 @@
 from mrh.my_pyscf.lassi.citools import get_lroots, get_rootaddr_fragaddr, get_unique_roots
 from mrh.my_pyscf.lassi.citools import _get_unique_roots_with_spin
 from mrh.my_pyscf.lassi.op_o1.utilities import *
-<<<<<<< HEAD
-from mrh.my_pyscf.fci.rdm import trans_rdm1ha_des, trans_rdm1hb_des
-from mrh.my_pyscf.fci.rdm import trans_rdm13ha_des, trans_rdm13hb_des
-from mrh.my_pyscf.fci.rdm import trans_sfddm1, trans_hhdm
-from mrh.my_pyscf.fci import rdm_smult
-=======
 from mrh.my_pyscf.fci.rdm import trans_rdm1ha_des, trans_rdm1hb_des #make_rdm1_spin1
 from mrh.my_pyscf.fci.rdm import trans_rdm13ha_des, trans_rdm13hb_des #is make_rdm12_spin1
 from mrh.my_pyscf.fci.rdm import trans_sfddm1, trans_hhdm ##trans_sfddm1 is make_rdm12_spin1, trans_hhdm is make_rdm12_spin1
->>>>>>> 92b157f5
+from mrh.my_pyscf.fci import rdm_smult
 from mrh.my_pyscf.fci.direct_halfelectron import contract_1he, absorb_h1he, contract_3he
 from mrh.my_pyscf.fci.direct_nosym_uhf import contract_1e as contract_1e_nosym_uhf
 from mrh.my_pyscf.fci.direct_nosym_ghf import contract_1e as contract_1e_nosym_ghf
@@ -137,11 +131,8 @@
                  verbose=None):
         # TODO: if it actually helps, cache the "linkstr" arrays
         if verbose is None: verbose = las.verbose
-<<<<<<< HEAD
         if smult_r is None: smult_r = [None for n in nelec_rs]
-=======
         t0 = (lib.logger.process_clock (), lib.logger.perf_counter ())
->>>>>>> 92b157f5
         self.verbose = verbose
         self.log = lib.logger.new_logger (las, self.verbose)
         self.ci = ci
@@ -704,12 +695,8 @@
             if not spman_inter_uniq[i,j]: continue
             k, l = self.uroot_addr[i], self.uroot_addr[j]
             if not self.unmasked_int (k,l,screen): continue
-<<<<<<< HEAD
+            #fragment is not interacting
             dm1s, dm2s = trans_rdm12s_loop (k, l, do2=True)
-=======
-            #fragment is not interacting
-            dm1s, dm2s = trans_rdm12s_loop (l, ci[k], ci[l], do2=True)
->>>>>>> 92b157f5
             self.set_dm1 (k, l, dm1s)
             self.set_dm2 (k, l, dm2s)
  

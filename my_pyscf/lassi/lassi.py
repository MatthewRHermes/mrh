import numpy as np
import time
from scipy import linalg
from mrh.my_pyscf.lassi import op_o0
from mrh.my_pyscf.lassi import op_o1
from mrh.my_pyscf.lassi import chkfile
from mrh.my_pyscf.lassi import citools
from mrh.my_pyscf.lassi.citools import get_lroots
from pyscf import lib, symm, ao2mo
from pyscf.scf.addons import canonical_orth_
from pyscf.lib.numpy_helper import tag_array
from pyscf.fci.direct_spin1 import _unpack_nelec
from itertools import combinations, product
from mrh.my_pyscf.mcscf import soc_int as soc_int
from pyscf import __config__
from mrh.my_pyscf.lassi.spaces import list_spaces

# TODO: fix stdm1 index convention in both o0 and o1

# TODO: adopt consistent nomenclature viz "states", "spaces", "roots"

# TODO: remove the dependence of lassi_op_o1 on las.fciboxes in some way
# The fcisolvers contain linkstr and symmetry information, but probably
# only the former is necessary. Once the connection to the parent LAS
# instance is severed, remove the dangerous "_LASSI_subspace_env"
# temporary environment.

LINDEP_THRESH = getattr (__config__, 'lassi_lindep_thresh', 1.0e-5)
LEVEL_SHIFT_SI = getattr (__config__, 'lassi_level_shift_si', 1.0e-8)
NROOTS_SI = 1

op = (op_o0, op_o1)

def ham_2q (las, mo_coeff, veff_c=None, h2eff_sub=None, soc=0):
    '''Construct second-quantization Hamiltonian in CAS, using intermediates from
    a LASSCF calculation.

    Args:
        las : instance of :class:`LASCINoSymm`
        mo_coeff: ndarray of shape (nao,nmo)
            Contains MO coefficients

    Kwargs:
        veff_c : ndarray of shape (nao,nao)
            Effective potential of inactive electrons
        h2eff_sub : ndarray of shape (nmo,(ncas**2)*(ncas+1)/2)
            Two-electron integrals
        soc : integer
            Order of spin-orbit coupling to include. Currently only 0 or 1 supported.
            Including spin-orbit coupling increases the size of return arrays to
            account for additional spin-symmetry-breaking sectors of the Hamiltonian.

    Returns:
        h0 : float
            Constant part of the CAS Hamiltonian
        h1 : ndarray of shape (ncas,ncas) or (2*ncas,2*ncas)
            One-electron part of the CAS Hamiltonian. If soc==True, h1 is returned in
            the spinorbital representation: ncas spin-up states followed by ncas
            spin-down states
        h2 : ndarray of shape [ncas,]*4
            Two-electron part of the CAS Hamiltonian.
    '''
    # a'b = sx + i*sy
    # b'a = sx - i*sy
    # a'a = 1/2 n + sz
    # b'b = 1/2 n - sz
    #   ->
    # sx =  (1/2) (a'b + b'a)
    # sy = (-i/2) (a'b - b'a)
    # sz =  (1/2) (a'a - b'b)
    # 
    # l.s = lx.sx + ly.sy + lz.sz
    #     = (1/2) (lx.(a'b + b'a) - i*ly.(a'b - b'a) + lz.(a'a - b'b))
    #     = (1/2) (  (lx - i*ly).a'b 
    #              + (lx + i*ly).b'a
    #              + lz.(a'a - b'b)
    #             )
    if isinstance (las, LASSI): las = las._las
    if soc>1: raise NotImplementedError ("Two-electron spin-orbit coupling")
    ncore, ncas, nocc = las.ncore, las.ncas, las.ncore + las.ncas
    norb = sum(las.ncas_sub)
    mo_core = mo_coeff[:,:ncore]
    mo_cas = mo_coeff[:,ncore:nocc]
    hcore = las._scf.get_hcore ()
    if veff_c is None: 
        dm_core = 2 * mo_core @ mo_core.conj ().T
        veff_c = las.get_veff (dm=dm_core)

    h0 = las._scf.energy_nuc () + 2 * (((hcore + veff_c/2) @ mo_core) * mo_core).sum ()

    h1 = mo_cas.conj ().T @ (hcore + veff_c) @ mo_cas
    if soc:
        dm0 = soc_int.amfi_dm (las.mol)
        hsoao = soc_int.compute_hso(las.mol, dm0, amfi=True)
        hso = .5*lib.einsum ('ip,rij,jq->rpq', mo_cas.conj (), hsoao, mo_cas)

        h1 = linalg.block_diag (h1, h1).astype (complex)
        h1[ncas:2*ncas,0:ncas] = (hso[0] + 1j * hso[1]) # b'a
        h1[0:ncas,ncas:2*ncas] = (hso[0] - 1j * hso[1]) # a'b
        h1[0:ncas,0:ncas] += hso[2] # a'a
        h1[ncas:2*ncas,ncas:2*ncas] -= hso[2] # b'b

    if h2eff_sub is None:
        h2 = las.get_h2cas (mo_coeff)
    else:
        h2 = h2eff_sub[ncore:nocc].reshape (ncas*ncas, ncas * (ncas+1) // 2)
        h2 = lib.numpy_helper.unpack_tril (h2).reshape (ncas, ncas, ncas, ncas)

    return h0, h1, h2

def las_symm_tuple (las, spaces=None, break_spin=False, break_symmetry=False, verbose=None):
    '''Identify the symmetries/quantum numbers of of each LAS excitation space within a LASSI
    model space which are to be preserved by projecting the Hamiltonian into the corresponding
    diagonal symmetry blocks.

    Args:
        las : instance of :class:`LASCINoSymm`

    Kwargs:
        spaces : list of instances of :class:`SingleLASRootspace`
            Contain symmetry information
        break_spin : logical
            Whether to mix states of different neleca-nelecb (necessary for spin-orbit coupling).
            If True, the first item of each element in statesym is the total number of electrons;
            otherwise, the first two items are the total number of spin-up and spin-down
            electrons.
        break_symmetry : logical
            Whether to mix states of different point-group irreps (may also be necessary for
            spin-orbit coupling). If True, the point-group irrep of each state is omitted from
            the elements of statesym; otherwise, this datum is the last item of each element.

    Returns:
        statesym : list of length nroots
            Each element is a tuple describing all enforced symmetries of a LAS state. 
            The length of each tuple varies between 1 and 4 based on the kwargs break_spin and
            break_symmetry.
        s2_states : list of length nroots
            The expectation values of the <S**2> operator for each state, for convenience
    '''
    if spaces is None: spaces = list_spaces (las)
    # kwarg logic setup
    qn_lbls = ['Neleca', 'Nelecb', 'Nelec', 'Wfnsym']
    incl_spin = not (bool (break_spin))
    incl_symmetry = not (bool (break_symmetry))
    qn_filter = [incl_spin, incl_spin, not incl_spin, incl_symmetry]
    # end kwarg logic setup
    full_statesym = [] # keep everything for i/o...
    statesym = [] # ...but return only this
    s2_states = []
    log = lib.logger.new_logger (las, verbose)
    for space in spaces:
        s2_states.append (space.get_s2_exptval ())
        neleca = space.neleca.sum ()
        nelecb = space.nelecb.sum ()
        wfnsym = space.get_wfnsym ()
        all_qns = [neleca, nelecb, neleca+nelecb, wfnsym]
        full_statesym.append (tuple (all_qns))
        statesym.append (tuple (qn for qn, incl in zip (all_qns, qn_filter) if incl))
    log.debug ('Symmetry analysis of %d LAS rootspaces:', las.nroots)
    qn_lbls = ['Neleca', 'Nelecb', 'Nelec', 'Wfnsym']
    qn_fmts = ['{:6d}', '{:6d}', '{:6d}', '{:>6s}']
    lbls = ['ix', 'Energy', '<S**2>'] + qn_lbls
    fmt_str = ' {:2s}  {:>16s}  {:6s}  ' + '  '.join (['{:6s}',]*len(qn_lbls))
    log.debug (fmt_str.format (*lbls))
    try:
        for ix, (e, sy, s2) in enumerate (zip (las.e_states, full_statesym, s2_states)):
            data = [ix, e, s2] + list (sy)
            data[-1] = symm.irrep_id2name (las.mol.groupname, data[-1])
            fmts = ['{:2d}','{:16.10f}','{:6.3f}'] + qn_fmts
            fmt_str = ' ' + '  '.join (fmts)
            log.debug (fmt_str.format (*data))
    except TypeError as err:
        print (las.e_states, full_statesym, s2_states)
        raise (err)
    if break_spin:
        log.info ("States with different neleca-nelecb can be mixed by LASSI")
    if break_symmetry:
        log.info ("States with different point-group symmetry can be mixed by LASSI")

    return statesym, np.asarray (s2_states)

class _LASSI_subspace_env (object):
    def __init__(self, las, my_fcisolvers, my_e_states):
        self.las = las
        self.my_fcisolvers = my_fcisolvers
        self.my_e_states = my_e_states
        self.fcisolvers = [f.fcisolvers for f in las.fciboxes]
        self.e_states = las.e_states
    def __enter__(self):
        for f, g in zip (self.las.fciboxes, self.my_fcisolvers):
            f.fcisolvers = g
        self.las.e_states = self.my_e_states
    def __exit__(self, type, value, traceback):
        for ix, f in enumerate (self.las.fciboxes):
            f.fcisolvers = self.fcisolvers[ix]
        self.las.e_states = self.e_states

def iterate_subspace_blocks (las, ci, spacesym, subset=None, spaces=None):
    if subset is None: subset = set (spacesym)
    lroots = get_lroots (ci)
    nprods_r = np.prod (lroots, axis=0)
    prod_off = np.cumsum (nprods_r) - nprods_r
    nprods = nprods_r.sum ()
    if spaces is None: spaces = list_spaces (las)
    for sym in subset:
        idx_space = np.all (np.array (spacesym) == sym, axis=1)
        idx = np.where (idx_space)[0]
        ci_blk = [[c[i] for i in idx] for c in ci]
        idx_prod = np.zeros (nprods, dtype=bool)
        my_fcisolvers = [[] for i in range (las.nfrags)]
        my_e_states = []
        nelec_blk = np.zeros ((las.nfrags,len(idx),2), dtype=int)
        for i0, i in enumerate (idx):
            idx_prod[prod_off[i]:prod_off[i]+nprods_r[i]] = True
            nelec_blk[:,i0,:] = np.stack ([spaces[i].neleca, spaces[i].nelecb], axis=1)
            for j in range (las.nfrags):
                if len (las.fciboxes[j].fcisolvers) > i:
                    my_fcisolver = spaces[i].check_fcisolver (j, las.fciboxes[j].fcisolvers[i])
                else:
                    my_fcisolver = spaces[i].get_fcisolver (j)
                my_fcisolvers[j].append (my_fcisolver)
            my_e_states.append (spaces[i].energy_tot)
        with _LASSI_subspace_env (las, my_fcisolvers, my_e_states):
            yield las, sym, (idx_space, idx_prod), (ci_blk, nelec_blk)

class LASSIOop01DisagreementError (RuntimeError):
    def __init__(self, message, errvec):
        self.message = message + ("\n"
            "max abs errvec = {}; ||errvec|| = {}").format (
                np.amax (np.abs (errvec)), linalg.norm (errvec))
        self.errvec = errvec
    def __str__(self):
        return self.message

def lassi (las, mo_coeff=None, ci=None, veff_c=None, h2eff_sub=None, orbsym=None, soc=False,
           break_symmetry=False, opt=1, davidson_only=None):
    ''' Diagonalize the state-interaction matrix of LASSCF '''
    if mo_coeff is None: mo_coeff = las.mo_coeff
    if ci is None: ci = las.ci
    if orbsym is None: 
        orbsym = getattr (las.mo_coeff, 'orbsym', None)
        if orbsym is None and callable (getattr (las, 'label_symmetry_', None)):
            orbsym = las.label_symmetry_(las.mo_coeff).orbsym
        if orbsym is not None:
            orbsym = orbsym[las.ncore:las.ncore+las.ncas]
    if davidson_only is None: davidson_only = getattr (las, 'davidson_only', False)
    max_memory = getattr (las, 'max_memory', 2000)
    o0_memcheck = op_o0.memcheck (las, ci, soc=soc)
    if opt == 0 and o0_memcheck == False:
        raise RuntimeError ('Insufficient memory to use o0 LASSI algorithm')

    # Construct second-quantization Hamiltonian
    if callable (getattr (las, 'ham_2q', None)):
        e0, h1, h2 = las.ham_2q (mo_coeff, veff_c=veff_c, h2eff_sub=h2eff_sub, soc=soc)
    else:
        e0, h1, h2 = ham_2q (las, mo_coeff, veff_c=veff_c, h2eff_sub=h2eff_sub, soc=soc)

    # Symmetry tuple: neleca, nelecb, irrep
    statesym, s2_states = las_symm_tuple (las, break_spin=soc, break_symmetry=break_symmetry)

    # Initialize matrices
    e_roots = []
    s2_roots = []
    rootsym = []
    si = []
    idx_allprods = []
    dtype = complex if soc else np.float64

    # Loop over symmetry blocks
    qn_lbls = ['nelec',] if soc else ['neleca','nelecb',]
    if not break_symmetry: qn_lbls.append ('irrep')
    for it, (las1,sym,indices,indexed) in enumerate (iterate_subspace_blocks(las,ci,statesym)):
        idx_space, idx_prod = indices
        ci_blk, nelec_blk = indexed
        idx_allprods.extend (list(np.where(idx_prod)[0]))
        lib.logger.info (las, 'Build + diag H matrix LASSI symmetry block %d\n'
                         + '{} = {}\n'.format (qn_lbls, sym)
                         + '(%d rootspaces; %d states)', it,
                         np.count_nonzero (idx_space), 
                         np.count_nonzero (idx_prod))
        if np.count_nonzero (idx_prod) == 1:
            lib.logger.debug (las, 'Only one state in this symmetry block')
            e_roots.extend (las1.e_states - e0)
            si.append (np.ones ((1,1), dtype=dtype))
            s2_roots.extend (s2_states[idx_space])
            rootsym.extend ([sym,])
            continue
        wfnsym = None if break_symmetry else sym[-1]
        las.converged_si, e, c, s2_blk = _eig_block (las1, e0, h1, h2, ci_blk, nelec_blk, soc, opt,
                                                     davidson_only=davidson_only,
                                                     max_memory=max_memory)
        si.append (c)
        e_roots.extend (list(e))
        s2_roots.extend (list (s2_blk))
        rootsym.extend ([sym,]*c.shape[1])

    # The matrix blocks were evaluated in idx_allprods order
    # Therefore, I need to ~invert~ idx_allprods to get the proper order
    idx_allprods = np.argsort (idx_allprods)
    si = linalg.block_diag (*si)[idx_allprods,:]

    # Sort results by energy
    idx = np.argsort (e_roots)
    rootsym = np.asarray (rootsym)[idx]
    e_roots = np.asarray (e_roots)[idx] + e0
    s2_roots = np.asarray (s2_roots)[idx]
    if soc == False:
        nelec_roots = [tuple(rs[0:2]) for rs in rootsym]
    else:
        nelec_roots = [rs[0] for rs in rootsym]
    if break_symmetry:
        wfnsym_roots = [None for rs in rootsym]
    else:
        wfnsym_roots = [rs[-1] for rs in rootsym]

    # Results tagged on si array....
    si = si[:,idx]
    si = tag_array (si, s2=s2_roots, nelec=nelec_roots, wfnsym=wfnsym_roots,
                    rootsym=rootsym, break_symmetry=break_symmetry, soc=soc)

    # I/O
    lib.logger.info (las, 'LASSI eigenvalues (%d total):', len (e_roots))
    fmt_str = ' {:2s}  {:>16s}  {:6s}  '
    col_lbls = ['Nelec'] if soc else ['Neleca','Nelecb']
    if not break_symmetry: col_lbls.append ('Wfnsym')
    fmt_str += '  '.join (['{:6s}',]*len(col_lbls))
    col_lbls = ['ix','Energy','<S**2>'] + col_lbls
    lib.logger.info (las, fmt_str.format (*col_lbls))
    fmt_str = ' {:2d}  {:16.10f}  {:6.3f}  '
    col_fmts = ['{:6d}',]*(2-int(soc))
    if not break_symmetry: col_fmts.append ('{:>6s}')
    fmt_str += '  '.join (col_fmts)
    for ix, (er, s2r, rsym) in enumerate (zip (e_roots, s2_roots, rootsym)):
        if np.iscomplexobj (s2r):
            assert (abs (s2r.imag) < 1e-8)
            s2r = s2r.real
        nelec = rsym[0:1] if soc else rsym[:2]
        row = [ix,er,s2r] + list (nelec)
        if not break_symmetry: row.append (symm.irrep_id2name (las.mol.groupname, rsym[-1]))
        lib.logger.info (las, fmt_str.format (*row))
        if ix>=99 and las.verbose < lib.logger.DEBUG:
            lib.logger.info (las, ('Remaining %d eigenvalues truncated; '
                                   'increase verbosity to print them all'), len (e_roots)-100)
            break
    return e_roots, si

def _eig_block (las, e0, h1, h2, ci_blk, nelec_blk, soc, opt, max_memory=2000,
                davidson_only=False):
    nstates = np.prod (get_lroots (ci_blk), axis=0).sum ()
    req_memory = 24*nstates*nstates/1e6
    current_memory = lib.current_memory ()[0]
    if current_memory+req_memory > max_memory:
        if opt==0:
            raise MemoryError ("Need %f MB of %f MB av (N.B.: o0 Davidson is fake; use opt=1)",
                               req_memory, max_memory-current_memory)
<<<<<<< HEAD
        lib.logger.info (las,"Need %f MB of %f MB avail for incore LASSI diag; Davidson alg forced",
=======
        lib.logger.info (las, "Need %f MB of %f MB av for incore LASSI diag; Davidson alg forced",
>>>>>>> fe7955b9
                         req_memory, max_memory-current_memory)
    if davidson_only or current_memory+req_memory > max_memory:
        return _eig_block_Davidson (las, e0, h1, h2, ci_blk, nelec_blk, soc, opt)
    return _eig_block_incore (las, e0, h1, h2, ci_blk, nelec_blk, soc, opt)

def _eig_block_Davidson (las, e0, h1, h2, ci_blk, nelec_blk, soc, opt):
    # si0
    # nroots_si
    # level_shift
    si0 = getattr (las, 'si', None)
    level_shift = getattr (las, 'level_shift_si', LEVEL_SHIFT_SI)
    nroots_si = getattr (las, 'nroots_si', NROOTS_SI)
    get_init_guess = getattr (las, 'get_init_guess_si', get_init_guess_si)
    h_op_raw, s2_op, ovlp_op, hdiag, _get_ovlp = op[opt].gen_contract_op_si_hdiag (
        las, h1, h2, ci_blk, nelec_blk, soc=soc
    )
    raw2orth = citools.get_orth_basis (ci_blk, las.ncas_sub, nelec_blk, _get_ovlp=_get_ovlp)
    precond_op_raw = lib.make_diag_precond (hdiag, level_shift=level_shift)
    si0 = get_init_guess (hdiag, nroots_si, si0)
    orth2raw = raw2orth.H
    def precond_op (dx, e, *args):
        return raw2orth (precond_op_raw (orth2raw (dx), e, *args))
    def h_op (x):
        return raw2orth (h_op_raw (orth2raw (x)))
    x0 = [raw2orth (x) for x in si0]
    conv, e, x1 = lib.davidson1 (lambda xs: [h_op (x) for x in xs],
                                  x0, precond_op, nroots=nroots_si)
    conv = all (conv)
    si1 = np.stack ([orth2raw (x) for x in x1], axis=-1)
    s2 = np.array ([np.dot (x.conj (), s2_op (x)) for x in si1.T])
    return conv, e, si1, s2

def get_init_guess_si (hdiag, nroots, si1):
    nprod = hdiag.size
    si0 = []
    if nprod <= nroots:
        addrs = np.arange(nprod)
    else:
        addrs = np.argpartition(hdiag, nroots-1)[:nroots]
    for addr in addrs:
        x = np.zeros((nprod))
        x[addr] = 1
        si0.append(x)
    # Add noise
    si0[0][0 ] += 1e-5
    si0[0][-1] -= 1e-5
    if si1 is not None:
        si1 = si1.reshape (nprod,-1)
        for i in range (min (si1.shape[1], nroots)):
            si0[i] = si1[:,i]
    return si0

def _eig_block_incore (las, e0, h1, h2, ci_blk, nelec_blk, soc, opt):
    # TODO: simplify
    t0 = (lib.logger.process_clock (), lib.logger.perf_counter ())
    o0_memcheck = op_o0.memcheck (las, ci_blk, soc=soc)
    if (las.verbose > lib.logger.INFO) and (o0_memcheck):
        ham_ref, s2_ref, ovlp_ref = op_o0.ham (las, h1, h2, ci_blk, nelec_blk, soc=soc)[:3]
        t0 = lib.logger.timer (las, 'LASSI diagonalizer CI algorithm', *t0)

        h1_sf = h1
        if soc:
            h1_sf = (h1[0:las.ncas,0:las.ncas]
                     - h1[las.ncas:2*las.ncas,las.ncas:2*las.ncas]).real/2
        ham_blk, s2_blk, ovlp_blk, _get_ovlp = op[opt].ham (
            las, h1_sf, h2, ci_blk, nelec_blk)
        t0 = lib.logger.timer (las, 'LASSI diagonalizer TDM algorithm', *t0)
        lib.logger.debug (las,
            'LASSI diagonalizer ham o0-o1 algorithm disagreement = {}'.format (
                linalg.norm (ham_blk - ham_ref))) 
        lib.logger.debug (las,
            'LASSI diagonalizer S2 o0-o1 algorithm disagreement = {}'.format (
                linalg.norm (s2_blk - s2_ref))) 
        lib.logger.debug (las,
            'LASSI diagonalizer ovlp o0-o1 algorithm disagreement = {}'.format (
                linalg.norm (ovlp_blk - ovlp_ref))) 
        errvec = np.concatenate ([(ham_blk-ham_ref).ravel (), (s2_blk-s2_ref).ravel (),
                                  (ovlp_blk-ovlp_ref).ravel ()])
        if np.amax (np.abs (errvec)) > 1e-8 and soc == False: # tmp until SOC in op_o1
            raise LASSIOop01DisagreementError ("Hamiltonian + S2 + Ovlp", errvec)
        if opt == 0:
            ham_blk = ham_ref
            s2_blk = s2_ref
            ovlp_blk = ovlp_ref
    else:
        if (las.verbose > lib.logger.INFO): lib.logger.debug (
            las, 'Insufficient memory to test against o0 LASSI algorithm')
        ham_blk, s2_blk, ovlp_blk, _get_ovlp = op[opt].ham (
            las, h1, h2, ci_blk, nelec_blk, soc=soc)
        t0 = lib.logger.timer (las, 'LASSI H build', *t0)
    log_debug = lib.logger.debug2 if las.nroots>10 else lib.logger.debug
    if np.iscomplexobj (ham_blk):
        log_debug (las, 'Block Hamiltonian - ecore (real):')
        log_debug (las, '{}'.format (ham_blk.real.round (8)))
        log_debug (las, 'Block Hamiltonian - ecore (imag):')
        log_debug (las, '{}'.format (ham_blk.imag.round (8)))
    else:
        log_debug (las, 'Block Hamiltonian - ecore:')
        log_debug (las, '{}'.format (ham_blk.round (8)))
    log_debug (las, 'Block S**2:')
    log_debug (las, '{}'.format (s2_blk.round (8)))
    log_debug (las, 'Block overlap matrix:')
    log_debug (las, '{}'.format (ovlp_blk.round (8)))
    # Error catch: diagonal Hamiltonian elements
    # This diagnostic is simply not valid for local excitations;
    # the energies aren't supposed to be additive
    lroots = get_lroots (ci_blk)
    e_states_meaningful = not getattr (las, 'e_states_meaningless', False)
    e_states_meaningful &= np.all (lroots==1)
    e_states_meaningful &= not (soc) # TODO: fix?
    if e_states_meaningful:
        diag_test = np.diag (ham_blk)
        diag_ref = las.e_states - e0
        maxerr = np.max (np.abs (diag_test-diag_ref))
        if maxerr>1e-5:
            lib.logger.debug (las, '{:>13s} {:>13s} {:>13s}'.format ('Diagonal', 'Reference',
                                                                     'Error'))
            for ix, (test, ref) in enumerate (zip (diag_test, diag_ref)):
                lib.logger.debug (las, '{:13.6e} {:13.6e} {:13.6e}'.format (test, ref, test-ref))
            lib.logger.warn (las, 'LAS states in basis may not be converged (%s = %e)',
                             'max(|Hdiag-e_states|)', maxerr)
    # Error catch: linear dependencies in basis
    raw2orth = citools.get_orth_basis (ci_blk, las.ncas_sub, nelec_blk, _get_ovlp=_get_ovlp)
    xhx = raw2orth (ham_blk.T).T
    lib.logger.info (las, '%d/%d linearly independent model states',
                     xhx.shape[1], xhx.shape[0])
    xhx = raw2orth (xhx.conj ()).conj ()
    try:
        e, c = linalg.eigh (xhx)
    except linalg.LinAlgError as err:
        ovlp_det = linalg.det (ovlp_blk)
        lc = 'checking if LASSI basis has lindeps: |ovlp| = {:.6e}'.format (ovlp_det)
        lib.logger.info (las, 'Caught error %s, %s', str (err), lc)
        if ovlp_det < LINDEP_THRESH:
            x_ref = canonical_orth_(ovlp_blk, thr=LINDEP_THRESH)
            x_test = raw2orth (np.eye (ham_blk.shape[0]))
            x_ovlp = x_test.conj () @ x_ref
            x_err = x_ovlp @ x_ovlp.conj ().T - np.eye (x_ovlp.shape[0])
            err = np.trace (x_err)
            raise RuntimeError ("LASSI lindep prescreening failure; orth err = {}".format (err))
        else: raise (err) from None
    c = raw2orth.H (c)
    s2_blk = ((s2_blk @ c) * c.conj ()).sum (0)
    return True, e, c, s2_blk

def make_stdm12s (las, ci=None, orbsym=None, soc=False, break_symmetry=False, spaces=None, opt=1):
    ''' Evaluate <I|p'q|J> and <I|p'r'sq|J> where |I>, |J> are LAS states.

        Args:
            las: LASCI object

        Kwargs:
            ci: list of list of ci vectors
            orbsym: None or list of orbital symmetries spanning the whole orbital space
            soc: logical
                Whether to include the effects of spin-orbit coupling (in the 1-RDMs only)
            break_symmetry: logical
                Whether to allow coupling between states of different point-group irreps
            spaces : list of instances of :class:`SingleLASRootspace`
                Contain symmetry information; defaults to data from las
            opt: Optimization level, i.e.,  take outer product of
                0: CI vectors
                1: TDMs

        Returns:
            stdm1s: ndarray of shape (nroots,2,ncas,ncas,nroots) if soc==False;
                or of shape (nroots,2*ncas,2*ncas,nroots) if soc==True.
            stdm2s: ndarray of shape (nroots,2,ncas,ncas,2,ncas,ncas,nroots)
    '''
    # NOTE: A spin-pure dm1s is two ncas-by-ncas matrices,
    #    _______    _______
    #    |     |    |     |
    #  [ | a'a | ,  | b'b | ]
    #    |     |    |     |
    #    -------    -------  
    # Spin-orbit coupling generates the a'b and b'a sectors, which are
    # in the missing off-diagonal blocks,
    # _____________
    # |     |     |  
    # | a'a | a'b |  
    # |     |     |  
    # -------------
    # |     |     |  
    # | b'a | b'b |  
    # |     |     |  
    # -------------

    if ci is None: ci = las.ci
    if orbsym is None: 
        orbsym = getattr (las.mo_coeff, 'orbsym', None)
        if orbsym is None and callable (getattr (las, 'label_symmetry_', None)):
            orbsym = las.label_symmetry_(las.mo_coeff).orbsym
        if orbsym is not None:
            orbsym = orbsym[las.ncore:las.ncore+las.ncas]
    o0_memcheck = op_o0.memcheck (las, ci, soc=soc)
    if opt == 0 and o0_memcheck == False:
        raise RuntimeError ('Insufficient memory to use o0 LASSI algorithm')

    # Loop over symmetry blocks
    statesym = las_symm_tuple (las, spaces=spaces, break_spin=soc, break_symmetry=break_symmetry,
                               verbose=0)[0]
    idx_allprods = []
    d1s_all = []
    d2s_all = []
    nprods = 0
    for las1, sym, indices, indexed in iterate_subspace_blocks (las, ci, statesym, spaces=spaces):
        idx_sp, idx_prod = indices
        ci_blk, nelec_blk = indexed
        t0 = (lib.logger.process_clock (), lib.logger.perf_counter ())
        wfnsym = None if break_symmetry else sym[-1]
        # TODO: implement SOC in op_o1 and then re-enable the debugging block below
        if (las.verbose > lib.logger.INFO) and (o0_memcheck) and (soc==False):
            d1s, d2s = op_o0.make_stdm12s (las1, ci_blk, nelec_blk, orbsym=orbsym, wfnsym=wfnsym)
            t0 = lib.logger.timer (las, 'LASSI make_stdm12s rootsym {} CI algorithm'.format (
                sym), *t0)
            d1s_test, d2s_test = op_o1.make_stdm12s (las1, ci_blk, nelec_blk)
            t0 = lib.logger.timer (las, 'LASSI make_stdm12s rootsym {} TDM algorithm'.format (
                sym), *t0)
            lib.logger.debug (las,
                'LASSI make_stdm12s rootsym {}: D1 o0-o1 algorithm disagreement = {}'.format (
                    sym, linalg.norm (d1s_test - d1s))) 
            lib.logger.debug (las,
                'LASSI make_stdm12s rootsym {}: D2 o0-o1 algorithm disagreement = {}'.format (
                    sym, linalg.norm (d2s_test - d2s))) 
            errvec = np.concatenate ([(d1s-d1s_test).ravel (), (d2s-d2s_test).ravel ()])
            if np.amax (np.abs (errvec)) > 1e-8:#
                raise LASSIOop01DisagreementError ("State-transition density matrices", errvec)
            if opt == 1:
                d1s = d1s_test
                d2s = d2s_test
        else:
            if not o0_memcheck: lib.logger.debug (
                las, 'Insufficient memory to test against o0 LASSI algorithm')
            d1s, d2s = op[opt].make_stdm12s (las1, ci_blk, nelec_blk, orbsym=orbsym, wfnsym=wfnsym)
            t0 = lib.logger.timer (las, 'LASSI make_stdm12s rootsym {}'.format (sym), *t0)
        idx_allprods.append (list(np.where(idx_prod)[0]))
        nprods += len (idx_allprods[-1])
        d1s_all.append (d1s)
        d2s_all.append (d2s)

    # Sort block-diagonal matrices
    norb = las.ncas
    if soc:
        stdm1s = np.zeros ((nprods, nprods, 2*norb, 2*norb),
            dtype=ci[0][0].dtype).transpose (0,2,3,1)
    else:
        stdm1s = np.zeros ((nprods, nprods, 2, norb, norb),
            dtype=ci[0][0].dtype).transpose (0,2,3,4,1)
    # TODO: 2e- SOC
    stdm2s = np.zeros ((nprods, nprods, 2, norb, norb, 2, norb, norb),
        dtype=ci[0][0].dtype).transpose (0,2,3,4,5,6,7,1)
    for idx_prod, d1s, d2s in zip (idx_allprods, d1s_all, d2s_all):
        for (i,a), (j,b) in product (enumerate (idx_prod), repeat=2):
            stdm1s[a,...,b] = d1s[i,...,j]
            stdm2s[a,...,b] = d2s[i,...,j]
    return stdm1s, stdm2s

def guess_rootsym (si, statesym, lroots):
    rootsym = []
    nprods = np.prod (lroots, axis=0)
    offs1 = np.cumsum (nprods)
    offs0 = offs1 - nprods
    for sivec in si.T:
        # TODO: refactor rootsym and statesym and eliminate this kludge
        sivec = sivec[:offs1[len(statesym)-1]]
        idx = np.argmax (np.abs (sivec))
        iroot = np.where (np.logical_and (idx>=offs0, idx<offs1))[0][0]
        rootsym.append (statesym[iroot])
    return rootsym

def roots_trans_rdm12s (las, ci, si_bra, si_ket, orbsym=None, soc=None, break_symmetry=None,
                        spaces=None, opt=1, **kwargs):
    '''Evaluate 1- and 2-electron reduced transition density matrices of LASSI states

        Args:
            las: LASCI object
            ci: list of list of ci vectors
            si_bra: tagged ndarray of shape (nroots,nroots)
               Linear combination vectors defining LASSI states for the bra.
            si_ket: tagged ndarray of shape (nroots,nroots)
               Linear combination vectors defining LASSI states for the ket.

        Kwargs:
            orbsym: None or list of orbital symmetries spanning the whole orbital space
            soc: logical
                Whether to include the effects of spin-orbit coupling (in the 1-RDMs only)
                Overrides tag of si if provided by caller. I have no idea what will happen
                if they contradict. This should probably be removed.
            break_symmetry: logical
                Whether to allow coupling between states of different point-group irreps
                Overrides tag of si if provided by caller. I have no idea what will happen
                if they contradict. This should probably be removed.
            spaces : list of instances of :class:`SingleLASRootspace`
                Contain symmetry information; defaults to data from las
            opt: Optimization level, i.e.,  take outer product of
                0: CI vectors
                1: TDMs

        Returns:
            rdm1s: ndarray of shape (nroots,2,ncas,ncas) if soc==False;
                or of shape (nroots,2*ncas,2*ncas) if soc==True.
            rdm2s: ndarray of shape (nroots,2,ncas,ncas,2,ncas,ncas)
    '''
    if orbsym is None: 
        orbsym = getattr (las.mo_coeff, 'orbsym', None)
        if orbsym is None and callable (getattr (las, 'label_symmetry_', None)):
            orbsym = las.label_symmetry_(las.mo_coeff).orbsym
        if orbsym is not None:
            orbsym = orbsym[las.ncore:las.ncore+las.ncas]
    if soc is None:
        soc = getattr (si_ket, 'soc', getattr (las, 'soc', False))
    if break_symmetry is None:
        break_symmetry = getattr (si_ket, 'break_symmetry', getattr (las, 'break_symmetry', False))
    o0_memcheck = op_o0.memcheck (las, ci, soc=soc)
    if opt == 0 and o0_memcheck == False:
        raise RuntimeError ('Insufficient memory to use o0 LASSI algorithm')

    # Initialize matrices
    norb = las.ncas
    nroots = si_ket.shape[1]
    rdm1s = [None for i in range (nroots)]
    rdm2s = [None for i in range (nroots)]
    #if soc:
    #    rdm1s = np.zeros ((nroots, 2*norb, 2*norb),
    #        dtype=si.dtype)
    #else:
    #    rdm1s = np.zeros ((nroots, 2, norb, norb),
    #        dtype=si.dtype)
    ## TODO: 2e- SOC
    #rdm2s = np.zeros ((nroots, 2, norb, norb, 2, norb, norb),
    #    dtype=si.dtype)

    # Loop over symmetry blocks
    statesym = las_symm_tuple (las, spaces=spaces, break_spin=soc, break_symmetry=break_symmetry,
                               verbose=0)[0]
    lroots = get_lroots (ci)
    rootsym = guess_rootsym (si_bra, statesym, lroots)
    rootsym_ket = guess_rootsym (si_ket, statesym, lroots)
    assert (all ([b==k for b, k in zip (rootsym, rootsym_ket)]))
    for las1, sym, indcs, indxd in iterate_subspace_blocks(las,ci,statesym,subset=set(rootsym),spaces=spaces):
        idx_ci, idx_prod = indcs
        ci_blk, nelec_blk = indxd
        idx_si = np.all (np.array (rootsym) == sym, axis=1)
        wfnsym = None if break_symmetry else sym[-1]
        sib_blk = si_bra[np.ix_(idx_prod,idx_si)]
        sik_blk = si_ket[np.ix_(idx_prod,idx_si)]
        t0 = (lib.logger.process_clock (), lib.logger.perf_counter ())
        # TODO: implement SOC in op_o1 and then re-enable the debugging block below
        if (las.verbose > lib.logger.INFO) and (o0_memcheck) and (soc==False):
            d1s, d2s = op_o0.roots_trans_rdm12s (las1, ci_blk, nelec_blk, sib_blk, sik_blk,
                                                 orbsym=orbsym, wfnsym=wfnsym, **kwargs)
            t0 = lib.logger.timer (las, 'LASSI trans_rdm12s rootsym {} CI algorithm'.format (sym),
                                   *t0)
            d1s_test, d2s_test = op[opt].roots_trans_rdm12s (las1, ci_blk, nelec_blk, sib_blk,
                                                             sik_blk, **kwargs)
            t0 = lib.logger.timer (las, 'LASSI trans_rdm12s rootsym {} TDM algorithm'.format (sym),
                                   *t0)
            lib.logger.debug (las,
                'LASSI trans_rdm12s rootsym {}: D1 o0-o1 algorithm disagreement = {}'.format (
                    sym, linalg.norm (d1s_test - d1s))) 
            lib.logger.debug (las,
                'LASSI trans_rdm12s rootsym {}: D2 o0-o1 algorithm disagreement = {}'.format (
                    sym, linalg.norm (d2s_test - d2s))) 
            errvec = np.concatenate ([(d1s-d1s_test).ravel (), (d2s-d2s_test).ravel ()])
            if np.amax (np.abs (errvec)) > 1e-8 and soc == False: # tmp until SOC in for op_o1
                raise LASSIOop01DisagreementError ("LASSI mixed-state RDMs", errvec)
            if opt > 0:
                d1s = d1s_test
                d2s = d2s_test
        else:
            if not o0_memcheck: lib.logger.debug (las,
                'Insufficient memory to test against o0 LASSI algorithm')
            d1s, d2s = op[opt].roots_trans_rdm12s (las1, ci_blk, nelec_blk, sib_blk, sik_blk,
                                                   orbsym=orbsym, wfnsym=wfnsym,
                                                   **kwargs)
            t0 = lib.logger.timer (las, 'LASSI trans_rdm12s rootsym {}'.format (sym), *t0)
        idx_int = np.where (idx_si)[0]
        for (i,a) in enumerate (idx_int):
            rdm1s[a] = d1s[i]
            rdm2s[a] = d2s[i]
    rdm1s = np.stack (rdm1s, axis=0)
    rdm2s = np.stack (rdm2s, axis=0)
    return rdm1s, rdm2s

def roots_make_rdm12s (las, ci, si, orbsym=None, soc=None, break_symmetry=None,
                       spaces=None, opt=1, **kwargs):
    '''Evaluate 1- and 2-electron reduced density matrices of LASSI states

        Args:
            las: LASCI object
            ci: list of list of ci vectors
            si: tagged ndarray of shape (nroots,nroots)
               Linear combination vectors defining LASSI states.

        Kwargs:
            orbsym: None or list of orbital symmetries spanning the whole orbital space
            soc: logical
                Whether to include the effects of spin-orbit coupling (in the 1-RDMs only)
                Overrides tag of si if provided by caller. I have no idea what will happen
                if they contradict. This should probably be removed.
            break_symmetry: logical
                Whether to allow coupling between states of different point-group irreps
                Overrides tag of si if provided by caller. I have no idea what will happen
                if they contradict. This should probably be removed.
            spaces : list of instances of :class:`SingleLASRootspace`
                Contain symmetry information; defaults to data from las
            opt: Optimization level, i.e.,  take outer product of
                0: CI vectors
                1: TDMs

        Returns:
            rdm1s: ndarray of shape (nroots,2,ncas,ncas) if soc==False;
                or of shape (nroots,2*ncas,2*ncas) if soc==True.
            rdm2s: ndarray of shape (nroots,2,ncas,ncas,2,ncas,ncas)
    '''
    return roots_trans_rdm12s (las, ci, si, si, orbsym=orbsym, soc=soc,
                               break_symmetry=break_symmetry, spaces=spaces, opt=opt,
                               **kwargs)

def root_trans_rdm12s (las, ci, si_bra, si_ket, state=0, orbsym=None, soc=None, break_symmetry=None,
                       spaces=None, opt=1, **kwargs):
    '''Evaluate 1- and 2-electron reduced transition density matrices of one single pair of LASSI
    states.

        Args:
            las: LASCI object
            ci: list of list of ci vectors
            si_bra: tagged ndarray of shape (nroots,nroots)
               Linear combination vectors defining LASSI states for the bra.
            si_ket: tagged ndarray of shape (nroots,nroots)
               Linear combination vectors defining LASSI states for the ket.

        Kwargs:
            state: integer or sequence of integers
                Identify the specific LASSI eigenstate(s) for which the density matrices are
                to be computed.
            orbsym: None or list of orbital symmetries spanning the whole orbital space
            soc: logical
                Whether to include the effects of spin-orbit coupling (in the 1-RDMs only)
                Overrides tag of si if provided by caller. I have no idea what will happen
                if they contradict. This should probably be removed.
            break_symmetry: logical
                Whether to allow coupling between states of different point-group irreps
                Overrides tag of si if provided by caller. I have no idea what will happen
                if they contradict. This should probably be removed.
            spaces : list of instances of :class:`SingleLASRootspace`
                Contain symmetry information; defaults to data from las
            opt: Optimization level, i.e.,  take outer product of
                0: CI vectors
                1: TDMs

        Returns:
            rdm1s: ndarray of shape (2,ncas,ncas) if soc==False;
                or of shape (2*ncas,2*ncas) if soc==True.
            rdm2s: ndarray of shape (2,ncas,ncas,2,ncas,ncas)
    '''
    states = np.atleast_1d (state)
    sib_column = si_bra[:,states]
    sik_column = si_ket[:,states]
    if soc is None:
        soc = getattr (si_ket, 'soc', getattr (las, 'soc', False))
    if break_symmetry is None:
        break_symmetry = getattr (si_ket, 'break_symmetry', getattr (las, 'break_symmetry', False))
    rdm1s, rdm2s = roots_trans_rdm12s (las, ci, sib_column, sik_column, orbsym=orbsym, soc=soc,
                                       break_symmetry=break_symmetry, spaces=spaces, opt=opt,
                                       **kwargs)
    if len (states) == 1:
        rdm1s, rdm2s = rdm1s[0], rdm2s[0]
    return rdm1s, rdm2s

def root_make_rdm12s (las, ci, si, state=0, orbsym=None, soc=None, break_symmetry=None,
                      spaces=None, opt=1, **kwargs):
    '''Evaluate 1- and 2-electron reduced density matrices of one single LASSI state

        Args:
            las: LASCI object
            ci: list of list of ci vectors
            si: tagged ndarray of shape (nroots,nroots)
               Linear combination vectors defining LASSI states.

        Kwargs:
            state: integer or sequence of integers
                Identify the specific LASSI eigenstate(s) for which the density matrices are
                to be computed.
            orbsym: None or list of orbital symmetries spanning the whole orbital space
            soc: logical
                Whether to include the effects of spin-orbit coupling (in the 1-RDMs only)
                Overrides tag of si if provided by caller. I have no idea what will happen
                if they contradict. This should probably be removed.
            break_symmetry: logical
                Whether to allow coupling between states of different point-group irreps
                Overrides tag of si if provided by caller. I have no idea what will happen
                if they contradict. This should probably be removed.
            spaces : list of instances of :class:`SingleLASRootspace`
                Contain symmetry information; defaults to data from las
            opt: Optimization level, i.e.,  take outer product of
                0: CI vectors
                1: TDMs

        Returns:
            rdm1s: ndarray of shape (2,ncas,ncas) if soc==False;
                or of shape (2*ncas,2*ncas) if soc==True.
            rdm2s: ndarray of shape (2,ncas,ncas,2,ncas,ncas)
    '''
    return root_trans_rdm12s (las, ci, si, si, state=state, orbsym=orbsym, soc=soc,
                              break_symmetry=break_symmetry, spaces=spaces, opt=opt,
                              **kwargs)

def energy_tot (lsi, mo_coeff=None, ci=None, si=None, soc=0, opt=None):
    if mo_coeff is None: mo_coeff = lsi.mo_coeff
    if ci is None: ci = lsi.ci
    if si is None: si = lsi.si
    if opt is None: opt = lsi.opt
    if si.ndim==1:
        nroots_si=1
    else:
        assert (si.ndim==2)
        nroots_si = si.shape[1]
    si = si.reshape (-1,nroots_si)
    nelec_frs = lsi.get_nelec_frs ()
    h0, h1, h2 = lsi.ham_2q (mo_coeff=mo_coeff, soc=soc)
    hop = op[opt].gen_contract_op_si_hdiag (
        lsi, h1, h2, ci, nelec_frs, soc=soc
    )[0]
    e_tot = lib.einsum ('ip,ip->p', (hop (si) + h0*si), si.conj ())
    if nroots_si==1: e_tot=e_tot[0]
    return e_tot

class LASSI(lib.StreamObject):
    '''
    LASSI Method class
    '''
    def __init__(self, las, mo_coeff=None, ci=None, soc=False, break_symmetry=False, opt=1,
                 **kwargs):
        from mrh.my_pyscf.mcscf.lasci import LASCINoSymm
        if isinstance(las, LASCINoSymm): self._las = las
        else: raise RuntimeError("LASSI requires las instance")
        if mo_coeff is None: mo_coeff = las.mo_coeff
        if ci is None: ci = las.ci
        self.mo_coeff, self.ci = mo_coeff, ci
        # indiscriminate "dict update" from las is bad practice. not doing that anymore
        # Wave function configuration data from las parent
        self.mol = las.mol
        self.ncore, self.ncas = las.ncore, las.ncas
        self.nfrags, self.nroots = las.nfrags, las.nroots
        self.ncas_sub, self.nelecas_sub, self.fciboxes = las.ncas_sub, las.nelecas_sub, las.fciboxes
        self.nelecas = sum (self.nelecas_sub)
        self.weights, self.e_states, self.e_lexc = las.weights, las.e_states, las.e_lexc
        self.converged = las.converged
        # I/O data from las parent
        self.stdout, self.verbose, self.chkfile = las.stdout, las.verbose, las.chkfile
        # General config data from las parent
        self.max_memory = las.max_memory
        keys = set(('e_roots', 'si', 's2', 'nelec', 'wfnsym', 'rootsym', 'break_symmetry', 'soc', 'opt'))
        self.e_roots = None
        self.si = None
        self.s2 = None
        self.nelec = None
        self.wfnsym = None
        self.rootsym = None
        self.break_symmetry = break_symmetry
        self.soc = soc
        self.opt = opt
        self.davidson_only = False
        self.level_shift_si = LEVEL_SHIFT_SI
        self.nroots_si = NROOTS_SI
        self.converged_si = False
        self._keys = set((self.__dict__.keys())).union(keys)

    def kernel(self, mo_coeff=None, ci=None, veff_c=None, h2eff_sub=None, orbsym=None, soc=None,\
               break_symmetry=None, opt=None, davidson_only=None, level_shift_si=None,
               nroots_si=None, **kwargs):
        if soc is None: soc = self.soc
        if break_symmetry is None: break_symmetry = self.break_symmetry
        if opt is None: opt = self.opt
        if davidson_only is None: davidson_only=self.davidson_only
        if level_shift_si is not None:
            self.level_shift_si = level_shift_si
        if nroots_si is not None:
            self.nroots_si = nroots_si
        log = lib.logger.new_logger (self, self.verbose)
        t0 = (lib.logger.process_clock (), lib.logger.perf_counter ())
        if not self.converged:
            log.warn ('LASSI state preparation step not converged!')
        e_roots, si = lassi(self, mo_coeff=mo_coeff, ci=ci, veff_c=veff_c, h2eff_sub=h2eff_sub, orbsym=orbsym, \
                            soc=soc, break_symmetry=break_symmetry, davidson_only=davidson_only, opt=opt)
        self.e_roots = e_roots
        self.si, self.s2, self.nelec, self.wfnsym, self.rootsym, self.break_symmetry, self.soc  = \
            si, si.s2, si.nelec, si.wfnsym, si.rootsym, si.break_symmetry, si.soc
        log.timer ('LASSI matrix-diagonalization kernel', *t0)
        return self.e_roots, self.si

    def ham_2q (self, mo_coeff=None, veff_c=None, h2eff_sub=None, soc=0):
        if mo_coeff is None: mo_coeff = self.mo_coeff
        return ham_2q (self, mo_coeff, veff_c=veff_c, h2eff_sub=h2eff_sub, soc=soc)

    def get_nelec_frs (self, las=None):
        if las is None: las = self
        from mrh.my_pyscf.mcscf.lasci import get_nelec_frs
        return get_nelec_frs (las)

    def get_smult_fr (self, las=None):
        if las is None: las = self
        from mrh.my_pyscf.mcscf.lasci import get_space_info
        return get_space_info (las)[2].T

    def get_sym_fr (self, las=None):
        if las is None: las = self
        from mrh.my_pyscf.mcscf.lasci import get_sym_fr
        return get_sym_fr (las)

    def get_lroots (self, ci=None):
        if ci is None: ci = self.ci
        return get_lroots (ci)

    def get_nprods (self, ci=None):
        lroots = self.get_lroots (ci=ci)
        return np.sum (np.prod (lroots, axis=0))

    def get_sivec_fermion_spin_shuffle (self, si=None, ci=None):
        from mrh.my_pyscf.lassi.sitools import sivec_fermion_spin_shuffle
        if si is None: si = self.si
        lroots = self.get_lroots (ci=ci)
        nelec_frs = self.get_nelec_frs ()
        return sivec_fermion_spin_shuffle (si, nelec_frs, lroots)

    def get_sivec_vacuum_shuffle (self, state=None, nelec_vac=None, si=None, ci=None):
        '''Define a particular number of electrons in each fragment as the vacuum,
        set the signs of the LAS basis functions accordingly and in fragment-major
        order, and return the correspondingly-modified SI vector.
    
        Kwargs:
            state: integer
                Index of the rootspace identified as the new vacuum. Required if
                nelec_vac is unset.
            nelec_vac: ndarray of shape (nfrags)
                Number of electrons (spinless) in each fragment in the new vacuum.
                Defaults to self.get_nelec_frs ()[:,state,:].sum (1)
            si: ndarray of shape (nstates,*)
                SI vectors; taken from self if omitted
            ci: list of list of ndarrays
                CI vectors; taken from self if omitted
 
        Returns:
            si1: ndarray of shape (nstates,*)
                si0 with permuted row signs corresponding to nelec_vac electrons in
                each fragment in the vacuum and the fermion creation operators in
                fragment-major order
        '''
        from mrh.my_pyscf.lassi.sitools import sivec_vacuum_shuffle
        if si is None: si = self.si
        lroots = self.get_lroots (ci=ci)
        nelec_frs = self.get_nelec_frs ()
        return sivec_vacuum_shuffle (si, nelec_frs, lroots, nelec_vac=nelec_vac, state=state)

    def make_casdm12s (self, ci=None, si=None, state=None, weights=None, spaces=None, opt=None):
        if ci is None: ci = self.ci
        if si is None: si = self.si
        if opt is None: opt = self.opt
        nstates = 1 if si.ndim==1 else si.shape[1]
        if nstates==1:
            if state is None: state=0
            if si.ndim==1: si=si[:,None]
        if state is None:
            dm1s, dm2s = roots_make_rdm12s (self, ci, si, spaces=spaces, opt=opt)
            if weights is not None:
                dm1s = lib.einsum ('r,rspq->spq', weights, dm1s)
                dm2s = lib.einsum ('r,rspqtxy->spqtxy', weights, dm2s)
            return dm1s, dm2s
        else:
            return root_make_rdm12s (self, ci, si, state=state, spaces=spaces, opt=opt)

    def make_casdm12 (self, ci=None, si=None, state=None, weights=None, spaces=None, opt=None,
                      **kwargs):
        dm1s, dm2s = self.make_casdm12s (ci=ci, si=si, state=state, weights=weights, spaces=spaces,
                                         opt=opt, **kwargs)
        return dm1s.sum (0), dm2s.sum ((0,3))

    def make_casdm2 (self, ci=None, si=None, state=None, weights=None, spaces=None, opt=None,
                     **kwargs):
        return self.make_casdm12 (ci=ci, si=si, state=state, weights=weights, spaces=spaces,
                                  opt=opt, **kwargs)[1]

    def trans_casdm12s (self, ci=None, si_bra=None, si_ket=None, state=None, weights=None,
                        spaces=None, opt=None, **kwargs):
        if ci is None: ci = self.ci
        if si_bra is None: si_bra = self.si
        if si_ket is None: si_ket = self.si
        if opt is None: opt = self.opt
        nstates = 1 if si_bra.ndim==1 else si_bra.shape[1]
        nstates_ket = 1 if si_ket.ndim==1 else si_ket.shape[1]
        assert (nstates==nstates_ket)
        if nstates==1:
            if state is None: state=0
            if si_bra.ndim==1: si_bra=si_bra[:,None]
            if si_ket.ndim==1: si_ket=si_ket[:,None]
        if state is None:
            dm1s, dm2s = roots_trans_rdm12s (self, ci, si_bra, si_ket, spaces=spaces, opt=opt,
                                             **kwargs)
            if weights is not None:
                dm1s = lib.einsum ('r,rspq->spq', weights, dm1s)
                dm2s = lib.einsum ('r,rspqtxy->spqtxy', weights, dm2s)
            return dm1s, dm2s
        else:
            return root_trans_rdm12s (self, ci, si_bra, si_ket, state=state, spaces=spaces,
                                      opt=opt, **kwargs)

    def trans_casdm12 (self, ci=None, si_bra=None, si_ket=None, state=None, weights=None,
                       spaces=None, opt=None, **kwargs):
        dm1s, dm2s = self.trans_casdm12s (ci=ci, si_bra=si_bra, si_ket=si_ket, state=state,
                                          weights=weights, spaces=spaces, opt=opt, **kwargs)
        return dm1s.sum (0), dm2s.sum ((0,3))

    def make_rdm1s (self, mo_coeff=None, ci=None, si=None, state=None, weights=None, spaces=None,
                    opt=None, **kwargs):
        if mo_coeff is None: mo_coeff=self.mo_coeff
        casdm1s = self.make_casdm12s (ci=ci, si=si, state=state, weights=weights, spaces=spaces,
                                      opt=opt, **kwargs)[0]
        mo_core = mo_coeff[:,:self.ncore]
        mo_cas = mo_coeff[:,self.ncore:][:,:self.ncas]
        dm_core = mo_core @ mo_core.conj ().T
        dm1s = lib.einsum ('up,vq,spq->suv', mo_cas, mo_cas.conj (), casdm1s) + dm_core[None,:,:]
        return dm1s

    def make_rdm1 (self, mo_coeff=None, ci=None, si=None, state=None, weights=None, spaces=None,
                   opt=None, **kwargs):
        dm1s = self.make_rdm1s (mo_coeff=mo_coeff, ci=ci, si=si, state=state, weights=weights,
                                spaces=spaces, opt=opt, **kwargs)
        return dm1s[0] + dm1s[1]

    def analyze (self, state=0, **kwargs):
        from mrh.my_pyscf.lassi.sitools import analyze
        return analyze (self, self.si, state=state, **kwargs)

    def reset (self, mol=None):
        if mol is not None:
            self.mol = mol
        self._las.reset (mol)

    dump_chk = chkfile.dump_lsi
    load_chk = load_chk_ = chkfile.load_lsi_

    def get_init_guess_si (self, hdiag, nroots, si1):
        return get_init_guess_si (hdiag, nroots, si1)

    energy_tot = energy_tot

    def get_raw2orth (self, ci=None, nelec_frs=None, soc=None, opt=None, _get_ovlp=None):
        if ci is None: ci = self.ci
        if soc is None: soc = self.soc
        if opt is None: opt = self.opt
        if nelec_frs is None: nelec_frs = self.get_nelec_frs ()
        n = self.ncas
        h1 = np.zeros ([n,n])
        h2 = np.zeros ([n,n,n,n])
        if _get_ovlp is None:
            _get_ovlp = op[opt].gen_contract_op_si_hdiag (
                self, h1, h2, ci, nelec_frs, soc=soc
            )[4]
        return citools.get_orth_basis (ci, self.ncas_sub, nelec_frs, _get_ovlp=_get_ovlp)

    def get_casscf_eris (self, mo_coeff=None):
        if mo_coeff is None: mo_coeff=self.mo_coeff
        las = self._las
        from mrh.my_pyscf.mcscf import _DFLASCI
        from pyscf.mcscf import mc_ao2mo, df
        if isinstance (las, _DFLASCI):
            eris = df._ERIS (las, mo_coeff, las.with_df)
        else:
            eris = mc_ao2mo._ERIS (las, mo_coeff, method='incore', level=2)
        return eris
<|MERGE_RESOLUTION|>--- conflicted
+++ resolved
@@ -353,11 +353,7 @@
         if opt==0:
             raise MemoryError ("Need %f MB of %f MB av (N.B.: o0 Davidson is fake; use opt=1)",
                                req_memory, max_memory-current_memory)
-<<<<<<< HEAD
-        lib.logger.info (las,"Need %f MB of %f MB avail for incore LASSI diag; Davidson alg forced",
-=======
         lib.logger.info (las, "Need %f MB of %f MB av for incore LASSI diag; Davidson alg forced",
->>>>>>> fe7955b9
                          req_memory, max_memory-current_memory)
     if davidson_only or current_memory+req_memory > max_memory:
         return _eig_block_Davidson (las, e0, h1, h2, ci_blk, nelec_blk, soc, opt)

import numpy as np
import time
from scipy import linalg
from mrh.my_pyscf.lassi import op_o0
from mrh.my_pyscf.lassi import op_o1
from mrh.my_pyscf.lassi import chkfile
from mrh.my_pyscf.lassi import citools
from mrh.my_pyscf.lassi.citools import get_lroots
from pyscf import lib, symm, ao2mo
from pyscf.scf.addons import canonical_orth_
from pyscf.lib.numpy_helper import tag_array
from pyscf.fci.direct_spin1 import _unpack_nelec
from itertools import combinations, product
from mrh.my_pyscf.mcscf import soc_int as soc_int
from pyscf import __config__

# TODO: fix stdm1 index convention in both o0 and o1

# TODO: adopt consistent nomenclature viz "states", "spaces", "roots"

# TODO: remove the dependence of lassi_op_o1 on las.fciboxes in some way
# The fcisolvers contain linkstr and symmetry information, but probably
# only the former is necessary. Once the connection to the parent LAS
# instance is severed, remove the dangerous "_LASSI_subspace_env"
# temporary environment.

LINDEP_THRESH = getattr (__config__, 'lassi_lindep_thresh', 1.0e-5)
LEVEL_SHIFT_SI = getattr (__config__, 'lassi_level_shift_si', 1.0e-8)
NROOTS_SI = 1

op = (op_o0, op_o1)

def ham_2q (las, mo_coeff, veff_c=None, h2eff_sub=None, soc=0):
    '''Construct second-quantization Hamiltonian in CAS, using intermediates from
    a LASSCF calculation.

    Args:
        las : instance of :class:`LASCINoSymm`
        mo_coeff: ndarray of shape (nao,nmo)
            Contains MO coefficients

    Kwargs:
        veff_c : ndarray of shape (nao,nao)
            Effective potential of inactive electrons
        h2eff_sub : ndarray of shape (nmo,(ncas**2)*(ncas+1)/2)
            Two-electron integrals
        soc : integer
            Order of spin-orbit coupling to include. Currently only 0 or 1 supported.
            Including spin-orbit coupling increases the size of return arrays to
            account for additional spin-symmetry-breaking sectors of the Hamiltonian.

    Returns:
        h0 : float
            Constant part of the CAS Hamiltonian
        h1 : ndarray of shape (ncas,ncas) or (2*ncas,2*ncas)
            One-electron part of the CAS Hamiltonian. If soc==True, h1 is returned in
            the spinorbital representation: ncas spin-up states followed by ncas
            spin-down states
        h2 : ndarray of shape [ncas,]*4
            Two-electron part of the CAS Hamiltonian.
    '''
    # a'b = sx + i*sy
    # b'a = sx - i*sy
    # a'a = 1/2 n + sz
    # b'b = 1/2 n - sz
    #   ->
    # sx =  (1/2) (a'b + b'a)
    # sy = (-i/2) (a'b - b'a)
    # sz =  (1/2) (a'a - b'b)
    # 
    # l.s = lx.sx + ly.sy + lz.sz
    #     = (1/2) (lx.(a'b + b'a) - i*ly.(a'b - b'a) + lz.(a'a - b'b))
    #     = (1/2) (  (lx - i*ly).a'b 
    #              + (lx + i*ly).b'a
    #              + lz.(a'a - b'b)
    #             )
    if isinstance (las, LASSI): las = las._las
    if soc>1: raise NotImplementedError ("Two-electron spin-orbit coupling")
    ncore, ncas, nocc = las.ncore, las.ncas, las.ncore + las.ncas
    norb = sum(las.ncas_sub)
    mo_core = mo_coeff[:,:ncore]
    mo_cas = mo_coeff[:,ncore:nocc]
    hcore = las._scf.get_hcore ()
    if veff_c is None: 
        dm_core = 2 * mo_core @ mo_core.conj ().T
        veff_c = las.get_veff (dm1s=dm_core)

    h0 = las._scf.energy_nuc () + 2 * (((hcore + veff_c/2) @ mo_core) * mo_core).sum ()

    h1 = mo_cas.conj ().T @ (hcore + veff_c) @ mo_cas
    if soc:
        dm0 = soc_int.amfi_dm (las.mol)
        hsoao = soc_int.compute_hso(las.mol, dm0, amfi=True)
        hso = .5*lib.einsum ('ip,rij,jq->rpq', mo_cas.conj (), hsoao, mo_cas)

        h1 = linalg.block_diag (h1, h1).astype (complex)
        h1[ncas:2*ncas,0:ncas] = (hso[0] + 1j * hso[1]) # b'a
        h1[0:ncas,ncas:2*ncas] = (hso[0] - 1j * hso[1]) # a'b
        h1[0:ncas,0:ncas] += hso[2] # a'a
        h1[ncas:2*ncas,ncas:2*ncas] -= hso[2] # b'b

    if h2eff_sub is None:
        h2 = las.get_h2cas (mo_coeff)
    else:
        h2 = h2eff_sub[ncore:nocc].reshape (ncas*ncas, ncas * (ncas+1) // 2)
        h2 = lib.numpy_helper.unpack_tril (h2).reshape (ncas, ncas, ncas, ncas)

    return h0, h1, h2

def las_symm_tuple (las, break_spin=False, break_symmetry=False, verbose=None):
    '''Identify the symmetries/quantum numbers of of each LAS excitation space within a LASSI
    model space which are to be preserved by projecting the Hamiltonian into the corresponding
    diagonal symmetry blocks.

    Args:
        las : instance of :class:`LASCINoSymm`

    Kwargs:
        break_spin : logical
            Whether to mix states of different neleca-nelecb (necessary for spin-orbit coupling).
            If True, the first item of each element in statesym is the total number of electrons;
            otherwise, the first two items are the total number of spin-up and spin-down
            electrons.
        break_symmetry : logical
            Whether to mix states of different point-group irreps (may also be necessary for
            spin-orbit coupling). If True, the point-group irrep of each state is omitted from
            the elements of statesym; otherwise, this datum is the last item of each element.

    Returns:
        statesym : list of length nroots
            Each element is a tuple describing all enforced symmetries of a LAS state. 
            The length of each tuple varies between 1 and 4 based on the kwargs break_spin and
            break_symmetry.
        s2_states : list of length nroots
            The expectation values of the <S**2> operator for each state, for convenience
    '''
    # kwarg logic setup
    qn_lbls = ['Neleca', 'Nelecb', 'Nelec', 'Wfnsym']
    incl_spin = not (bool (break_spin))
    incl_symmetry = not (bool (break_symmetry))
    qn_filter = [incl_spin, incl_spin, not incl_spin, incl_symmetry]
    # end kwarg logic setup
    full_statesym = [] # keep everything for i/o...
    statesym = [] # ...but return only this
    s2_states = []
    log = lib.logger.new_logger (las, verbose)
    for iroot in range (las.nroots):
        neleca = 0
        nelecb = 0
        wfnsym = 0
        s = 0
        m = []
        for fcibox, nelec in zip (las.fciboxes, las.nelecas_sub):
            solver = fcibox.fcisolvers[iroot]
            na, nb = _unpack_nelec (fcibox._get_nelec (solver, nelec))
            neleca += na
            nelecb += nb
            s_frag = (solver.smult - 1) / 2
            s += s_frag * (s_frag + 1)
            m.append ((na-nb)/2)
            fragsym = getattr (solver, 'wfnsym', 0) or 0 # in case getattr returns "None"
            if isinstance (fragsym, str):
                fragsym = symm.irrep_name2id (solver.mol.groupname, fragsym)
            assert isinstance (fragsym, (int, np.integer)), '{} {}'.format (type (fragsym),
                                                                            fragsym)
            wfnsym ^= fragsym
        s += sum ([2*m1*m2 for m1, m2 in combinations (m, 2)])
        s2_states.append (s)
        all_qns = [neleca, nelecb, neleca+nelecb, wfnsym]
        full_statesym.append (tuple (all_qns))
        statesym.append (tuple (qn for qn, incl in zip (all_qns, qn_filter) if incl))
    log.info ('Symmetry analysis of %d LAS rootspaces:', las.nroots)
    qn_lbls = ['Neleca', 'Nelecb', 'Nelec', 'Wfnsym']
    qn_fmts = ['{:6d}', '{:6d}', '{:6d}', '{:>6s}']
    lbls = ['ix', 'Energy', '<S**2>'] + qn_lbls
    fmt_str = ' {:2s}  {:>16s}  {:6s}  ' + '  '.join (['{:6s}',]*len(qn_lbls))
    log.info (fmt_str.format (*lbls))
    try:
        for ix, (e, sy, s2) in enumerate (zip (las.e_states, full_statesym, s2_states)):
            data = [ix, e, s2] + list (sy)
            data[-1] = symm.irrep_id2name (las.mol.groupname, data[-1])
            fmts = ['{:2d}','{:16.10f}','{:6.3f}'] + qn_fmts
            fmt_str = ' ' + '  '.join (fmts)
            log.info (fmt_str.format (*data))
    except TypeError as err:
        print (las.e_states, full_statesym, s2_states)
        raise (err)
    if break_spin:
        log.info ("States with different neleca-nelecb can be mixed by LASSI")
    if break_symmetry:
        log.info ("States with different point-group symmetry can be mixed by LASSI")

    return statesym, np.asarray (s2_states)

class _LASSI_subspace_env (object):
    def __init__(self, las, idx):
        self.las = las
        self.idx = np.where (idx)[0]
        self.fcisolvers = [f.fcisolvers for f in las.fciboxes]
        self.e_states = las.e_states
    def __enter__(self):
        for f, g in zip (self.las.fciboxes, self.fcisolvers):
            f.fcisolvers = [g[ix] for ix in self.idx]
        self.las.e_states = self.e_states[self.idx]
    def __exit__(self, type, value, traceback):
        for ix, f in enumerate (self.las.fciboxes):
            f.fcisolvers = self.fcisolvers[ix]
        self.las.e_states = self.e_states

def iterate_subspace_blocks (las, ci, spacesym, subset=None):
    if subset is None: subset = set (spacesym)
    lroots = get_lroots (ci)
    nprods_r = np.prod (lroots, axis=0)
    prod_off = np.cumsum (nprods_r) - nprods_r
    nprods = nprods_r.sum ()
    for sym in subset:
        idx_space = np.all (np.array (spacesym) == sym, axis=1)
        idx = np.where (idx_space)[0]
        ci_blk = [[c[i] for i in idx] for c in ci]
        idx_prod = np.zeros (nprods, dtype=bool)
        for i in idx:
            idx_prod[prod_off[i]:prod_off[i]+nprods_r[i]] = True
        with _LASSI_subspace_env (las, idx_space):
            nelec_blk = np.array (
                [[_unpack_nelec (fcibox._get_nelec (solver, nelecas))
                  for solver in fcibox.fcisolvers]
                 for fcibox, nelecas in zip (las.fciboxes, las.nelecas_sub)]
            )
            yield las, sym, (idx_space, idx_prod), (ci_blk, nelec_blk)

class LASSIOop01DisagreementError (RuntimeError):
    def __init__(self, message, errvec):
        self.message = message + ("\n"
            "max abs errvec = {}; ||errvec|| = {}").format (
                np.amax (np.abs (errvec)), linalg.norm (errvec))
        self.errvec = errvec
    def __str__(self):
        return self.message

def lassi (las, mo_coeff=None, ci=None, veff_c=None, h2eff_sub=None, orbsym=None, soc=False,
           break_symmetry=False, opt=1, davidson_only=None):
    ''' Diagonalize the state-interaction matrix of LASSCF '''
    if mo_coeff is None: mo_coeff = las.mo_coeff
    if ci is None: ci = las.ci
    if orbsym is None: 
        orbsym = getattr (las.mo_coeff, 'orbsym', None)
        if orbsym is None and callable (getattr (las, 'label_symmetry_', None)):
            orbsym = las.label_symmetry_(las.mo_coeff).orbsym
        if orbsym is not None:
            orbsym = orbsym[las.ncore:las.ncore+las.ncas]
    if davidson_only is None: davidson_only = getattr (las, 'davidson_only', False)
    max_memory = getattr (las, 'max_memory', 2000)
    o0_memcheck = op_o0.memcheck (las, ci, soc=soc)
    if opt == 0 and o0_memcheck == False:
        raise RuntimeError ('Insufficient memory to use o0 LASSI algorithm')

    # Construct second-quantization Hamiltonian
    if callable (getattr (las, 'ham_2q', None)):
        e0, h1, h2 = las.ham_2q (mo_coeff, veff_c=veff_c, h2eff_sub=h2eff_sub, soc=soc)
    else:
        e0, h1, h2 = ham_2q (las, mo_coeff, veff_c=veff_c, h2eff_sub=h2eff_sub, soc=soc)

    # Symmetry tuple: neleca, nelecb, irrep
    statesym, s2_states = las_symm_tuple (las, break_spin=soc, break_symmetry=break_symmetry)

    # Initialize matrices
    e_roots = []
    s2_roots = []
    rootsym = []
    si = []
    idx_allprods = []
    dtype = complex if soc else np.float64

    # Loop over symmetry blocks
    qn_lbls = ['nelec',] if soc else ['neleca','nelecb',]
    if not break_symmetry: qn_lbls.append ('irrep')
    for it, (las1,sym,indices,indexed) in enumerate (iterate_subspace_blocks(las,ci,statesym)):
        idx_space, idx_prod = indices
        ci_blk, nelec_blk = indexed
        idx_allprods.extend (list(np.where(idx_prod)[0]))
        lib.logger.info (las, 'Build + diag H matrix LASSI symmetry block %d\n'
                         + '{} = {}\n'.format (qn_lbls, sym)
                         + '(%d rootspaces; %d states)', it,
                         np.count_nonzero (idx_space), 
                         np.count_nonzero (idx_prod))
        if np.count_nonzero (idx_prod) == 1:
            lib.logger.debug (las, 'Only one state in this symmetry block')
            e_roots.extend (las1.e_states - e0)
            si.append (np.ones ((1,1), dtype=dtype))
            s2_roots.extend (s2_states[idx_space])
            rootsym.extend ([sym,])
            continue
        wfnsym = None if break_symmetry else sym[-1]
        las.converged_si, e, c, s2_blk = _eig_block (las1, e0, h1, h2, ci_blk, nelec_blk, soc, opt,
                                                     davidson_only=davidson_only,
                                                     max_memory=max_memory)
        si.append (c)
        e_roots.extend (list(e))
        s2_roots.extend (list (s2_blk))
        rootsym.extend ([sym,]*c.shape[1])

    # The matrix blocks were evaluated in idx_allprods order
    # Therefore, I need to ~invert~ idx_allprods to get the proper order
    idx_allprods = np.argsort (idx_allprods)
    si = linalg.block_diag (*si)[idx_allprods,:]

    # Sort results by energy
    idx = np.argsort (e_roots)
    rootsym = np.asarray (rootsym)[idx]
    e_roots = np.asarray (e_roots)[idx] + e0
    s2_roots = np.asarray (s2_roots)[idx]
    if soc == False:
        nelec_roots = [tuple(rs[0:2]) for rs in rootsym]
    else:
        nelec_roots = [rs[0] for rs in rootsym]
    if break_symmetry:
        wfnsym_roots = [None for rs in rootsym]
    else:
        wfnsym_roots = [rs[-1] for rs in rootsym]

    # Results tagged on si array....
    si = si[:,idx]
    si = tag_array (si, s2=s2_roots, nelec=nelec_roots, wfnsym=wfnsym_roots,
                    rootsym=rootsym, break_symmetry=break_symmetry, soc=soc)

    # I/O
    lib.logger.info (las, 'LASSI eigenvalues (%d total):', len (e_roots))
    fmt_str = ' {:2s}  {:>16s}  {:6s}  '
    col_lbls = ['Nelec'] if soc else ['Neleca','Nelecb']
    if not break_symmetry: col_lbls.append ('Wfnsym')
    fmt_str += '  '.join (['{:6s}',]*len(col_lbls))
    col_lbls = ['ix','Energy','<S**2>'] + col_lbls
    lib.logger.info (las, fmt_str.format (*col_lbls))
    fmt_str = ' {:2d}  {:16.10f}  {:6.3f}  '
    col_fmts = ['{:6d}',]*(2-int(soc))
    if not break_symmetry: col_fmts.append ('{:>6s}')
    fmt_str += '  '.join (col_fmts)
    for ix, (er, s2r, rsym) in enumerate (zip (e_roots, s2_roots, rootsym)):
        if np.iscomplexobj (s2r):
            assert (abs (s2r.imag) < 1e-8)
            s2r = s2r.real
        nelec = rsym[0:1] if soc else rsym[:2]
        row = [ix,er,s2r] + list (nelec)
        if not break_symmetry: row.append (symm.irrep_id2name (las.mol.groupname, rsym[-1]))
        lib.logger.info (las, fmt_str.format (*row))
        if ix>=99 and las.verbose < lib.logger.DEBUG:
            lib.logger.info (las, ('Remaining %d eigenvalues truncated; '
                                   'increase verbosity to print them all'), len (e_roots)-100)
            break
    return e_roots, si

def _eig_block (las, e0, h1, h2, ci_blk, nelec_blk, soc, opt, max_memory=2000,
                davidson_only=False):
    nstates = np.prod (get_lroots (ci_blk), axis=0).sum ()
    req_memory = 24*nstates*nstates/1e6
    current_memory = lib.current_memory ()[0]
    if current_memory+req_memory > max_memory:
        lib.logger.info ("Need %f MB of %f MB avail for incore LASSI diag; Davidson alg forced",
                         req_memory, max_memory-current_memory)
    if davidson_only or current_memory+req_memory > max_memory:
        return _eig_block_Davidson (las, e0, h1, h2, ci_blk, nelec_blk, soc, opt)
    return _eig_block_incore (las, e0, h1, h2, ci_blk, nelec_blk, soc, opt)

def _eig_block_Davidson (las, e0, h1, h2, ci_blk, nelec_blk, soc, opt):
    # si0
    # nroots_si
    # level_shift
    si0 = getattr (las, 'si', None)
    level_shift = getattr (las, 'level_shift_si', LEVEL_SHIFT_SI)
    nroots_si = getattr (las, 'nroots_si', NROOTS_SI)
    get_init_guess = getattr (las, 'get_init_guess_si', get_init_guess_si)
    contract_ham, contract_s2, contract_ovlp, hdiag, raw2orth, orth2raw = op[opt].gen_contract_op_si_hdiag (
        las, h1, h2, ci_blk, nelec_blk, soc=soc
    )
    precond_raw = lib.make_diag_precond (hdiag, level_shift=level_shift)
    def precond (dx, e, *args):
        return orth2raw (raw2orth (precond_raw (dx, e, *args)))
    si0 = get_init_guess (hdiag, nroots_si, si0)
    si0 = [orth2raw (raw2orth (x)) for x in si0]
    conv, e, si1 = lib.davidson1 (lambda xs: [contract_ham (x) for x in xs],
                                  si0, precond, nroots=nroots_si)
    conv = all (conv)
    si1 = np.stack (si1, axis=-1)
    s2 = np.array ([np.dot (x.conj (), contract_s2 (x)) for x in si1.T])
    return conv, e, si1, s2

def get_init_guess_si (hdiag, nroots, si1):
    nprod = hdiag.size
    si0 = []
    if nprod <= nroots:
        addrs = np.arange(nprod)
    else:
        addrs = np.argpartition(hdiag, nroots-1)[:nroots]
    for addr in addrs:
        x = np.zeros((nprod))
        x[addr] = 1
        si0.append(x)
    # Add noise
    si0[0][0 ] += 1e-5
    si0[0][-1] -= 1e-5
    if si1 is not None:
        si1 = si1.reshape (nprod,-1)
        for i in range (min (si1.shape[1], nroots)):
            si0[i] = si1[:,i]
    return si0

def _eig_block_incore (las, e0, h1, h2, ci_blk, nelec_blk, soc, opt):
    # TODO: simplify
    t0 = (lib.logger.process_clock (), lib.logger.perf_counter ())
    o0_memcheck = op_o0.memcheck (las, ci_blk, soc=soc)
    if (las.verbose > lib.logger.INFO) and (o0_memcheck):
        ham_ref, s2_ref, ovlp_ref = op_o0.ham (las, h1, h2, ci_blk, nelec_blk, soc=soc)[:3]
        t0 = lib.logger.timer (las, 'LASSI diagonalizer CI algorithm', *t0)

        h1_sf = h1
        if soc:
            h1_sf = (h1[0:las.ncas,0:las.ncas]
                     - h1[las.ncas:2*las.ncas,las.ncas:2*las.ncas]).real/2
<<<<<<< HEAD
        ham_blk, s2_blk, ovlp_blk, raw2orth, orth2raw = op[opt].ham (
            las, h1_sf, h2, ci_blk, nelec_blk)
        t0 = lib.logger.timer (las, 'LASSI diagonalizer TDM algorithm', *t0)
=======
        ham_blk, s2_blk, ovlp_blk, raw2orth = op[opt].ham (
            las, h1_sf, h2, ci_blk, nelec_blk, orbsym=orbsym, wfnsym=wfnsym)
        t0 = lib.logger.timer (las, 'LASSI diagonalizer rootsym {} TDM algorithm'.format (
            rootsym), *t0)
>>>>>>> 5374da52
        lib.logger.debug (las,
            'LASSI diagonalizer ham o0-o1 algorithm disagreement = {}'.format (
                linalg.norm (ham_blk - ham_ref))) 
        lib.logger.debug (las,
            'LASSI diagonalizer S2 o0-o1 algorithm disagreement = {}'.format (
                linalg.norm (s2_blk - s2_ref))) 
        lib.logger.debug (las,
            'LASSI diagonalizer ovlp o0-o1 algorithm disagreement = {}'.format (
                linalg.norm (ovlp_blk - ovlp_ref))) 
        errvec = np.concatenate ([(ham_blk-ham_ref).ravel (), (s2_blk-s2_ref).ravel (),
                                  (ovlp_blk-ovlp_ref).ravel ()])
        if np.amax (np.abs (errvec)) > 1e-8 and soc == False: # tmp until SOC in op_o1
            raise LASSIOop01DisagreementError ("Hamiltonian + S2 + Ovlp", errvec)
        if opt == 0:
            ham_blk = ham_ref
            s2_blk = s2_ref
            ovlp_blk = ovlp_ref
    else:
        if (las.verbose > lib.logger.INFO): lib.logger.debug (
            las, 'Insufficient memory to test against o0 LASSI algorithm')
<<<<<<< HEAD
        ham_blk, s2_blk, ovlp_blk, raw2orth, orth2raw = op[opt].ham (
            las, h1, h2, ci_blk, nelec_blk, soc=soc)
        t0 = lib.logger.timer (las, 'LASSI H build', *t0)
=======
        ham_blk, s2_blk, ovlp_blk, raw2orth = op[opt].ham (
            las, h1, h2, ci_blk, nelec_blk, soc=soc, orbsym=orbsym, wfnsym=wfnsym)
        t0 = lib.logger.timer (las, 'LASSI H build rootsym {}'.format (rootsym), *t0)
>>>>>>> 5374da52
    log_debug = lib.logger.debug2 if las.nroots>10 else lib.logger.debug
    if np.iscomplexobj (ham_blk):
        log_debug (las, 'Block Hamiltonian - ecore (real):')
        log_debug (las, '{}'.format (ham_blk.real.round (8)))
        log_debug (las, 'Block Hamiltonian - ecore (imag):')
        log_debug (las, '{}'.format (ham_blk.imag.round (8)))
    else:
        log_debug (las, 'Block Hamiltonian - ecore:')
        log_debug (las, '{}'.format (ham_blk.round (8)))
    log_debug (las, 'Block S**2:')
    log_debug (las, '{}'.format (s2_blk.round (8)))
    log_debug (las, 'Block overlap matrix:')
    log_debug (las, '{}'.format (ovlp_blk.round (8)))
    # Error catch: diagonal Hamiltonian elements
    # This diagnostic is simply not valid for local excitations;
    # the energies aren't supposed to be additive
    lroots = get_lroots (ci_blk)
    e_states_meaningful = not getattr (las, 'e_states_meaningless', False)
    e_states_meaningful &= np.all (lroots==1)
    e_states_meaningful &= not (soc) # TODO: fix?
    if e_states_meaningful:
        diag_test = np.diag (ham_blk)
        diag_ref = las.e_states - e0
        maxerr = np.max (np.abs (diag_test-diag_ref))
        if maxerr>1e-5:
            lib.logger.debug (las, '{:>13s} {:>13s} {:>13s}'.format ('Diagonal', 'Reference',
                                                                     'Error'))
            for ix, (test, ref) in enumerate (zip (diag_test, diag_ref)):
                lib.logger.debug (las, '{:13.6e} {:13.6e} {:13.6e}'.format (test, ref, test-ref))
            lib.logger.warn (las, 'LAS states in basis may not be converged (%s = %e)',
                             'max(|Hdiag-e_states|)', maxerr)
    # Error catch: linear dependencies in basis
    xhx = raw2orth (ham_blk.T).T
    lib.logger.info (las, '%d/%d linearly independent model states',
                     xhx.shape[1], xhx.shape[0])
    xhx = raw2orth (xhx.conj ()).conj ()
    try:
        e, c = linalg.eigh (xhx)
    except linalg.LinAlgError as err:
        ovlp_det = linalg.det (ovlp_blk)
        lc = 'checking if LASSI basis has lindeps: |ovlp| = {:.6e}'.format (ovlp_det)
        lib.logger.info (las, 'Caught error %s, %s', str (err), lc)
        if ovlp_det < LINDEP_THRESH:
            x_ref = canonical_orth_(ovlp_blk, thr=LINDEP_THRESH)
            x_test = raw2orth (np.eye (ham_blk.shape[0]))
            x_ovlp = x_test.conj () @ x_ref
            x_err = x_ovlp @ x_ovlp.conj ().T - np.eye (x_ovlp.shape[0])
            err = np.trace (x_err)
            raise RuntimeError ("LASSI lindep prescreening failure; orth err = {}".format (err))
        else: raise (err) from None
<<<<<<< HEAD
    c = orth2raw (c)
    s2_blk = ((s2_blk @ c) * c.conj ()).sum (0)
    return True, e, c, s2_blk
=======
    c = raw2orth.H (c)
    return e, c, s2_blk
>>>>>>> 5374da52

def make_stdm12s (las, ci=None, orbsym=None, soc=False, break_symmetry=False, opt=1):
    ''' Evaluate <I|p'q|J> and <I|p'r'sq|J> where |I>, |J> are LAS states.

        Args:
            las: LASCI object

        Kwargs:
            ci: list of list of ci vectors
            orbsym: None or list of orbital symmetries spanning the whole orbital space
            soc: logical
                Whether to include the effects of spin-orbit coupling (in the 1-RDMs only)
            break_symmetry: logical
                Whether to allow coupling between states of different point-group irreps
            opt: Optimization level, i.e.,  take outer product of
                0: CI vectors
                1: TDMs

        Returns:
            stdm1s: ndarray of shape (nroots,2,ncas,ncas,nroots) if soc==False;
                or of shape (nroots,2*ncas,2*ncas,nroots) if soc==True.
            stdm2s: ndarray of shape (nroots,2,ncas,ncas,2,ncas,ncas,nroots)
    '''
    # NOTE: A spin-pure dm1s is two ncas-by-ncas matrices,
    #    _______    _______
    #    |     |    |     |
    #  [ | a'a | ,  | b'b | ]
    #    |     |    |     |
    #    -------    -------  
    # Spin-orbit coupling generates the a'b and b'a sectors, which are
    # in the missing off-diagonal blocks,
    # _____________
    # |     |     |  
    # | a'a | a'b |  
    # |     |     |  
    # -------------
    # |     |     |  
    # | b'a | b'b |  
    # |     |     |  
    # -------------

    if ci is None: ci = las.ci
    if orbsym is None: 
        orbsym = getattr (las.mo_coeff, 'orbsym', None)
        if orbsym is None and callable (getattr (las, 'label_symmetry_', None)):
            orbsym = las.label_symmetry_(las.mo_coeff).orbsym
        if orbsym is not None:
            orbsym = orbsym[las.ncore:las.ncore+las.ncas]
    o0_memcheck = op_o0.memcheck (las, ci, soc=soc)
    if opt == 0 and o0_memcheck == False:
        raise RuntimeError ('Insufficient memory to use o0 LASSI algorithm')

    # Loop over symmetry blocks
    statesym = las_symm_tuple (las, break_spin=soc, break_symmetry=break_symmetry, verbose=0)[0]
    idx_allprods = []
    d1s_all = []
    d2s_all = []
    nprods = 0
    for las1, sym, indices, indexed in iterate_subspace_blocks (las, ci, statesym):
        idx_sp, idx_prod = indices
        ci_blk, nelec_blk = indexed
        t0 = (lib.logger.process_clock (), lib.logger.perf_counter ())
        wfnsym = None if break_symmetry else sym[-1]
        # TODO: implement SOC in op_o1 and then re-enable the debugging block below
        if (las.verbose > lib.logger.INFO) and (o0_memcheck) and (soc==False):
            d1s, d2s = op_o0.make_stdm12s (las1, ci_blk, nelec_blk, orbsym=orbsym, wfnsym=wfnsym)
            t0 = lib.logger.timer (las, 'LASSI make_stdm12s rootsym {} CI algorithm'.format (
                sym), *t0)
            d1s_test, d2s_test = op_o1.make_stdm12s (las1, ci_blk, nelec_blk)
            t0 = lib.logger.timer (las, 'LASSI make_stdm12s rootsym {} TDM algorithm'.format (
                sym), *t0)
            lib.logger.debug (las,
                'LASSI make_stdm12s rootsym {}: D1 o0-o1 algorithm disagreement = {}'.format (
                    sym, linalg.norm (d1s_test - d1s))) 
            lib.logger.debug (las,
                'LASSI make_stdm12s rootsym {}: D2 o0-o1 algorithm disagreement = {}'.format (
                    sym, linalg.norm (d2s_test - d2s))) 
            errvec = np.concatenate ([(d1s-d1s_test).ravel (), (d2s-d2s_test).ravel ()])
            if np.amax (np.abs (errvec)) > 1e-8:#
                raise LASSIOop01DisagreementError ("State-transition density matrices", errvec)
            if opt == 1:
                d1s = d1s_test
                d2s = d2s_test
        else:
            if not o0_memcheck: lib.logger.debug (
                las, 'Insufficient memory to test against o0 LASSI algorithm')
            d1s, d2s = op[opt].make_stdm12s (las1, ci_blk, nelec_blk, orbsym=orbsym, wfnsym=wfnsym)
            t0 = lib.logger.timer (las, 'LASSI make_stdm12s rootsym {}'.format (sym), *t0)
        idx_allprods.append (list(np.where(idx_prod)[0]))
        nprods += len (idx_allprods[-1])
        d1s_all.append (d1s)
        d2s_all.append (d2s)

    # Sort block-diagonal matrices
    norb = las.ncas
    if soc:
        stdm1s = np.zeros ((nprods, nprods, 2*norb, 2*norb),
            dtype=ci[0][0].dtype).transpose (0,2,3,1)
    else:
        stdm1s = np.zeros ((nprods, nprods, 2, norb, norb),
            dtype=ci[0][0].dtype).transpose (0,2,3,4,1)
    # TODO: 2e- SOC
    stdm2s = np.zeros ((nprods, nprods, 2, norb, norb, 2, norb, norb),
        dtype=ci[0][0].dtype).transpose (0,2,3,4,5,6,7,1)
    for idx_prod, d1s, d2s in zip (idx_allprods, d1s_all, d2s_all):
        for (i,a), (j,b) in product (enumerate (idx_prod), repeat=2):
            stdm1s[a,...,b] = d1s[i,...,j]
            stdm2s[a,...,b] = d2s[i,...,j]
    return stdm1s, stdm2s

def roots_make_rdm12s (las, ci, si, orbsym=None, soc=None, break_symmetry=None, rootsym=None,
                       opt=1):
    '''Evaluate 1- and 2-electron reduced density matrices of LASSI states

        Args:
            las: LASCI object
            ci: list of list of ci vectors
            si: tagged ndarray of shape (nroots,nroots)
               Linear combination vectors defining LASSI states.

        Kwargs:
            orbsym: None or list of orbital symmetries spanning the whole orbital space
            soc: logical
                Whether to include the effects of spin-orbit coupling (in the 1-RDMs only)
                Overrides tag of si if provided by caller. I have no idea what will happen
                if they contradict. This should probably be removed.
            break_symmetry: logical
                Whether to allow coupling between states of different point-group irreps
                Overrides tag of si if provided by caller. I have no idea what will happen
                if they contradict. This should probably be removed.
            rootsym: list of length nroots
                Each element is a tuple describing all enforced symmetries of a LAS state. 
                Grabbed first from si then from las if not supplied. Required from
                somewhere.

            opt: Optimization level, i.e.,  take outer product of
                0: CI vectors
                1: TDMs

        Returns:
            rdm1s: ndarray of shape (nroots,2,ncas,ncas) if soc==False;
                or of shape (nroots,2*ncas,2*ncas) if soc==True.
            rdm2s: ndarray of shape (nroots,2,ncas,ncas,2,ncas,ncas)
    '''
    if orbsym is None: 
        orbsym = getattr (las.mo_coeff, 'orbsym', None)
        if orbsym is None and callable (getattr (las, 'label_symmetry_', None)):
            orbsym = las.label_symmetry_(las.mo_coeff).orbsym
        if orbsym is not None:
            orbsym = orbsym[las.ncore:las.ncore+las.ncas]
    if soc is None:
        soc = getattr (si, 'soc', getattr (las, 'soc', False))
    if break_symmetry is None:
        break_symmetry = getattr (si, 'break_symmetry', getattr (las, 'break_symmetry', False))
    o0_memcheck = op_o0.memcheck (las, ci, soc=soc)
    if opt == 0 and o0_memcheck == False:
        raise RuntimeError ('Insufficient memory to use o0 LASSI algorithm')
    if rootsym is None:
        rootsym = getattr (si, 'rootsym', getattr (las, 'rootsym', None))

    # Initialize matrices
    norb = las.ncas
    nroots = si.shape[1]
    rdm1s = [None for i in range (nroots)]
    rdm2s = [None for i in range (nroots)]
    #if soc:
    #    rdm1s = np.zeros ((nroots, 2*norb, 2*norb),
    #        dtype=si.dtype)
    #else:
    #    rdm1s = np.zeros ((nroots, 2, norb, norb),
    #        dtype=si.dtype)
    ## TODO: 2e- SOC
    #rdm2s = np.zeros ((nroots, 2, norb, norb, 2, norb, norb),
    #    dtype=si.dtype)

    # Loop over symmetry blocks
    statesym = las_symm_tuple (las, break_spin=soc, break_symmetry=break_symmetry, verbose=0)[0]
    rootsym = [tuple (x) for x in rootsym]
    for las1, sym, indcs, indxd in iterate_subspace_blocks(las,ci,statesym,subset=set(rootsym)):
        idx_ci, idx_prod = indcs
        ci_blk, nelec_blk = indxd
        idx_si = np.all (np.array (rootsym) == sym, axis=1)
        wfnsym = None if break_symmetry else sym[-1]
        si_blk = si[np.ix_(idx_prod,idx_si)]
        t0 = (lib.logger.process_clock (), lib.logger.perf_counter ())
        # TODO: implement SOC in op_o1 and then re-enable the debugging block below
        if (las.verbose > lib.logger.INFO) and (o0_memcheck) and (soc==False):
            d1s, d2s = op_o0.roots_make_rdm12s (las1, ci_blk, nelec_blk, si_blk, orbsym=orbsym,
                                                wfnsym=wfnsym)
            t0 = lib.logger.timer (las, 'LASSI make_rdm12s rootsym {} CI algorithm'.format (sym),
                                   *t0)
            d1s_test, d2s_test = op[opt].roots_make_rdm12s (las1, ci_blk, nelec_blk, si_blk)
            t0 = lib.logger.timer (las, 'LASSI make_rdm12s rootsym {} TDM algorithm'.format (sym),
                                   *t0)
            lib.logger.debug (las,
                'LASSI make_rdm12s rootsym {}: D1 o0-o1 algorithm disagreement = {}'.format (
                    sym, linalg.norm (d1s_test - d1s))) 
            lib.logger.debug (las,
                'LASSI make_rdm12s rootsym {}: D2 o0-o1 algorithm disagreement = {}'.format (
                    sym, linalg.norm (d2s_test - d2s))) 
            errvec = np.concatenate ([(d1s-d1s_test).ravel (), (d2s-d2s_test).ravel ()])
            if np.amax (np.abs (errvec)) > 1e-8 and soc == False: # tmp until SOC in for op_o1
                raise LASSIOop01DisagreementError ("LASSI mixed-state RDMs", errvec)
            if opt > 0:
                d1s = d1s_test
                d2s = d2s_test
        else:
            if not o0_memcheck: lib.logger.debug (las,
                'Insufficient memory to test against o0 LASSI algorithm')
            d1s, d2s = op[opt].roots_make_rdm12s (las1, ci_blk, nelec_blk, si_blk, orbsym=orbsym,
                                                  wfnsym=wfnsym)
            t0 = lib.logger.timer (las, 'LASSI make_rdm12s rootsym {}'.format (sym), *t0)
        idx_int = np.where (idx_si)[0]
        for (i,a) in enumerate (idx_int):
            rdm1s[a] = d1s[i]
            rdm2s[a] = d2s[i]
    rdm1s = np.stack (rdm1s, axis=0)
    rdm2s = np.stack (rdm2s, axis=0)
    return rdm1s, rdm2s

def root_make_rdm12s (las, ci, si, state=0, orbsym=None, soc=None, break_symmetry=None,
                      rootsym=None, opt=1):
    '''Evaluate 1- and 2-electron reduced density matrices of one single LASSI state

        Args:
            las: LASCI object
            ci: list of list of ci vectors
            si: tagged ndarray of shape (nroots,nroots)
               Linear combination vectors defining LASSI states.

        Kwargs:
            state: integer or sequence of integers
                Identify the specific LASSI eigenstate(s) for which the density matrices are
                to be computed.
            orbsym: None or list of orbital symmetries spanning the whole orbital space
            soc: logical
                Whether to include the effects of spin-orbit coupling (in the 1-RDMs only)
                Overrides tag of si if provided by caller. I have no idea what will happen
                if they contradict. This should probably be removed.
            break_symmetry: logical
                Whether to allow coupling between states of different point-group irreps
                Overrides tag of si if provided by caller. I have no idea what will happen
                if they contradict. This should probably be removed.
            rootsym: list of length nroots
                Each element is a tuple describing all enforced symmetries of a LAS state. 
                Grabbed first from si then from las if not supplied. Required from
                somewhere.
            opt: Optimization level, i.e.,  take outer product of
                0: CI vectors
                1: TDMs

        Returns:
            rdm1s: ndarray of shape (2,ncas,ncas) if soc==False;
                or of shape (2*ncas,2*ncas) if soc==True.
            rdm2s: ndarray of shape (2,ncas,ncas,2,ncas,ncas)
    '''
    states = np.atleast_1d (state)
    si_column = si[:,states]
    if soc is None:
        soc = getattr (si, 'soc', getattr (las, 'soc', False))
    if break_symmetry is None:
        break_symmetry = getattr (si, 'break_symmetry', getattr (las, 'break_symmetry', False))
    if rootsym is None:
        rootsym = getattr (si, 'rootsym', getattr (las, 'rootsym', None))
    rootsym = [rootsym[s] for s in states]
    rdm1s, rdm2s = roots_make_rdm12s (las, ci, si_column, orbsym=orbsym, soc=soc,
                                      break_symmetry=break_symmetry, rootsym=rootsym, opt=opt)
    if len (states) == 1:
        rdm1s, rdm2s = rdm1s[0], rdm2s[0]
    return rdm1s, rdm2s

class LASSI(lib.StreamObject):
    '''
    LASSI Method class
    '''
    def __init__(self, las, mo_coeff=None, ci=None, soc=False, break_symmetry=False, opt=1,
                 **kwargs):
        from mrh.my_pyscf.mcscf.lasci import LASCINoSymm
        if isinstance(las, LASCINoSymm): self._las = las
        else: raise RuntimeError("LASSI requires las instance")
        if mo_coeff is None: mo_coeff = las.mo_coeff
        if ci is None: ci = las.ci
        self.mo_coeff, self.ci = mo_coeff, ci
        # indiscriminate "dict update" from las is bad practice. not doing that anymore
        # Wave function configuration data from las parent
        self.mol = las.mol
        self.ncore, self.ncas = las.ncore, las.ncas
        self.nfrags, self.nroots = las.nfrags, las.nroots
        self.ncas_sub, self.nelecas_sub, self.fciboxes = las.ncas_sub, las.nelecas_sub, las.fciboxes
        self.nelecas = sum (self.nelecas_sub)
        self.weights, self.e_states, self.e_lexc = las.weights, las.e_states, las.e_lexc
        self.converged = las.converged
        # I/O data from las parent
        self.stdout, self.verbose, self.chkfile = las.stdout, las.verbose, las.chkfile
        # General config data from las parent
        self.max_memory = las.max_memory
        keys = set(('e_roots', 'si', 's2', 'nelec', 'wfnsym', 'rootsym', 'break_symmetry', 'soc', 'opt'))
        self.e_roots = None
        self.si = None
        self.s2 = None
        self.nelec = None
        self.wfnsym = None
        self.rootsym = None
        self.break_symmetry = break_symmetry
        self.soc = soc
        self.opt = opt
        self.level_shift_si = LEVEL_SHIFT_SI
        self.nroots_si = NROOTS_SI
        self.converged_si = False
        self._keys = set((self.__dict__.keys())).union(keys)

    def kernel(self, mo_coeff=None, ci=None, veff_c=None, h2eff_sub=None, orbsym=None, soc=None,\
               break_symmetry=None, opt=None,  **kwargs):
        if soc is None: soc = self.soc
        if break_symmetry is None: break_symmetry = self.break_symmetry
        if opt is None: opt = self.opt
        log = lib.logger.new_logger (self, self.verbose)
        t0 = (lib.logger.process_clock (), lib.logger.perf_counter ())
        if not self.converged:
            log.warn ('LASSI state preparation step not converged!')
        e_roots, si = lassi(self, mo_coeff=mo_coeff, ci=ci, veff_c=veff_c, h2eff_sub=h2eff_sub, orbsym=orbsym, \
                            soc=soc, break_symmetry=break_symmetry, opt=opt)
        self.e_roots = e_roots
        self.si, self.s2, self.nelec, self.wfnsym, self.rootsym, self.break_symmetry, self.soc  = \
            si, si.s2, si.nelec, si.wfnsym, si.rootsym, si.break_symmetry, si.soc
        log.timer ('LASSI matrix-diagonalization kernel', *t0)
        return self.e_roots, self.si

    def ham_2q (self, mo_coeff=None, veff_c=None, h2eff_sub=None, soc=0):
        if mo_coeff is None: mo_coeff = self.mo_coeff
        return ham_2q (self, mo_coeff, veff_c=veff_c, h2eff_sub=h2eff_sub, soc=soc)

    def get_nelec_frs (self, las=None):
        if las is None: las = self
        from mrh.my_pyscf.mcscf.lasci import get_nelec_frs
        return get_nelec_frs (las)

    def get_smult_fr (self, las=None):
        if las is None: las = self
        from mrh.my_pyscf.mcscf.lasci import get_space_info
        return get_space_info (las)[2].T

    def get_lroots (self, ci=None):
        if ci is None: ci = self.ci
        return get_lroots (ci)

    def get_sivec_fermion_spin_shuffle (self, si=None, ci=None):
        from mrh.my_pyscf.lassi.sitools import sivec_fermion_spin_shuffle
        if si is None: si = self.si
        lroots = self.get_lroots (ci=ci)
        nelec_frs = self.get_nelec_frs ()
        return sivec_fermion_spin_shuffle (si, nelec_frs, lroots)

    def get_sivec_vacuum_shuffle (self, state=None, nelec_vac=None, si=None, ci=None):
        '''Define a particular number of electrons in each fragment as the vacuum,
        set the signs of the LAS basis functions accordingly and in fragment-major
        order, and return the correspondingly-modified SI vector.
    
        Kwargs:
            state: integer
                Index of the rootspace identified as the new vacuum. Required if
                nelec_vac is unset.
            nelec_vac: ndarray of shape (nfrags)
                Number of electrons (spinless) in each fragment in the new vacuum.
                Defaults to self.get_nelec_frs ()[:,state,:].sum (1)
            si: ndarray of shape (nstates,*)
                SI vectors; taken from self if omitted
            ci: list of list of ndarrays
                CI vectors; taken from self if omitted
 
        Returns:
            si1: ndarray of shape (nstates,*)
                si0 with permuted row signs corresponding to nelec_vac electrons in
                each fragment in the vacuum and the fermion creation operators in
                fragment-major order
        '''
        from mrh.my_pyscf.lassi.sitools import sivec_vacuum_shuffle
        if si is None: si = self.si
        lroots = self.get_lroots (ci=ci)
        nelec_frs = self.get_nelec_frs ()
        return sivec_vacuum_shuffle (si, nelec_frs, lroots, nelec_vac=nelec_vac, state=state)

    def analyze (self, state=0, **kwargs):
        from mrh.my_pyscf.lassi.sitools import analyze
        return analyze (self, self.si, state=state, **kwargs)

    def reset (self, mol=None):
        if mol is not None:
            self.mol = mol
        self._las.reset (mol)

    dump_chk = chkfile.dump_lsi
    load_chk = load_chk_ = chkfile.load_lsi_

    def get_init_guess_si (self, hdiag, nroots, si1):
        return get_init_guess_si (hdiag, nroots, si1)
<|MERGE_RESOLUTION|>--- conflicted
+++ resolved
@@ -369,9 +369,10 @@
     level_shift = getattr (las, 'level_shift_si', LEVEL_SHIFT_SI)
     nroots_si = getattr (las, 'nroots_si', NROOTS_SI)
     get_init_guess = getattr (las, 'get_init_guess_si', get_init_guess_si)
-    contract_ham, contract_s2, contract_ovlp, hdiag, raw2orth, orth2raw = op[opt].gen_contract_op_si_hdiag (
+    contract_ham, contract_s2, contract_ovlp, hdiag, raw2orth = op[opt].gen_contract_op_si_hdiag (
         las, h1, h2, ci_blk, nelec_blk, soc=soc
     )
+    orth2raw = raw2orth.H
     precond_raw = lib.make_diag_precond (hdiag, level_shift=level_shift)
     def precond (dx, e, *args):
         return orth2raw (raw2orth (precond_raw (dx, e, *args)))
@@ -416,16 +417,9 @@
         if soc:
             h1_sf = (h1[0:las.ncas,0:las.ncas]
                      - h1[las.ncas:2*las.ncas,las.ncas:2*las.ncas]).real/2
-<<<<<<< HEAD
-        ham_blk, s2_blk, ovlp_blk, raw2orth, orth2raw = op[opt].ham (
+        ham_blk, s2_blk, ovlp_blk, raw2orth = op[opt].ham (
             las, h1_sf, h2, ci_blk, nelec_blk)
         t0 = lib.logger.timer (las, 'LASSI diagonalizer TDM algorithm', *t0)
-=======
-        ham_blk, s2_blk, ovlp_blk, raw2orth = op[opt].ham (
-            las, h1_sf, h2, ci_blk, nelec_blk, orbsym=orbsym, wfnsym=wfnsym)
-        t0 = lib.logger.timer (las, 'LASSI diagonalizer rootsym {} TDM algorithm'.format (
-            rootsym), *t0)
->>>>>>> 5374da52
         lib.logger.debug (las,
             'LASSI diagonalizer ham o0-o1 algorithm disagreement = {}'.format (
                 linalg.norm (ham_blk - ham_ref))) 
@@ -446,15 +440,9 @@
     else:
         if (las.verbose > lib.logger.INFO): lib.logger.debug (
             las, 'Insufficient memory to test against o0 LASSI algorithm')
-<<<<<<< HEAD
-        ham_blk, s2_blk, ovlp_blk, raw2orth, orth2raw = op[opt].ham (
+        ham_blk, s2_blk, ovlp_blk, raw2orth = op[opt].ham (
             las, h1, h2, ci_blk, nelec_blk, soc=soc)
         t0 = lib.logger.timer (las, 'LASSI H build', *t0)
-=======
-        ham_blk, s2_blk, ovlp_blk, raw2orth = op[opt].ham (
-            las, h1, h2, ci_blk, nelec_blk, soc=soc, orbsym=orbsym, wfnsym=wfnsym)
-        t0 = lib.logger.timer (las, 'LASSI H build rootsym {}'.format (rootsym), *t0)
->>>>>>> 5374da52
     log_debug = lib.logger.debug2 if las.nroots>10 else lib.logger.debug
     if np.iscomplexobj (ham_blk):
         log_debug (las, 'Block Hamiltonian - ecore (real):')
@@ -505,14 +493,9 @@
             err = np.trace (x_err)
             raise RuntimeError ("LASSI lindep prescreening failure; orth err = {}".format (err))
         else: raise (err) from None
-<<<<<<< HEAD
-    c = orth2raw (c)
+    c = raw2orth.H (c)
     s2_blk = ((s2_blk @ c) * c.conj ()).sum (0)
     return True, e, c, s2_blk
-=======
-    c = raw2orth.H (c)
-    return e, c, s2_blk
->>>>>>> 5374da52
 
 def make_stdm12s (las, ci=None, orbsym=None, soc=False, break_symmetry=False, opt=1):
     ''' Evaluate <I|p'q|J> and <I|p'r'sq|J> where |I>, |J> are LAS states.

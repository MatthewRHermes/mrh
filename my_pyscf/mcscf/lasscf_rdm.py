# RDM-based variant of LASSCF in which internal electronic structure of each
# localized active subspace is decoupled from orbital rotation and the kernel
# for obtaining RDMs given LAS Hamiltonians can be subclassed arbitrarily
import h5py
import os
import time
import numpy as np
from scipy import linalg, sparse
from mrh.my_pyscf.mcscf import lasscf_sync_o0, lasci, lasci_sync, _DFLASCI
from mrh.my_pyscf.mcscf.lasci_sync import MicroIterInstabilityException
from mrh.my_pyscf.fci import csf_solver
from pyscf import lib, gto, ao2mo
from pyscf.fci.direct_spin1 import _unpack_nelec

class LASSCF_UnitaryGroupGenerators (lasscf_sync_o0.LASSCF_UnitaryGroupGenerators):
    ''' spoof away CI degrees of freedom '''
    def __init__(self, las, mo_coeff, *args):
        lasscf_sync_o0.LASSCF_UnitaryGroupGenerators.__init__(
            self, las, mo_coeff, None)
    def _init_ci (self, las, mo_coeff, ci):
        pass
    def pack (self, kappa):
        return kappa[self.uniq_orb_idx]
    def unpack (self, x):
        kappa = np.zeros ((self.nmo, self.nmo), dtype=x.dtype)
        kappa[self.uniq_orb_idx] = x[:self.nvar_orb]
        kappa = kappa - kappa.T
        return kappa
    @property
    def ncsf_sub (self): return np.array ([0])

class LASSCFSymm_UnitaryGroupGenerators (LASSCF_UnitaryGroupGenerators):
    def __init__(self, las, mo_coeff, *args):
        lasscf_sync_o0.LASSCFSymm_UnitaryGroupGenerators.__init__(
            self, las, mo_coeff, None)
    _init_orb = lasscf_sync_o0.LASSCFSymm_UnitaryGroupGenerators._init_orb

class LASSCF_HessianOperator (lasscf_sync_o0.LASSCF_HessianOperator):
    def __init__(self, las, ugg, mo_coeff=None, casdm1frs=None, casdm2fr=None,
            ncore=None, ncas_sub=None, nelecas_sub=None, h2eff_sub=None, veff=None,
            do_init_eri=True, **kwargs):
        if mo_coeff is None: mo_coeff = las.mo_coeff
        if casdm1frs is None: casdm1frs = las.casdm1frs
        if casdm2fr is None: casdm2fr = las.casdm2fr
        if ncore is None: ncore = las.ncore
        if ncas_sub is None: ncas_sub = las.ncas_sub
        if nelecas_sub is None: nelecas_sub = las.nelecas_sub
        if h2eff_sub is None: h2eff_sub = las.get_h2eff (mo_coeff)
        self.las = las
        self.ah_level_shift = las.ah_level_shift
        self.ugg = ugg
        self.mo_coeff = mo_coeff
        self.ncore = ncore
        self.ncas_sub = ncas_sub
        self.nelecas_sub = nelecas_sub
        self.ncas = ncas = sum (ncas_sub)
        self.nao = nao = mo_coeff.shape[0]
        self.nmo = nmo = mo_coeff.shape[-1]
        self.nocc = nocc = ncore + ncas
        self.nroots = nroots = las.nroots
        self.weights = las.weights
        self.bPpj = None
        # Spoof away CI: fixed zeros
        self._tdm1rs = np.zeros ((nroots, 2, ncas, ncas))
        self._tcm2 = np.zeros ([ncas,]*4)

        self._init_dms_(casdm1frs, casdm2fr)
        self._init_ham_(h2eff_sub, veff)
        self._init_orb_()
        if do_init_eri: self._init_eri_()

    def _matvec (self, x):
        kappa1 = self.ugg.unpack (x)

        # Effective density matrices, veffs, and overlaps from linear response
        odm1s = -np.dot (self.dm1s, kappa1)
        ocm2 = -np.dot (self.cascm2, kappa1[self.ncore:self.nocc])
        veff_prime = self.get_veff_prime (odm1s)

        # Responses!
        kappa2 = self.orbital_response (kappa1, odm1s, ocm2, veff_prime)

        # LEVEL SHIFT!!
        kappa3 = self.ugg.unpack (self.ah_level_shift * np.abs (x))
        kappa2 += kappa3
        return self.ugg.pack (kappa2)

    def get_veff_prime (self, odm1s):
        # Spoof away CI by wrapping call
        fn = lasscf_sync_o0.LASSCF_HessianOperator.get_veff_Heff
        return fn (self, odm1s, self._tdm1rs)[0]

    def orbital_response (self, kappa1, odm1s, ocm2, veff_prime):
        # Spoof away CI by wrapping call
        fn = lasscf_sync_o0.LASSCF_HessianOperator.orbital_response
        t1, t2 = self._tdm1rs, self._tcm2
        return fn (self, kappa1, odm1s, ocm2, t1, t2, veff_prime)

    def update_mo_eri (self, x, h2eff_sub):
        kappa = self.ugg.unpack (x)
        umat = linalg.expm (kappa/2)
        mo1 = self._update_mo (umat)
        h2eff_sub = self._update_h2eff_sub (mo1, umat, h2eff_sub)
        return mo1, h2eff_sub

    def get_grad (self): return self.ugg.pack (self.fock1 - self.fock1.T)

    def _get_Hdiag (self): return self._get_Horb_diag ()

def get_init_guess_rdm (las, mo_coeff=None, h2eff_sub=None):
    ''' fcibox.solver[i] members make_hdiag_csf and get_init_guess both have
        to be spoofed '''
    fakeci = las.get_init_guess_ci (mo_coeff=mo_coeff, h2eff_sub=h2eff_sub)
    casdm1frs = [[r[0] for r in f] for f in fakeci]
    casdm2fr = [[r[1] for r in f] for f in fakeci]
    return casdm1frs, casdm2fr

def _ddm (dm1frs0, dm1frs1):
    return np.concatenate ([(d1 - d0).ravel () for d1, d0 in zip (dm1frs0, dm1frs1)])

    
def rdm_cycle (las, mo_coeff, casdm1frs, veff, h2eff_sub, log, max_cycle_rdmjk=3, conv_tol_rdmjkddm=3e-4,conv_tol_rdmjkde=1e-8):
        ''' "fcibox.kernel" should return e_cas, (casdm1rs, casdm2r) '''
        def get_veff (my_casdm1frs):
            casdm1fs = las.make_casdm1s_sub (casdm1frs=my_casdm1frs)
            my_veff = las.get_veff (dm1s=las.make_rdm1 (mo_coeff=mo_coeff, casdm1s_sub=casdm1fs))
            my_veff = las.split_veff (my_veff, h2eff_sub, mo_coeff=mo_coeff, casdm1s_sub=casdm1fs)
            return my_veff
        converged = False
        e_cas, fakeci = lasci_sync.ci_cycle (las, mo_coeff, None, veff, h2eff_sub, casdm1frs, log)
        casdm1frs = [f[0] for f in fakeci]
        casdm2fr = [f[1] for f in fakeci]
        veff = get_veff (casdm1frs)
        e_tot = las.energy_nuc () + las.energy_elec (mo_coeff=mo_coeff, h2eff=h2eff_sub,
                                                 casdm1frs=casdm1frs, casdm2fr=casdm2fr)
        log.info ("LASSCF rdm-jk init : E = %.15g", e_tot)
        for it in range (max_cycle_rdmjk):
            casdm1frs_old = casdm1frs
            casdm2fr_old = casdm2fr
            e_old = e_tot
            e_cas, fakeci = lasci_sync.ci_cycle (las, mo_coeff, None, veff, h2eff_sub, casdm1frs, log)
            casdm1frs = [f[0] for f in fakeci]
            casdm2fr = [f[1] for f in fakeci]
            veff = get_veff (casdm1frs)
            e_tot = las.energy_nuc () + las.energy_elec (mo_coeff=mo_coeff, h2eff=h2eff_sub,
                                                     casdm1frs=casdm1frs, casdm2fr=casdm2fr)
            ddm = np.concatenate ([(d1 - d0).ravel () for d1, d0 in zip (casdm1frs, casdm1frs_old)])
            ddm = np.append (ddm, np.concatenate (
                [(d1 - d0).ravel () for d1, d0 in zip (casdm2fr, casdm2fr_old)]
            ))
            ddm = linalg.norm (ddm)
            log.info ("LASSCF rdm-jk %d : E = %.15g ; dE = %.15g ; |ddm| = %.15g", it+1, e_tot,
                      e_tot-e_old, ddm)
            if (ddm < conv_tol_rdmjkddm) and (abs(e_tot-e_old) < conv_tol_rdmjkde):
                converged = True
                break
        log.info ("LASSCF rdm-jk {}".format (('not converged','converged')[int(converged)]))
        return e_cas, casdm1frs, casdm2fr, converged

def kernel (las, mo_coeff=None, casdm1frs=None, casdm2fr=None, conv_tol_grad=1e-4, verbose=lib.logger.NOTE):
    if mo_coeff is None: mo_coeff = las.mo_coeff#this would be our initial guess orbital,save
    ################
    if not os.path.exists("../orbital"):
        os.makedirs("../orbital")
        file_path = os.path.join("../orbital", 'guessOrb.h5')
        with h5py.File(file_path, 'w') as f:
             f.create_dataset('guessOrb', data=mo_coeff)
    else:
        directory_path = "../orbital"
        file_path = os.path.join(directory_path, 'guessOrb.h5')
        with h5py.File(file_path, 'r') as f:
            mo_coeff = f['guessOrb'][:]
            print("read the previous orbital")
    ###############
    conv_tol_rdmjkde = 1e-8
    conv_tol_rdmjkddm = las.conv_tol_rdmjkddm or 3*conv_tol_grad
    log = lib.logger.new_logger(las, verbose)
    t0 = (lib.logger.process_clock(), lib.logger.perf_counter())
    log.debug('Start LASSCF')

    h2eff_sub = las.get_h2eff (mo_coeff)
    t1 = log.timer('integral transformation to LAS space', *t0)

    if casdm1frs is None: casdm1frs, casdm2fr = get_init_guess_rdm (las, mo_coeff, h2eff_sub)
    casdm1fs = las.make_casdm1s_sub (casdm1frs=casdm1frs)
    dm1 = las.make_rdm1 (casdm1s_sub=casdm1fs)
    veff = las.get_veff (dm1s=dm1)
    veff = las.split_veff (veff, h2eff_sub, mo_coeff=mo_coeff, casdm1s_sub=casdm1fs)
    t1 = log.timer('LASSCF initial get_veff', *t1)

    ugg = None
    converged = False
    t2 = (t1[0], t1[1])
    it = 0
    for it in range (las.max_cycle_macro): ###las.rdm_cycle
        e_cas, casdm1frs, casdm2fr, rdmjk_conv = las.rdm_cycle (mo_coeff, casdm1frs,
            veff, h2eff_sub, log, max_cycle_rdmjk=las.max_cycle_rdmjk,
            conv_tol_rdmjkddm=conv_tol_rdmjkddm,
            conv_tol_rdmjkde=conv_tol_rdmjkde)
        if ugg is None: ugg = las.get_ugg (mo_coeff)
        log.info ('LASSCF subspace CI energies: {}'.format (e_cas))
        t1 = log.timer ('LASSCF rdm_cycle', *t1)

        casdm1fs_new = las.make_casdm1s_sub (casdm1frs=casdm1frs)
        veff = veff.sum (0)/2
        if not isinstance (las, _DFLASCI) or las.verbose > lib.logger.DEBUG:
            dm1 = las.make_rdm1 (mo_coeff=mo_coeff, casdm1s_sub=casdm1fs_new)
            veff_new = las.get_veff (dm1s=dm1)
            if not isinstance (las, _DFLASCI): veff = veff_new
        if isinstance (las, _DFLASCI):
            ddm = [dm_new - dm_old for dm_new, dm_old in zip (casdm1fs_new, casdm1fs)]
            veff += las.fast_veffa (ddm, h2eff_sub, mo_coeff=mo_coeff)
            if las.verbose > lib.logger.DEBUG:
                errmat = veff - veff_new
                lib.logger.debug (las, 'fast_veffa error: {}'.format (linalg.norm (errmat)))
        veff = las.split_veff (veff, h2eff_sub, mo_coeff=mo_coeff, casdm1s_sub=casdm1fs_new)
        casdm1fs = casdm1fs_new

        t1 = log.timer ('LASSCF get_veff after ci', *t1)
        H_op = las.get_hop (ugg=ugg, mo_coeff=mo_coeff, casdm1frs=casdm1frs,
            casdm2fr=casdm2fr, h2eff_sub=h2eff_sub, veff=veff, do_init_eri=False)
        g_vec = H_op.get_grad ()
        gx = H_op.get_gx ()
        prec_op = H_op.get_prec ()
        prec = prec_op (np.ones_like (g_vec)) # Check for divergences
        norm_gorb = linalg.norm (g_vec) if g_vec.size else 0.0
        norm_gx = linalg.norm (gx) if gx.size else 0.0
        x0 = prec_op._matvec (-g_vec)
        norm_xorb = linalg.norm (x0) if x0.size else 0.0
        lib.logger.info (las, 'LASSCF macro %d : E = %.15g ; |g_int| = %.15g ; |g_x| = %.15g',
            it, H_op.e_tot, norm_gorb, norm_gx)
        if ((norm_gorb < conv_tol_grad) or (norm_gorb < norm_gx/10)) and rdmjk_conv:
            converged = True
            break
        las.dump_chk (mo_coeff=mo_coeff, ci=[casdm1frs, casdm2fr])
        H_op._init_eri_() # Take this part out of the true initialization b/c 
                          # if I'm already converged I don't want to waste the cycles
        t1 = log.timer ('LASSCF Hessian constructor', *t1)
        microit = [0]
        last_x = [0]
        first_norm_x = [None]
        def my_callback (x):
            microit[0] += 1
            norm_xorb = linalg.norm (x) if x.size else 0.0
            addr_max = np.argmax (np.abs (x))
            id_max = ugg.addr2idstr (addr_max)
            x_max = x[addr_max]/np.pi
            log.debug ('Maximum step vector element x[{}] = {}*pi ({})'.format (addr_max, x_max, id_max))
            if las.verbose > lib.logger.INFO:
                Hx = H_op._matvec (x) # This doubles the price of each iteration!!
                resid = g_vec + Hx
                norm_gorb = linalg.norm (resid) if resid.size else 0.0
                Ecall = H_op.e_tot + x.dot (g_vec + (Hx/2))
                log.info ('LASSCF micro %d : E = %.15g ; |g_orb| = %.15g ; |x_orb| = %.15g',
                    microit[0], Ecall, norm_gorb, norm_xorb)
            else:
                log.info ('LASSCF micro %d : |x_orb| = %.15g', microit[0], norm_xorb)
            if abs(x_max)>.5: # Nonphysical step vector element
                if last_x[0] is 0:
                    x[np.abs (x)>.5*np.pi] = 0
                    last_x[0] = x
                raise MicroIterInstabilityException ("|x[i]| > pi/2")
            norm_x = linalg.norm (x)
            if first_norm_x[0] is None:
                first_norm_x[0] = norm_x
            elif norm_x > 10*first_norm_x[0]:
                raise MicroIterInstabilityException ("||x(n)|| > 10*||x(0)||")
            last_x[0] = x.copy ()

        my_tol = max (conv_tol_grad, norm_gx/10)
        try:
            x, info_int = sparse.linalg.cg (H_op, -g_vec, x0=x0, atol=my_tol,
                                            maxiter=las.max_cycle_micro,
                                            callback=my_callback, M=prec_op)
            t1 = log.timer ('LASSCF {} microcycles'.format (microit[0]), *t1)
            mo_coeff, h2eff_sub = H_op.update_mo_eri (x, h2eff_sub)
            #######here I save the most recent orbitals######
            output_dir = "../orbital"
            file_path = os.path.join(output_dir, 'guessOrb.h5')
            with h5py.File(file_path, 'w') as f:
                 f.create_dataset('guessOrb', data=mo_coeff)
                 print("saved orbs")
            ################################################     
            t1 = log.timer ('LASSCF Hessian update', *t1)

            veff = las.get_veff (dm1s = las.make_rdm1 (mo_coeff=mo_coeff, casdm1s_sub=casdm1fs))
            veff = las.split_veff (veff, h2eff_sub, mo_coeff=mo_coeff, casdm1s_sub=casdm1fs)
            t1 = log.timer ('LASSCF get_veff after secondorder', *t1)
        except MicroIterInstabilityException as e:
            log.info ('Unstable microiteration aborted: %s', str (e))
            t1 = log.timer ('LASSCF {} microcycles'.format (microit[0]), *t1)
            x = last_x[0]
            for i in range (3): # Make up to 3 attempts to scale-down x if necessary
                mo2, h2eff_sub2 = H_op.update_mo_eri (x, h2eff_sub)
                t1 = log.timer ('LASCF Hessian update', *t1)
                veff2 = las.get_veff (dm1s = las.make_rdm1 (mo_coeff=mo2, casdm1s_sub=casdm1fs))
                veff2 = las.split_veff (veff2, h2eff_sub2, mo_coeff=mo2, casdm1s_sub=casdm1fs)
                t1 = log.timer ('LASSCF get_veff after secondorder', *t1)
                e2 = las.energy_nuc () + las.energy_elec (mo_coeff=mo2, h2eff=h2eff_sub2,
                                                          casdm1frs=casdm1frs,
                                                          casdm2fr=casdm2fr,
                                                          veff=veff2)
                if e2 < H_op.e_tot:
                    break
                log.info ('New energy ({}) is higher than keyframe energy ({})'.format (
                    e2, H_op.e_tot))
                log.info ('Attempt {} of 3 to scale down trial step vector'.format (i+1))
                x *= .5
            mo_coeff, h2eff_sub, veff = mo2, h2eff_sub2, veff2


    t2 = log.timer ('LASSCF {} macrocycles'.format (it), *t2)

    e_tot = las.energy_nuc () + las.energy_elec (mo_coeff=mo_coeff,
        casdm1frs=casdm1frs, casdm2fr=casdm2fr, h2eff=h2eff_sub, veff=veff)
    e_tot_test = las.get_hop (ugg=ugg, mo_coeff=mo_coeff, casdm1frs=casdm1frs,
        casdm2fr=casdm2fr, h2eff_sub=h2eff_sub, veff=veff, do_init_eri=False).e_tot
    veff_a = np.stack ([las.fast_veffa ([d[state] for d in casdm1frs], h2eff_sub, mo_coeff=mo_coeff, _full=True)
        for state in range (las.nroots)], axis=0)
    veff_c = (veff.sum (0) - np.einsum ('rsij,r->ij', veff_a, las.weights))/2 
    veff = veff_c[None,None,:,:] + veff_a
    veff = lib.tag_array (veff, c=veff_c, sa=np.einsum ('rsij,r->sij', veff, las.weights))
    e_states = las.energy_nuc () + np.array (las.states_energy_elec (
        mo_coeff=mo_coeff, h2eff=h2eff_sub, veff=veff, casdm1frs=casdm1frs,
        casdm2fr=casdm2fr))
    assert (np.allclose (np.dot (las.weights, e_states), e_tot)), '{} {} {} {}'.format (
        e_states, np.dot (las.weights, e_states), e_tot, e_tot_test)

    lib.logger.info (las, 'LASSCF %s after %d cycles', ('not converged', 'converged')[converged], it+1)
    lib.logger.info (las, 'LASSCF E = %.15g ; |g_int| = %.15g ; |g_ext| = %.15g', e_tot, norm_gorb, norm_gx)
    t1 = log.timer ('LASSCF wrap-up', *t1)

    mo_coeff, mo_energy, mo_occ, casdm1frs, casdm2fr, h2eff_sub = las.canonicalize (
        mo_coeff, casdm1frs, casdm2fr, veff=veff.sa, h2eff_sub=h2eff_sub)
    t1 = log.timer ('LASSCF canonicalization', *t1)

    t0 = log.timer ('LASSCF kernel function', *t0)

    return converged, e_tot, e_states, mo_energy, mo_coeff, e_cas, casdm1frs, casdm2fr, h2eff_sub, veff

def canonicalize (las, mo_coeff=None, casdm1frs=None, casdm2fr=None, natorb_casdm1=None,
        veff=None, h2eff_sub=None, orbsym=None):
    if mo_coeff is None: mo_coeff = las.mo_coeff
    if casdm1frs is None: casdm1frs = las.casdm1frs
    if casdm2fr is None: casdm2fr = las.casdm2fr
    casdm1fs = las.make_casdm1s_sub (casdm1frs=casdm1frs)
    ncore, ncas = las.ncore, las.ncas
    nocc = ncore + ncas
    moH_cas = mo_coeff[:,ncore:nocc].conj ().T.copy ()
    mo_coeff, mo_ene, mo_occ, _, h2eff_sub = lasci.canonicalize (las, mo_coeff=mo_coeff,
        ci=None, casdm1fs=casdm1fs, natorb_casdm1=natorb_casdm1, veff=veff,
        h2eff_sub=h2eff_sub, orbsym=orbsym)
    ovlp = las._scf.get_ovlp ()
    umat = moH_cas @ ovlp @ mo_coeff[:,ncore:nocc]
    for isub, (lasdm1rs, lasdm2r) in enumerate (zip (casdm1frs, casdm2fr)):
        i = sum (las.ncas_sub[:isub])
        j = i + las.ncas_sub[isub]
        u = umat[i:j,i:j]
        lasdm1rs[:,:,:,:] = np.einsum ('rsij,ia,jb->rsab', lasdm1rs, u.conj (), u)
        lasdm2r[:,:,:,:,:] = np.einsum ('rijkl,ia,jb,kc,ld->rabcd', lasdm2r,
            u.conj (), u, u.conj (), u)
    return mo_coeff, mo_ene, mo_occ, casdm1frs, casdm2fr, h2eff_sub


# From lasci_sync.ci_cycle and lasci.get_init_guess ci, I deduce that
# the fcibox class should have the following members:
#   callable "_get_nelec"
#   callable "kernel"
#   list of solvers "fcisolvers"
# And that the solver class should have members:
#   callable "make_hdiag_csf"
#   callable "get_init_guess"
#   integer "spin"
#   integer "charge"
# It should probably also have callable "kernel" which fcibox.kernel
# calls. I can use the fcibox as syntactic sugar here

class RDMSolver (lib.StreamObject):

    nroots=1 
    def __init__(self, mol, kernel=None, get_init_guess=None):
        self.mol = mol
        self.spin = None
        self.charge = None
        self.fci = None
        self._get_init_guess = get_init_guess
        self._kernel = kernel

    def make_hdiag_csf (self, h1s, h2, norb, nelec, max_memory):
        ''' spoof! '''
        return (h1s, h2)

    def get_init_guess (self, norb, nelec, nroots, ham):
        h1s, h2 = ham
        if callable (self._get_init_guess):
            dm1s, dm2 = self._get_init_guess (norb, nelec, nroots, h1s, h2)
        else:
            fci = self._get_csf_solver (nelec)
            hdiag = fci.make_hdiag_csf (h1s, h2, norb, nelec)
            ci = fci.get_init_guess (norb, nelec, nroots, hdiag)
            dm1s, dm2 = self._ci2rdm (fci, ci, norb, nelec)
        return dm1s, dm2

    def kernel (self, norb, nelec, h0, h1s, h2):
        h2 = ao2mo.restore (1, h2, norb)
        if callable (self._kernel):
            erdm, dm1s, dm2 = self._kernel (norb, nelec, h0, h1s, h2)
        else:
            fci = self._get_csf_solver (nelec)
            erdm, ci = fci.kernel (h1s, h2, norb, nelec, nroots=1, ecore=h0)
            dm1s, dm2 = self._ci2rdm (fci, ci, norb, nelec)
        return erdm, dm1s, dm2

    def _get_csf_solver (self, nelec):
        if (self.spin is None) or isinstance (nelec, (list, tuple, np.ndarray)):
            nelec = _unpack_nelec (nelec)
            smult = nelec[0] - nelec[1] + 1
        else: 
            smult = self.spin + 1
        return csf_solver (self.mol, smult=smult)

    def _ci2rdm (self, fci, ci, norb, nelec):
        dm1s, dm2 = fci.make_rdm12s (ci, norb, nelec)
        dm1s = np.stack (dm1s, axis=0)
        dm2 = dm2[0] + dm2[1] + dm2[1].transpose (2,3,0,1) + dm2[2]
        return dm1s, dm2

class FCIBox (lib.StreamObject):

    def __init__(self, rdmsolvers):
        self.fcisolvers = rdmsolvers

    @property
    def nroots (self):
        return len (self.fcisolvers)

    @property
    def weights (self):
        return [1.0/self.nroots,]*self.nroots

    def kernel (self, h1rs, h2, norb, nelec, ci0=None, verbose=None,
            max_memory=None, ecore=0, orbsym=None):
        if isinstance (ecore, (int, float, np.integer, np.floating)):
            ecore = [ecore,] * len (h1rs)
        erdm = []
        dm1rs = []
        dm2r = []
        for h0, h1s, solver in zip (ecore, h1rs, self.fcisolvers):
            e, dm1s, dm2 = solver.kernel (norb, nelec, h0, h1s, h2)
            erdm.append (e)
            dm1rs.append (dm1s)
            dm2r.append (dm2)
        dm1rs = np.stack (dm1rs, axis=0)
        dm2r = np.stack (dm2r, axis=0)
        erdm = np.array (erdm)
        return erdm, (dm1rs, dm2r)

    def _get_nelec (self, solver, nelec):
        m = solver.spin if solver.spin is not None else 0
        c = getattr (solver, 'charge', 0) or 0
        if m or c:
            nelec = np.sum (nelec) - c
            nelec = (nelec+m)//2, (nelec-m)//2
        return nelec

def make_fcibox (mol, kernel=None, get_init_guess=None, spin=None):
    s = RDMSolver (mol, kernel=kernel, get_init_guess=get_init_guess)
    s.spin = spin
    return FCIBox ([s])

def _combine_init_guess_ci (las, ci0i, ci0g, norb, nelec, nroots):
    if nroots>1: raise NotImplementedError ("Multiple local roots for lasscf_rdm")
    if getattr (ci0i, '__len__', None) is None: return ci0g
    if len (ci0i) != 2: return ci0g
    for n, ci0in in enumerate (ci0i):
        if not isinstance (ci0in, np.ndarray): return ci0g
        if ci0in.size != norb ** (2*n): return ci0g
    return ci0i

class LASSCFNoSymm (lasscf_sync_o0.LASSCFNoSymm):

    def __init__(self, *args, **kwargs):
        self.casdm1frs = None
        self.casdm2fr = None
        self.max_cycle_rdmjk = 3
        self.conv_tol_rdmjkddm = None
        self.conv_tol_rdmjkde = 1e-8
        lasscf_sync_o0.LASSCFNoSymm.__init__(self, *args, **kwargs)
        self.max_cycle_micro = 3
    ########making rdm_cycle a part of the class###
    #LASSCFNoSymm.rdm_cycle = rdm_cycle()
    _ugg = LASSCF_UnitaryGroupGenerators
    _hop = LASSCF_HessianOperator
    canonicalize = canonicalize
<<<<<<< HEAD
    rdm_cycle = rdm_cycle
=======
    _combine_init_guess_ci = _combine_init_guess_ci
>>>>>>> a62881dd

    def _init_fcibox (self, smult, nel):
        return make_fcibox (self.mol, spin=nel[0]-nel[1])

    def kernel(self, mo_coeff=None, casdm1frs=None, casdm2fr=None, conv_tol_grad=None, verbose=None):
        if mo_coeff is None:
            mo_coeff = self.mo_coeff
        else:
            self.mo_coeff = mo_coeff
        if verbose is None: verbose = self.verbose
        if conv_tol_grad is None: conv_tol_grad = self.conv_tol_grad
        log = lib.logger.new_logger(self, verbose)

        if self.verbose >= lib.logger.WARN:
            self.check_sanity()
        self.dump_flags(log)

        # MRH: the below two lines are not the ideal solution to my problem...
        for fcibox in self.fciboxes:
            fcibox.verbose = self.verbose
            fcibox.stdout = self.stdout
        self.nroots = self.fciboxes[0].nroots
        self.weights = self.fciboxes[0].weights

        self.converged, self.e_tot, self.e_states, self.mo_energy, self.mo_coeff, \
            self.e_cas, self.casdm1frs, self.casdm2fr, h2eff_sub, veff = \
                kernel(self, mo_coeff, casdm1frs=casdm1frs, casdm2fr=casdm2fr, 
                    verbose=verbose, conv_tol_grad=conv_tol_grad)

        return self.e_tot, self.e_cas, self.casdm1frs, self.casdm2fr, self.mo_coeff, self.mo_energy, h2eff_sub, veff

class extremeAsynLASSCF (LASSCFNoSymm):
    def __init__(self, *args, **kwargs):
        LASSCFNoSymm.__init__(self,*args, **kwargs)

    def rdm_cycle (self,mo_coeff, casdm1frs, veff, h2eff_sub, log, max_cycle_rdmjk=3, conv_tol_rdmjkddm=3e-4,conv_tol_rdmjkde=1e-8):
        ''' "fcibox.kernel" should return e_cas, (casdm1rs, casdm2r) '''
        def get_veff (my_casdm1frs):
            casdm1fs = self.make_casdm1s_sub (casdm1frs=my_casdm1frs)
            my_veff = self.get_veff (dm1s=self.make_rdm1 (mo_coeff=mo_coeff, casdm1s_sub=casdm1fs))
            my_veff = self.split_veff (my_veff, h2eff_sub, mo_coeff=mo_coeff, casdm1s_sub=casdm1fs)
            return my_veff
        ################edits#############
        if os.path.exists("../RDMS"):
             with h5py.File("../RDMS/casdm1frs.h5", 'r') as f:
                datagroup= f['casdm1frs']
                dm1_list = []
                for i in datagroup:
                    dm1 = np.asarray (datagroup[i][:])
                    dm1_list.append(dm1)
                casdm1frs = dm1_list
                print("read in the previous rdm")
        else:
            casdm1frs = casdm1frs
        ########################################
        converged = False ######not sure how to deal with the ci_cycle, but re-write below
        e_cas, fakeci = self.ci_cycle (mo_coeff, None, veff, h2eff_sub, casdm1frs, log)
        casdm1frs = [f[0] for f in fakeci]
        casdm2fr = [f[1] for f in fakeci]
        veff = get_veff (casdm1frs)
        e_tot = self.energy_nuc () + self.energy_elec (mo_coeff=mo_coeff, h2eff=h2eff_sub,
                                                 casdm1frs=casdm1frs, casdm2fr=casdm2fr)
        log.info ("LASSCF rdm-jk init : E = %.15g", e_tot)
        for it in range (max_cycle_rdmjk):
            casdm1frs_old = casdm1frs
            casdm2fr_old = casdm2fr
            e_old = e_tot
            e_cas, fakeci = self.ci_cycle (mo_coeff, None, veff, h2eff_sub, casdm1frs, log)
            casdm1frs = [f[0] for f in fakeci]
            casdm2fr = [f[1] for f in fakeci]
            veff = get_veff (casdm1frs)
            e_tot = self.energy_nuc () + self.energy_elec (mo_coeff=mo_coeff, h2eff=h2eff_sub,
                                                     casdm1frs=casdm1frs, casdm2fr=casdm2fr)
            ddm = np.concatenate ([(d1 - d0).ravel () for d1, d0 in zip (casdm1frs, casdm1frs_old)])
            ddm = np.append (ddm, np.concatenate (
                [(d1 - d0).ravel () for d1, d0 in zip (casdm2fr, casdm2fr_old)]
            ))
            ddm = linalg.norm (ddm)
            log.info ("LASSCF rdm-jk %d : E = %.15g ; dE = %.15g ; |ddm| = %.15g", it+1, e_tot,
                      e_tot-e_old, ddm)
            if (ddm < conv_tol_rdmjkddm) and (abs(e_tot-e_old) < conv_tol_rdmjkde):
                converged = True
                break
        log.info ("LASSCF rdm-jk {}".format (('not converged','converged')[int(converged)]))
        return e_cas, casdm1frs, casdm2fr, converged
   ###defined ci_cycle as a function of las## 
    def ci_cycle (self,mo, ci0, veff, h2eff_sub, casdm1frs, log):
        if ci0 is None: ci0 = [None for idx in range (self.nfrags)]
        # CI problems
        t1 = (lib.logger.process_clock(), lib.logger.perf_counter())
        h1eff_sub = self.get_h1eff (mo, veff=veff, h2eff_sub=h2eff_sub, casdm1frs=casdm1frs)
        ncas_cum = np.cumsum ([0] + self.ncas_sub.tolist ()) + self.ncore
        e_cas = []
        ci1 = []
        e0 = 0.0 
        #########edits#########
        if not os.path.exists("../RDMS"):
            with h5py.File('h1eff_sub.h5', 'w') as f:
                f.create_dataset('h1eff', data=h1eff_sub)
            with h5py.File('h2eff_sub.h5', 'w') as f:
                f.create_dataset('h2eff', data=h2eff_sub)
            print("Wrote Hamiltonian, now break")
            exit()
        ########################
        for isub, (fcibox, ncas, nelecas, h1e, fcivec) in enumerate (zip (self.fciboxes, self.ncas_sub,
                                                                      self.nelecas_sub, h1eff_sub,
                                                                      ci0)):
            eri_cas = self.get_h2eff_slice (h2eff_sub, isub, compact=8)
            orbsym = getattr (mo, 'orbsym', None)
            if orbsym is not None:
                i = ncas_cum[isub]
                j = ncas_cum[isub+1]
                orbsym = orbsym[i:j]
                orbsym_io = orbsym.copy ()
                if np.issubsctype (orbsym.dtype, np.integer):
                    orbsym_io = np.asarray ([symm.irrep_id2name (self.mol.groupname, x)
                                             for x in orbsym])
                log.info ("LASCI subspace {} with orbsyms {}".format (isub, orbsym_io))
            else:
                log.info ("LASCI subspace {} with no orbsym information".format (isub))
            if log.verbose > lib.logger.DEBUG:
             for state, solver in enumerate (fcibox.fcisolvers):
                wfnsym = getattr (solver, 'wfnsym', None)
                if (wfnsym is not None) and (orbsym is not None):
                    if isinstance (wfnsym, str):
                        wfnsym_str = wfnsym
                    else:
                        wfnsym_str = symm.irrep_id2name (self.mol.groupname, wfnsym)
                    log.debug1 ("LASCI subspace {} state {} with wfnsym {}".format (isub, state,
                                                                                    wfnsym_str))

            e_sub, fcivec = fcibox.kernel(h1e, eri_cas, ncas, nelecas,
                                          ci0=fcivec, verbose=log,
                                          ecore=e0, orbsym=orbsym)
            e_cas.append (e_sub)
            ci1.append (fcivec)
            t1 = log.timer ('FCI box for subspace {}'.format (isub), *t1)
        return e_cas, ci1



def LASSCF (mf_or_mol, ncas_sub, nelecas_sub, **kwargs):
    if isinstance(mf_or_mol, gto.Mole):
        mf = scf.RHF(mf_or_mol)
    else:
        mf = mf_or_mol
    if mf.mol.symmetry: 
        raise NotImplementedError ("point-group symmetry")
        #las = LASSCFSymm (mf, ncas_sub, nelecas_sub, **kwargs)
    else:
        las = LASSCFNoSymm (mf, ncas_sub, nelecas_sub, **kwargs)
    if getattr (mf, 'with_df', None):
        las = lasci.density_fit (las, with_df = mf.with_df) 
    return las


if __name__ == '__main__':
    from pyscf import gto, scf
    from mrh.my_pyscf.mcscf.lasscf_sync_o0 import LASSCF as LASSCFRef
    xyz = '''H 0.0 0.0 0.0
             H 1.0 0.0 0.0
             H 0.2 3.9 0.1
             H 1.159166 4.1 -0.1'''
    mol = gto.M (atom = xyz, basis = '6-31g', output='lasscf_rdm.log',
        verbose=lib.logger.INFO)
    mf = scf.RHF (mol).run ()
    las = LASSCFRef (mf, (2,2), (2,2), spin_sub=(1,1))
    frag_atom_list = ((0,1),(2,3))
    mo_loc = las.localize_init_guess (frag_atom_list, mf.mo_coeff)
    las.ah_level_shift = 1e-4
    #las.max_cycle_macro = 3
    las.kernel (mo_loc)

    mo = las.mo_coeff
    casdm1frs = las.states_make_casdm1s_sub ()
    casdm2fr = las.states_make_casdm2_sub ()    

    ugg_test = LASSCF_UnitaryGroupGenerators (las, mo)
    hop_test = LASSCF_HessianOperator (las, ugg_test, casdm1frs=casdm1frs,
        casdm2fr=casdm2fr)

    ugg_ref = las.get_ugg ()
    hop_ref = las.get_hop (ugg=ugg_ref)
     
    g_test = hop_test.get_grad ()
    g_ref = hop_ref.get_grad ()[:g_test.size]
    print ('gradient test:', linalg.norm (g_test-g_ref), linalg.norm (g_ref))

    x_test = np.random.rand (ugg_test.nvar_tot)
    x_ref = np.zeros (ugg_ref.nvar_tot)
    x_ref[:ugg_ref.nvar_orb] = x_test[:]

    prec_test = hop_test.get_prec ()(x_test)
    prec_ref = hop_ref.get_prec ()(x_ref)[:prec_test.size]
    print ('preconditioner test:', linalg.norm (prec_test-prec_ref),
        linalg.norm (prec_ref))

    hx_test = hop_test._matvec (x_test)
    hx_ref = hop_ref._matvec (x_ref)[:hx_test.size]
    print ('hessian test:', linalg.norm (hx_test-hx_ref), linalg.norm (hx_ref))

    print ("CI algorithm total energy:", las.e_tot)
    las_test = LASSCF (mf, (2,2), (2,2), spin_sub=(1,1))
    las_test.kernel (mo_loc)
    print ("RDM algorithm total energy:", las_test.e_tot)
<|MERGE_RESOLUTION|>--- conflicted
+++ resolved
@@ -492,11 +492,8 @@
     _ugg = LASSCF_UnitaryGroupGenerators
     _hop = LASSCF_HessianOperator
     canonicalize = canonicalize
-<<<<<<< HEAD
     rdm_cycle = rdm_cycle
-=======
     _combine_init_guess_ci = _combine_init_guess_ci
->>>>>>> a62881dd
 
     def _init_fcibox (self, smult, nel):
         return make_fcibox (self.mol, spin=nel[0]-nel[1])

import os
import numpy as np
from scipy import linalg
from pyscf import gto, scf, mcscf, ao2mo, lib, df
from pyscf.lib import logger
from pyscf.fci.direct_spin1 import _unpack_nelec
from pyscf.mcscf.addons import _state_average_mcscf_solver
from mrh.my_pyscf.mcscf import _DFLASCI, lasci_sync, lasci
import copy, json

class ImpurityMole (gto.Mole):
    def __init__(self, las, stdout=None, output=None):
        gto.Mole.__init__(self)
        self._las = las
        self._imporb_coeff = None
        self.verbose = las.verbose
        self.max_memory = las.max_memory
        self.atom.append (('H', (0, 0, 0)))
        if stdout is None and output is None:
            self.stdout = las.stdout
        elif stdout is not None:
            self.stdout = stdout
        elif output is not None:
            self.output = output
        self.spin = None
        self._imporb_coeff = np.array ([0])
        self.build ()
        add_gpu = {"use_gpu":las.use_gpu}
        self.__dict__.update(add_gpu)

    def _update_space_(self, imporb_coeff, nelec_imp):
        self._imporb_coeff = imporb_coeff
        nelec_imp = _unpack_nelec (nelec_imp)
        self.nelectron = sum (nelec_imp)
        self.spin = nelec_imp[0] - nelec_imp[1]

    def get_imporb_coeff (self): return self._imporb_coeff
    def nao_nr (self, *args, **kwargs): return self._imporb_coeff.shape[-1]
    def nao (self): return self._imporb_coeff.shape[-1]
    def dumps (mol):
        '''Subclassing this to eliminate annoying warning message
        '''
        exclude_keys = set(('output', 'stdout', '_keys', 'use_gpu',
                            # Constructing in function loads
                            'symm_orb', 'irrep_id', 'irrep_name',
                            # LASSCF hook to rest of molecule
                            '_las'))
        nparray_keys = set(('_atm', '_bas', '_env', '_ecpbas',
                            '_symm_orig', '_symm_axes',
                            # Definition of fragment in LASSCF context
                            '_imporb_coeff'))

        moldic = dict(mol.__dict__)
        for k in exclude_keys:
            if k in moldic:
                del (moldic[k])
        for k in nparray_keys:
            if isinstance(moldic[k], np.ndarray):
                moldic[k] = moldic[k].tolist()
        moldic['atom'] = repr(mol.atom)
        moldic['basis']= repr(mol.basis)
        moldic['ecp' ] = repr(mol.ecp)

        try:
            return json.dumps(moldic)
        except TypeError:
            def skip_value(dic):
                dic1 = {}
                for k,v in dic.items():
                    if (v is None or
                        isinstance(v, (str, bool, int, float))):
                        dic1[k] = v
                    elif isinstance(v, np.integer):
                        dic1[k] = int (v)
                    elif isinstance(v, (list, tuple)):
                        dic1[k] = v   # Should I recursively skip_vaule?
                    elif isinstance(v, set):
                        dic1[k] = list(v)
                    elif isinstance(v, dict):
                        dic1[k] = skip_value(v)
                    else:
                        msg =('Function mol.dumps drops attribute %s because '
                              'it is not JSON-serializable' % k)
                        assert (False)
                        warnings.warn(msg)
                return dic1
            return json.dumps(skip_value(moldic), skipkeys=True)



class ImpuritySCF (scf.hf.SCF):

    def _is_mem_enough (self, df_naux=None):
        nao = self.mol.nao ()
        if df_naux is not None:
            return 4*df_naux*nao*(nao+1)/1e6+lib.current_memory()[0] < self.max_memory*.95
        else:
            return 2*(nao**4)/1e6+lib.current_memory()[0] < self.max_memory*.95

    def _update_space_(self, imporb_coeff, nelec_imp):
        '''Syntactic sugar for updating the impurity orbital subspace in the encapsulated
        ImpurityMole object.'''
        self.mol._update_space_(imporb_coeff, nelec_imp)

    def _update_impham_1_(self, veff, dm1s, e_tot=None):
        '''Update energy_nuc (), get_hcore (), and the two-electron integrals in either _eri or
        with_df to correspond to the current full-system total energy, the current full-system
        state-averaged Fock matrix, and the current impurity orbitals, respectively. I.E.,
        energy_nuc () and get_hcore () will have double-counting after this call, which can be
        subtracted subsequently by a call to _update_impham_2_.

        Args:
            veff : ndarray of shape (2,nao,nao)
                Full-system spin-separated effective potential in AO basis
            dm1s : ndarray of shape (2,nao,nao)
                Full-system spin-separated 1-RDM in AO basis

        Kwargs:
            e_tot : float
                Full-system LASSCF total energy; defaults to value stored on parent LASSCF object
        '''
        if e_tot is None: e_tot = self.mol._las.e_tot
        imporb_coeff = self.mol.get_imporb_coeff ()
        nimp = self.mol.nao ()
        mf = self.mol._las._scf #for full molecule, vs self object which is impurity - could be fragment or sets of fragments
        # Two-electron integrals
        log = logger.new_logger (self, self.verbose)
        t0 = (logger.process_clock(), logger.perf_counter())
        conv_eris_mem_error = MemoryError (("Conventional two-electron integrals in asynchronous "
                                            "LASSCF (integral-direct algorithm is not yet "
                                            "supported)"))
        df_eris_mem_error = MemoryError (("Density-fitted two-electron integrals in asynchronous "
                                          "LASSCF (outcore algorithm is not yet supported"))
<<<<<<< HEAD
        if hasattr(self.mol, 'use_gpu'):
            gpu = self.mol.use_gpu
        else:
            gpu = False
=======
        
        gpu = False
        if hasattr (mf, 'use_gpu'): gpu = mf.mol.use_gpu
>>>>>>> cfa18e81

        if getattr (mf, 'with_df', None) is not None:
            from mrh.my_pyscf.gpu import libgpu
            # TODO: impurity outcore cderi
            imporb_coeff=np.ascontiguousarray(imporb_coeff) 
            #VA - 4/29/25
            #you need to do this because imporb_coeff is input into the function is F-contiguous during recomb and C-contiguous during fragments 
            #gpu code expects a c-contiguous
            #this does not affect the cpu code because ```ao2mo.incore._conc_mos``` gives back moij which is necessarily in f-contiguous regardless of how imporb_coeff is to start with
            if mf.mol.verbose>=lib.logger.DEBUG and gpu:
                #do cpu
                if not self._is_mem_enough (df_naux = mf.with_df.get_naoaux ()):
                    raise df_eris_mem_error
                _cderi = np.empty ((mf.with_df.get_naoaux (), nimp*(nimp+1)//2),
                               dtype=imporb_coeff.dtype)
                ijmosym, mij_pair, moij, ijslice = ao2mo.incore._conc_mos (imporb_coeff, imporb_coeff,
                                                                        compact=True)
                b0 = 0

                log.debug("Doing CPU version of impham, nimp: " + str(nimp))
                for eri1 in mf.with_df.loop ():
                    b1 = b0 + eri1.shape[0]
                    eri2 = _cderi[b0:b1]
                    eri2 = ao2mo._ao2mo.nr_e2 (eri1, moij, ijslice, aosym='s2', mosym=ijmosym,out=eri2)
                    b0 = b1
                if getattr (self, 'with_df', None) is not None:
                    self.with_df._cderi = _cderi
                else:
                    self._cderi = _cderi
                    self._eri = np.dot (_cderi.conj ().T, _cderi)
                #do gpu
                naoaux = mf.with_df.get_naoaux()
                nao_s, nao_f = imporb_coeff.shape
                if getattr(self, 'with_df', None) is not None:
                    _cderi_gpu = np.zeros ((mf.with_df.get_naoaux (), nao_f*(nao_f+1)//2),dtype=imporb_coeff.dtype)
                    return_4c2eeri=False
                else: 
                    _eri_gpu=np.zeros((nao_f*(nao_f+1)//2,nao_f*(nao_f+1)//2), dtype = imporb_coeff.dtype)
                    #VA -for some reason, beyond my comprehension, np.empty does not work, you must initialize it as np.zeros. 
                    return_4c2eeri=True
                blksize=mf.with_df.blockdim
                libgpu.push_mo_coeff(gpu, imporb_coeff, nao_s*nao_f)
                libgpu.init_eri_impham(gpu, naoaux, nao_f, return_4c2eeri)
                 
                for k, eri1 in enumerate(mf.with_df.loop(blksize)):pass;
                for count in range(k+1): 
                    arg = np.array([-1, -1, count, -1], dtype = np.int32)
                    libgpu.get_dfobj_status(gpu, id(mf.with_df),arg)
                    naux = arg[0]
                    libgpu.compute_eri_impham (gpu, nao_s, nao_f, blksize, naux, count, id(mf.with_df), return_4c2eeri)
                if return_4c2eeri:
                    libgpu.pull_eri_impham(gpu, _eri_gpu, naoaux, nao_f, return_4c2eeri)
                    #self._eri=_eri_gpu
                else:
                    libgpu.pull_eri_impham(gpu, _cderi_gpu, naoaux, nao_f, return_4c2eeri)
                    #self._cderi=_cderi
                if return_4c2eeri:
                    if (np.allclose(_eri_gpu, self._eri)):  
                        log.debug("Cholesky vectors updating correctly")
                    else:
                        log.debug("Cholesky vector issue")
                        exit()
                else:
                    if (np.allclose(_cderi_gpu, _cderi)):  
                        log.debug("Cholesky vectors updating correctly")
                    else:
                        log.debug("Cholesky vector issue")
                        exit()

                
<<<<<<< HEAD
            elif gpu and 0:
=======
            elif gpu:
>>>>>>> cfa18e81
                naoaux = mf.with_df.get_naoaux()
                nao_s, nao_f = imporb_coeff.shape
                if getattr(self, 'with_df', None) is not None:
                    _cderi = np.zeros ((mf.with_df.get_naoaux (), nao_f*(nao_f+1)//2),dtype=imporb_coeff.dtype)
                    return_4c2eeri=False
                else: 
                    _eri=np.zeros((nao_f*(nao_f+1)//2,nao_f*(nao_f+1)//2), dtype = imporb_coeff.dtype)
                    return_4c2eeri=True
                blksize=mf.with_df.blockdim
                libgpu.push_mo_coeff(gpu, imporb_coeff, nao_s*nao_f)
                libgpu.init_eri_impham(gpu, naoaux, nao_f, return_4c2eeri)
                 
                for k, eri1 in enumerate(mf.with_df.loop(blksize)):pass;
                for count in range(k+1): 
                    arg = np.array([-1, -1, count, -1], dtype = np.int32)
                    libgpu.get_dfobj_status(gpu, id(mf.with_df),arg)
                    naux = arg[0]
                    libgpu.compute_eri_impham (gpu, nao_s, nao_f, blksize, naux, count, id(mf.with_df), return_4c2eeri)
                if return_4c2eeri:
                    libgpu.pull_eri_impham(gpu, _eri, naoaux, nao_f, return_4c2eeri)
                    self._eri=_eri
                else:
                    libgpu.pull_eri_impham(gpu, _cderi, naoaux, nao_f, return_4c2eeri)
                    self._cderi=_cderi
            else:         
                if not self._is_mem_enough (df_naux = mf.with_df.get_naoaux ()):
                    raise df_eris_mem_error
                _cderi = np.empty ((mf.with_df.get_naoaux (), nimp*(nimp+1)//2),
                               dtype=imporb_coeff.dtype)
                ijmosym, mij_pair, moij, ijslice = ao2mo.incore._conc_mos (imporb_coeff, imporb_coeff,
                                                                        compact=True)
                b0 = 0

                log.debug("Doing CPU version of impham, nimp: " + str(nimp))
                for eri1 in mf.with_df.loop ():
                    b1 = b0 + eri1.shape[0]
                    eri2 = _cderi[b0:b1]
                    eri2 = ao2mo._ao2mo.nr_e2 (eri1, moij, ijslice, aosym='s2', mosym=ijmosym,out=eri2)
                    b0 = b1
                if getattr (self, 'with_df', None) is not None:
                    self.with_df._cderi = _cderi
                else:
                    self._cderi = _cderi
                    self._eri = np.dot (_cderi.conj ().T, _cderi)

        else:
            if getattr (mf, '_eri', None) is None:
                if not mf._is_mem_enough ():
                    raise conv_eris_mem_error
                mf._eri = mf.mol.intor('int2e', aosym='s8')
            if not self._is_mem_enough ():
                raise conv_eris_mem_error
            self._eri = ao2mo.full (mf._eri, imporb_coeff, 4)
        t0 = log.timer ("Two-electron integrals in embedding subspace", *t0)
        # External mean-field; potentially spin-broken
        h1s = mf.get_hcore ()[None,:,:] + veff
        h1s = np.dot (imporb_coeff.conj ().T, np.dot (h1s, imporb_coeff)).transpose (1,0,2)
        self._imporb_h1 = h1s.sum (0) / 2
        self._imporb_h1_sz = (h1s[0] - h1s[1]) / 2
        self._imporb_h0 = e_tot 

    def _update_impham_2_(self, mo_docc, mo_dm, dm1s, dm2, eri_dm=None):
        '''Update energy_nuc () and get_hcore* () to subtract double-counting from the electrons
        inside the current impurity space; I.E., following a call to _update_impham_1_.

        Args:
            mo_docc : ndarray of shape (nimp, *a)
                Doubly-occupied molecular orbitals in the impurity orbital basis
            mo_dm : ndarray of shape (nimp, *b)
                Partially-occupied molecular orbitals in the impurity orbital basis
            dm1s : ndarray of shape (2, *b, *b)
                Spin-separated 1-RDM in mo_dm basis
            dm2 : ndarray of shape (*b, *b, *b, *b)
                Spin-summed 2-RDM in mo_dm basis

        Kwargs:
            eri_dm : ndarray of shape (*b, *b, *b, *b)
                ERIs in mo_dm basis
        '''
        dm1 = dm1s.sum (0)
        dm2 -= np.multiply.outer (dm1, dm1)
        dm2 += np.multiply.outer (dm1s[0], dm1s[0]).transpose (0,3,2,1)
        dm2 += np.multiply.outer (dm1s[1], dm1s[1]).transpose (0,3,2,1)
        dm1s = np.dot (mo_dm, np.dot (dm1s, mo_dm.conj ().T)).transpose (1,0,2)
        dm1s += (mo_docc @ mo_docc.conj ().T)[None,:,:]
        vj, vk = self.get_jk (dm=dm1s)
        veff = vj.sum (0)[None,:,:] - vk
        self._imporb_h1 -= veff.sum (0) / 2
        self._imporb_h1_sz -= (veff[0] - veff[1]) / 2
        h1eff = self.get_hcore_spinsep ()
        h1eff += veff * .5
        self._imporb_h0 -= np.dot (h1eff.ravel (), dm1s.ravel ())
        self._imporb_h0 -= np.dot (eri_dm.ravel (), dm2.ravel ()) * .5

    def get_hcore (self, *args, **kwargs):
        return self._imporb_h1

    def get_hcore_sz (self):
        return self._imporb_h1_sz

    def get_hcore_spinsep (self):
        h1c = self.get_hcore ()
        h1s = self.get_hcore_sz ()
        return np.stack ([h1c+h1s, h1c-h1s], axis=0)

    def get_ovlp (self):
        return np.eye (self.mol.nao ())

    def energy_nuc (self):
        return self._imporb_h0

    def get_fock (self, h1e=None, s1e=None, vhf=None, dm=None, cycle=1, diis=None,
        diis_start_cycle=None, level_shift_factor=None, damp_factor=None):

        if vhf is None: vhf = self.get_veff (self.mol, dm)
        vhf[0] += self.get_hcore_sz ()
        vhf[1] -= self.get_hcore_sz ()
        return scf.rohf.get_fock (self, h1e=h1e, s1e=s1e, vhf=vhf, dm=dm, cycle=cycle, diis=diis,
            diis_start_cycle=diis_start_cycle, level_shift_factor=level_shift_factor,
            damp_factor=damp_factor)

    def energy_elec (self, dm=None, h1e=None, vhf=None):
        if dm is None: dm = self.make_rdm1 ()
        e_elec, e_coul = super().energy_elec (dm=dm, h1e=h1e, vhf=vhf)
        e_elec += (self.get_hcore_sz () * (dm[0] - dm[1])).sum ()
        return e_elec, e_coul

class ImpurityROHF (scf.rohf.ROHF, ImpuritySCF):
    get_hcore = ImpuritySCF.get_hcore
    get_ovlp = ImpuritySCF.get_ovlp
    get_fock = ImpuritySCF.get_fock
    energy_nuc = ImpuritySCF.energy_nuc
    energy_elec = ImpuritySCF.energy_elec

class ImpurityRHF (scf.hf.RHF, ImpuritySCF):
    get_hcore = ImpuritySCF.get_hcore
    get_ovlp = ImpuritySCF.get_ovlp
    get_fock = ImpuritySCF.get_fock
    energy_nuc = ImpuritySCF.energy_nuc
    energy_elec = ImpuritySCF.energy_elec

def ImpurityHF (mol):
    if mol.spin == 0: return ImpurityRHF (mol)
    else: return ImpurityROHF (mol)

# Monkeypatch the monkeypatch from mc1step.py
def _fake_h_for_fast_casci(casscf, mo, eris):
    mc = copy.copy(casscf)
    mc.mo_coeff = mo
    ncore = casscf.ncore
    nocc = ncore + casscf.ncas

    mo_core = mo[:,:ncore]
    mo_cas = mo[:,ncore:nocc]
    core_dm = np.dot(mo_core, mo_core.T) # *2 implicit in hcore = h1(up) + h1(down)
    energy_core = casscf.energy_nuc_r ()
    h1 = casscf.get_hcore_rs ()
    hcore = h1.sum (1)
    energy_core += np.einsum('ij,rji->r', core_dm, hcore)
    energy_core += eris.vhf_c[:ncore,:ncore].trace ()
    h1eff = np.tensordot (mo_cas.conj (), np.dot (h1, mo_cas), axes=((0),(2))).transpose (1,2,0,3)
    h1eff += eris.vhf_c[None,None,ncore:nocc,ncore:nocc]
    mc.get_h1eff = lambda *args: (h1eff, energy_core)

    eri_cas = eris.ppaa[ncore:nocc,ncore:nocc,:,:].copy()
    mc.get_h2eff = lambda *args: eri_cas
    return mc

# I sadly had to copy-and-paste this function from casci.py due to inapplicable
#   1) logging commands and
#   2) error checks
# that could not be monkeypatched out.
def casci_kernel(casci, mo_coeff=None, ci0=None, verbose=logger.NOTE, envs=None):
    '''CASCI solver

    Args:
        casci: CASCI or CASSCF object

        mo_coeff : ndarray
            orbitals to construct active space Hamiltonian
        ci0 : ndarray or custom types
            FCI sovler initial guess. For external FCI-like solvers, it can be
            overloaded different data type. For example, in the state-average
            FCI solver, ci0 is a list of ndarray. In other solvers such as
            DMRGCI solver, SHCI solver, ci0 are custom types.

    kwargs:
        envs: dict
            The variable envs is created (for PR 807) to passes MCSCF runtime
            environment variables to SHCI solver. For solvers which do not
            need this parameter, a kwargs should be created in kernel method
            and "envs" pop in kernel function
    '''
    if mo_coeff is None: mo_coeff = casci.mo_coeff
    log = logger.new_logger(casci, verbose)
    t0 = (logger.process_clock(), logger.perf_counter())
    log.debug('Start CASCI')

    ncas = casci.ncas
    nelecas = casci.nelecas

    # 2e
    eri_cas = casci.get_h2eff(mo_coeff)
    t1 = log.timer('integral transformation to CAS space', *t0)

    # 1e
    h1eff, energy_core = casci.get_h1eff(mo_coeff)
    log.debug('core energy = {}'.format (energy_core))
    t1 = log.timer('effective h1e in CAS space', *t1)

    if h1eff.shape[-1] != ncas:
        raise RuntimeError('Active space size error. nmo=%d ncore=%d ncas=%d' %
                           (mo_coeff.shape[1], casci.ncore, ncas))

    # FCI
    #max_memory = max(400, casci.max_memory-lib.current_memory()[0])
    # Issue #54: count memory here, or in FCISolver?
    e_tot, fcivec = casci.fcisolver.kernel(h1eff, eri_cas, ncas, nelecas,
                                           ci0=ci0, verbose=log,
                                           #max_memory=max_memory,
                                           ecore=energy_core)

    t1 = log.timer('FCI solver', *t1)
    e_cas = e_tot - energy_core
    return e_tot, e_cas, fcivec

# This is the really tricky part
class ImpuritySolver ():

    def _push_keyframe (self, kf1, mo_coeff=None, ci=None):
        '''Generate the whole-system MO and CI vectors corresponding to the current state of this
        ImpurityCASSCF instance.

        Args:
            kf1 : object of :class:`LASKeyframe`
                Copied to output and modified; not altered in-place

        Kwargs:
            mo_coeff : ndarray of shape (nimp, nimp)
                The current IO basis MO coefficients
            ci : list of ndarrays
                CI vectors

        Returns:
            kf2 : object of :class:`LASKeyframe`
                Contains updated whole-molecule data corresponding to mo_coeff and ci.
        '''
        if mo_coeff is None: mo_coeff=self.mo_coeff
        if ci is None: ci=self.ci
        log = logger.new_logger (self, self.verbose)
        kf2 = kf1.copy ()
        kf2.frags = set (self._ifrags)
        imporb_coeff = self.mol.get_imporb_coeff ()
        mo_self = imporb_coeff @ mo_coeff
        las = self.mol._las

        # active orbital part should be easy
        ci = self.ci if len (self._ifrags)>1 else [self.ci,]
        idx = []
        for ix, ifrag in enumerate (self._ifrags):
            kf2.ci[ifrag] = ci[ix]
            i = las.ncore + sum (las.ncas_sub[:ifrag])
            j = i + las.ncas_sub[ifrag]
            idx.extend (list (range (i,j)))
        kf2.mo_coeff[:,idx] = mo_self[:,self.ncore:self.ncore+self.ncas]

        # Unentangled inactive orbitals
        s0 = las._scf.get_ovlp ()
        ncore_unent = las.ncore - self.ncore
        assert (ncore_unent>=0), '{} {}'.format (las.ncore, self.ncore)
        if las.ncore:
            mo_full_core = kf2.mo_coeff[:,:las.ncore]
            ovlp = mo_full_core.conj ().T @ s0 @ imporb_coeff
            proj = ovlp @ ovlp.conj ().T
            evals, u = linalg.eigh (-proj)
            try:
                assert (ncore_unent==0 or np.amax (np.abs (evals[-ncore_unent:]))<1e-4)
            except AssertionError as err:
                log.warn ("push_keyframe imporb problem: ncore_unent = %d but max |evals[-ncore_unent:]| = %e",
                          ncore_unent, np.amax (np.abs (evals[-ncore_unent:])))
            if ncore_unent>0: kf2.mo_coeff[:,:ncore_unent] = mo_full_core @ u[:,-ncore_unent:]
            kf2.mo_coeff[:,ncore_unent:las.ncore] = mo_self[:,:self.ncore]
        
        # Canonicalize unentangled inactive orbitals
        # Be careful not to touch kf2.h2eff_sub or kf2.fock1 until we're done
        f0 = las.get_fock (mo_coeff=kf2.mo_coeff, ci=kf2.ci, veff=kf2.veff)
        if ncore_unent>0:
            mo_i = kf2.mo_coeff[:,:ncore_unent]
            f0_ij = mo_i.conj ().T @ f0 @ mo_i
            w, u = linalg.eigh (f0_ij)
            kf2.mo_coeff[:,:ncore_unent] = mo_i @ u

        # Unentangled virtual orbitals
        nvirt_full = kf2.mo_coeff.shape[1] - las.ncore - las.ncas
        nvirt_self = mo_coeff.shape[1] - self.ncore - self.ncas
        nvirt_unent = nvirt_full - nvirt_self
        if nvirt_full:
            assert (nvirt_unent>=0), '{} {}'.format (nvirt_full, nvirt_self)
            mo_full_virt = kf2.mo_coeff[:,las.ncore+las.ncas:]
            ovlp = mo_full_virt.conj ().T @ s0 @ imporb_coeff
            proj = ovlp @ ovlp.conj ().T
            evals, u = linalg.eigh (-proj)
            try:
                assert (nvirt_unent==0 or np.amax (np.abs (evals[-nvirt_unent:]))<1e-4)
            except AssertionError as err:
                log.warn ("push_keyframe imporb problem: nvirt_unent = %d but max |evals[-nvirt_unent:]| = %e",
                          nvirt_unent, np.amax (np.abs (evals[-nvirt_unent:])))
            if nvirt_unent>0:
                kf2.mo_coeff[:,-nvirt_unent:] = mo_full_virt @ u[:,-nvirt_unent:]
                kf2.mo_coeff[:,las.ncore+las.ncas:-nvirt_unent] = mo_self[:,self.ncore+self.ncas:]
                # Canonicalize unentangled virtual orbitals
                mo_a = kf2.mo_coeff[:,-nvirt_unent:]
                f0_ab = mo_a.conj ().T @ f0 @ mo_a
                w, u = linalg.eigh (f0_ab)
                kf2.mo_coeff[:,-nvirt_unent:] = mo_a @ u
            else:
                kf2.mo_coeff[:,las.ncore+las.ncas:] = mo_self[:,self.ncore+self.ncas:]

        return kf2

    def _pull_keyframe_(self, kf, max_size='mid'):
        '''Update this impurity solver, and all encapsulated impurity objects all the way down,
        with a new IO basis set, the corresponding Hamiltonian, and initial guess MO coefficients
        and CI vectors based on new whole-molecule data.

        Args:
            kf : object of :class:`LASKeyframe`
                Contains whole-molecule MO coefficients, CI vectors, and intermediate arrays

        Kwargs:
            max_size : str or int
                Control size of impurity subspace
        '''
        fo_coeff, nelec_f = self._imporb_builder (kf.mo_coeff, kf.dm1s, kf.veff, kf.fock1,
                                                  max_size=max_size)
        self._update_space_(fo_coeff, nelec_f)
        self._update_trial_state_(kf.mo_coeff, kf.ci, veff=kf.veff, dm1s=kf.dm1s)
        self._update_impurity_hamiltonian_(kf.mo_coeff, kf.ci, h2eff_sub=kf.h2eff_sub,
                                           veff=kf.veff, dm1s=kf.dm1s)
        if hasattr (self, '_max_stepsize'): self._max_stepsize = None # PySCF issue #1762

    _update_keyframe_ = _pull_keyframe_

    def _update_space_(self, imporb_coeff, nelec_imp):
        '''Syntactic sugar for updating the impurity orbital subspace in the encapsulated
        ImpurityMole object.'''
        self.mol._update_space_(imporb_coeff, nelec_imp)

    def _update_trial_state_(self, mo_coeff, ci, veff, dm1s):
        '''Project whole-molecule MO coefficients and CI vectors into the
        impurity space and store on self.mo_coeff; self.ci.'''
        las = self.mol._las
        mf = las._scf
        log = logger.new_logger(self, self.verbose)

        ci = [ci[ifrag] for ifrag in self._ifrags]
        if len (self._ifrags)==1: ci = ci[0]
        self.ci = ci

        # Project mo_coeff and ci keyframe into impurity space and cache
        imporb_coeff = self.mol.get_imporb_coeff ()
        # Inactive orbitals
        mo_core = mo_coeff[:,:las.ncore]
        s0 = mf.get_ovlp ()
        ovlp = imporb_coeff.conj ().T @ s0 @ mo_core
        evals, self.mo_coeff = linalg.eigh (-(ovlp @ ovlp.conj().T))
        self.ncore = np.count_nonzero (evals<-.5)
        evals = -evals[:self.ncore]
        if (self.ncore>0) and not (np.allclose (evals,1.0)):
            idx = np.argmax (np.abs (evals-1.0))
            log.warn ("pull_keyframe imporb problem: <i|P_emb|i> = %e", evals[idx])
        # Active and virtual orbitals (note self.ncas must be set at construction)
        nocc = self.ncore + self.ncas
        mo_las = []
        for ifrag in self._ifrags:
            i = las.ncore + sum (las.ncas_sub[:ifrag])
            j = i + las.ncas_sub[ifrag]
            mo_las.append (mo_coeff[:,i:j])
        mo_las = np.concatenate (mo_las, axis=1)
        ovlp = (imporb_coeff @ self.mo_coeff[:,self.ncore:]).conj ().T @ s0 @ mo_las
        u, svals, vh = linalg.svd (ovlp)
        if (self.ncas>0) and not (np.allclose (svals[:self.ncas],1)):
            idx = np.argmax (np.abs (svals[:self.ncas]-1.0))
            log.warn ("pull_keyframe imporb problem: <imp|active> = %e", svals[idx])
        u[:,:self.ncas] = u[:,:self.ncas] @ vh
        self.mo_coeff[:,self.ncore:] = self.mo_coeff[:,self.ncore:] @ u

        # Canonicalize core and virtual spaces
        fock = las.get_fock (veff=veff, dm1s=dm1s)
        fock = imporb_coeff.conj ().T @ fock @ imporb_coeff
        if self.ncore:
            mo_core = self.mo_coeff[:,:self.ncore]
            fock_core = mo_core.conj ().T @ fock @ mo_core
            w, c = linalg.eigh (fock_core)
            self.mo_coeff[:,:self.ncore] = mo_core @ c
        if (self.mo_coeff.shape[1] - nocc):
            mo_virt = self.mo_coeff[:,nocc:]
            fock_virt = mo_virt.conj ().T @ fock @ mo_virt
            w, c = linalg.eigh (fock_virt)
            self.mo_coeff[:,nocc:] = mo_virt @ c

    def _update_impurity_hamiltonian_(self, mo_coeff, ci, h2eff_sub=None, e_states=None, veff=None,
                                      dm1s=None, casdm1rs=None, casdm2rs=None, weights=None):
        '''Update the Hamiltonian data contained within this impurity solver and all encapsulated
        impurity objects'''
        from mrh.my_pyscf.gpu import libgpu
        las = self.mol._las
        gpu = las.use_gpu
        if h2eff_sub is None: h2eff_sub = las.ao2mo (mo_coeff)
        if e_states is None: e_states = las.energy_nuc () + las.states_energy_elec (
            mo_coeff=mo_coeff, ci=ci, h2eff=h2eff_sub)
        e_tot = np.dot (las.weights, e_states)
        if dm1s is None: dm1s = las.make_rdm1s (mo_coeff=mo_coeff, ci=ci)
        if veff is None: veff = las.get_veff (dm=dm1s, spin_sep=True)
        nocc = self.ncore + self.ncas

        # Default these to the "CASSCF" way of making them
        if weights is None: weights = self.fcisolver.weights
        if casdm1rs is None or casdm2rs is None:
            casdm1rs, casdm2rs = self.fcisolver.states_make_rdm12s (self.ci,self.ncas,self.nelecas)
            casdm1rs = np.stack (casdm1rs, axis=1)
            casdm2rs = np.stack (casdm2rs, axis=1)

        # Set underlying SCF object Hamiltonian to state-averaged Heff
        self._scf._update_impham_1_(veff, dm1s, e_tot=e_tot)
        casdm2sr = casdm2rs.transpose (1,0,2,3,4,5)
        casdm2r = casdm2sr[0] + casdm2sr[1] + casdm2sr[1].transpose (0,3,4,1,2) + casdm2sr[2]
        casdm1s = np.tensordot (weights, casdm1rs, axes=1)
        casdm2 = np.tensordot (weights, casdm2r, axes=1)
        eri_cas = ao2mo.restore (1, self.get_h2cas (self.mo_coeff), self.ncas)
        mo_core = self.mo_coeff[:,:self.ncore]
        mo_cas = self.mo_coeff[:,self.ncore:nocc]
        if gpu: libgpu.set_update_dfobj_(gpu, 1)
        self._scf._update_impham_2_(mo_core, mo_cas, casdm1s, casdm2, eri_cas)

        # Set state-separated Hamiltonian 1-body
        mo_cas_full = mo_coeff[:,las.ncore:][:,:las.ncas]
        dm1rs_full = las.states_make_casdm1s (ci=ci)
        dm1s_full = np.tensordot (weights, dm1rs_full, axes=1)
        dm1rs_stateshift = dm1rs_full - dm1s_full
        for ifrag in self._ifrags:
            i = sum (las.ncas_sub[:ifrag])
            j = i + las.ncas_sub[ifrag]
            dm1rs_stateshift[:,:,i:j,:] = dm1rs_stateshift[:,:,:,i:j] = 0
        bmPu = getattr (h2eff_sub, 'bmPu', None)
        vj_r = self.get_vj_ext (mo_cas_full, dm1rs_stateshift.sum(1), bmPu=bmPu)
        vk_rs = self.get_vk_ext (mo_cas_full, dm1rs_stateshift, bmPu=bmPu)
        vext = vj_r[:,None,:,:] - vk_rs
        self._imporb_h1_stateshift = vext

        # Set state-separated Hamiltonian 0-body
        mo_core = self.mo_coeff[:,:self.ncore]
        mo_cas = self.mo_coeff[:,self.ncore:][:,:self.ncas]
        dm_core = 2*(mo_core @ mo_core.conj ().T)
        vj, vk = self._scf.get_jk (dm=dm_core)
        veff_core = vj - vk*.5
        e2_core = ((veff_core @ mo_core) * mo_core.conj ()).sum ()
        h1_rs = self.get_hcore_rs ()
        e1_core = np.tensordot (np.dot (h1_rs.sum (1), mo_core), mo_core[:,:].conj (), axes=2)
        h1_rs = self.get_hcore_rs () + veff_core[None,None,:,:]
        h1_rs = lib.einsum ('rsij,ip,jq->rspq', h1_rs, mo_cas.conj (), mo_cas)
        e1_cas = (h1_rs * casdm1rs).sum ((1,2,3))
        e2_cas = np.tensordot (casdm2r, eri_cas, axes=4)*.5
        e_states_core = e1_core + e2_core
        e_states_cas = e1_cas + e2_cas
        e_states_elec = e_states_core + e_states_cas
        e_states_nuc = e_states - e_states_elec
        self._imporb_h0_stateshift = e_states_nuc - self._scf.energy_nuc ()

    def get_vj_ext (self, mo_ext, dm1rs_ext, bmPu=None):
        output_shape = list (dm1rs_ext.shape[:-2]) + [self.mol.nao (), self.mol.nao ()]
        dm1 = dm1rs_ext.reshape (-1, mo_ext.shape[1], mo_ext.shape[1])
        if bmPu is not None:
            log = logger.new_logger (self, self.verbose)
            t_vj = (logger.process_clock(), logger.perf_counter())
            bPuu = np.tensordot (bmPu, mo_ext, axes=((0),(0)))
            rho = np.tensordot (dm1, bPuu, axes=((1,2),(1,2)))
            bPii = self._scf._cderi
            vj = lib.unpack_tril (np.tensordot (rho, bPii, axes=((-1),(0))))
            t_vj = log.timer("vj ext", *t_vj)    
        else: # Safety case: AO-basis SCF driver
            imporb_coeff = self.mol.get_imporb_coeff ()
            dm1 = np.dot (mo_ext, np.dot (dm1, mo_ext.conj().T)).transpose (1,0,2)
            vj = self.mol._las._scf.get_j (dm=dm1)
            vj = np.dot (imporb_coeff.conj ().T, np.dot (vj, imporb_coeff)).transpose (1,0,2)
        return vj.reshape (*output_shape) 

    def get_vk_ext (self, mo_ext, dm1rs_ext, bmPu=None):
        output_shape = list (dm1rs_ext.shape[:-2]) + [self.mol.nao (), self.mol.nao ()]
        dm1 = dm1rs_ext.reshape (-1, mo_ext.shape[1], mo_ext.shape[1])
        imporb_coeff = self.mol.get_imporb_coeff ()
        if bmPu is not None:
            log = logger.new_logger (self, self.verbose)
            t_vk = (logger.process_clock(), logger.perf_counter())
            biPu = np.tensordot (imporb_coeff, bmPu, axes=((0),(0)))
            vuiP = np.tensordot (dm1, biPu, axes=((-1),(-1)))
            vk = np.tensordot (vuiP, biPu, axes=((-3,-1),(-1,-2)))
            t_vk = log.timer("vk ext", *t_vk)    
        else: # Safety case: AO-basis SCF driver
            dm1 = np.dot (mo_ext, np.dot (dm1, mo_ext.conj().T)).transpose (1,0,2)
            #vk = self.mol._las._scf.get_k (dm=dm1) 
            _,vk = self.mol._las._scf.get_jk (dm=dm1) #TODO: for gpu run, this has to be written as get_k (it is now written as get_jk)
            vk = np.dot (imporb_coeff.conj ().T, np.dot (vk, imporb_coeff)).transpose (1,0,2)
        return vk.reshape (*output_shape)
            
    def get_hcore_rs (self):
        return self._scf.get_hcore_spinsep ()[None,:,:,:] + self._imporb_h1_stateshift

    def energy_nuc_r (self):
        return self._scf.energy_nuc () + self._imporb_h0_stateshift

class ImpurityCASSCF (mcscf.mc1step.CASSCF, ImpuritySolver):

    # make sure the fcisolver flag dump goes to the fragment output file,
    # not the main output file
    def dump_flags (self, verbose=None):
        with lib.temporary_env (self.fcisolver, stdout=self.stdout):
            mcscf.mc1step.CASSCF.dump_flags(self, verbose=verbose)

    def get_h1eff (self, mo_coeff=None, ncas=None, ncore=None):
        ''' must needs change the dimension of h1eff '''
        assert (False)
        h1_avg_spinless, energy_core = self.h1e_for_las (mo_coeff, ncas, ncore)[1]
        mo_cas = mo_coeff[:,ncore:][:,:ncas]
        h1_avg_sz = mo_cas.conj ().T @ self._scf.get_hcore_sz () @ mo_cas
        h1_avg = np.stack ([h1_avg_spinless + h1_avg_sz, h1_avg_spinless - h1_avg_sz], axis=0)
        h1 += mo_cas.conj ().T @ self.get_hcore_stateshift () @ mo_cas
        return h1, energy_core

    def update_casdm (self, mo, u, fcivec, e_cas, eris, envs={}):
        ''' inject the stateshift h1 into envs '''
        mou = mo @ u[:,self.ncore:][:,:self.ncas]
        h1_stateshift = self.get_hcore_rs () - self.get_hcore ()[None,None,:,:]
        h1_stateshift = np.tensordot (mou.conj ().T, np.dot (h1_stateshift, mou),
                                   axes=((1),(2))).transpose (1,2,0,3)
        envs['h1_stateshift'] = h1_stateshift
        return super().update_casdm (mo, u, fcivec, e_cas, eris, envs=envs)

    def solve_approx_ci (self, h1, h2, ci0, ecore, e_cas, envs):
        ''' get the stateshifted h1 from envs '''
        h1 = h1[None,None,:,:] + envs['h1_stateshift']
        return super().solve_approx_ci (h1, h2, ci0, ecore, e_cas, envs)

    def casci (self, mo_coeff, ci0=None, eris=None, verbose=None, envs=None):
        # I sadly had to copy-and-paste this function from mc1step.py due to inapplicable
        #   1) logging commands and
        #   2) error checks
        # that could not be monkeypatched out.
        log = logger.new_logger(self, verbose)
        if eris is None:
            fcasci = copy.copy(self)
            fcasci.ao2mo = self.get_h2cas
        else:
            fcasci = _fake_h_for_fast_casci(self, mo_coeff, eris)

        e_tot, e_cas, fcivec = casci_kernel(fcasci, mo_coeff, ci0, log,
                                            envs=envs)
        #if not isinstance(e_cas, (float, numpy.number)):
        #    raise RuntimeError('Multiple roots are detected in fcisolver.  '
        #                       'CASSCF does not know which state to optimize.\n'
        #                       'See also  mcscf.state_average  or  mcscf.state_specific  for excited states.')
        #elif numpy.ndim(e_cas) != 0:
            # This is a workaround for external CI solver compatibility.
        #    e_cas = e_cas[0]

        if envs is not None and log.verbose >= logger.INFO:
            log.debug('CAS space CI energy = {}'.format (e_cas))

            if getattr(self.fcisolver, 'spin_square', None):
                try:
                    ss = self.fcisolver.spin_square(fcivec, self.ncas, self.nelecas)
                except NotImplementedError:
                    ss = None
            else:
                ss = None

            if 'imicro' in envs:  # Within CASSCF iteration
                if ss is None:
                    log.info('macro iter %3d (%3d JK  %3d micro), '
                             'CASSCF E = %#.15g  dE = % .8e',
                             envs['imacro'], envs['njk'], envs['imicro'],
                             e_tot, e_tot-envs['elast'])
                else:
                    log.info('macro iter %3d (%3d JK  %3d micro), '
                             'CASSCF E = %#.15g  dE = % .8e  S^2 = %.7f',
                             envs['imacro'], envs['njk'], envs['imicro'],
                             e_tot, e_tot-envs['elast'], ss[0])
                if 'norm_gci' in envs and envs['norm_gci'] is not None:
                    log.info('               |grad[o]|=%5.3g  '
                             '|grad[c]|=%5.3g  |ddm|=%5.3g  |maxRot[o]|=%5.3g',
                             envs['norm_gorb0'],
                             envs['norm_gci'], envs['norm_ddm'], envs['max_offdiag_u'])
                else:
                    log.info('               |grad[o]|=%5.3g  |ddm|=%5.3g  |maxRot[o]|=%5.3g',
                             envs['norm_gorb0'], envs['norm_ddm'], envs['max_offdiag_u'])
            else:  # Initialization step
                if ss is None:
                    log.info('CASCI E = %#.15g', e_tot)
                else:
                    log.info('CASCI E = %#.15g  S^2 = %.7f', e_tot, ss[0])
        return e_tot, e_cas, fcivec

    def _finalize(self):
        # I sadly had to copy-and-paste this function from casci.py due to inapplicable
        #   1) logging commands and
        #   2) error checks
        # that could not be monkeypatched out.
        log = logger.Logger(self.stdout, self.verbose)
        if log.verbose >= logger.NOTE and getattr(self.fcisolver, 'spin_square', None):
            if isinstance(self.e_cas, (float, np.number)):
                try:
                    ss = self.fcisolver.spin_square(self.ci, self.ncas, self.nelecas)
                    log.note('CASCI E = %#.15g  E(CI) = %#.15g  S^2 = %.7f',
                             self.e_tot, self.e_cas, ss[0])
                except NotImplementedError:
                    log.note('CASCI E = %#.15g  E(CI) = %#.15g',
                             self.e_tot, self.e_cas)
            elif callable (getattr (self.fcisolver, 'states_spin_square')):
                ss = self.fcisolver.states_spin_square (self.ci, self.ncas, self.nelecas)
                for i, e in enumerate(self.e_cas):
                    log.note('CASCI state %3d  E = %#.15g  E(CI) = %#.15g  S^2 = %.7f',
                             i, self.e_states[i], e, ss[0][i])
            else:
                for i, e in enumerate(self.e_cas):
                    try:
                        ss = self.fcisolver.spin_square(self.ci[i], self.ncas, self.nelecas)
                        log.note('CASCI state %3d  E = %#.15g  E(CI) = %#.15g  S^2 = %.7f',
                                 i, self.e_states[i], e, ss[0])
                    except NotImplementedError:
                        log.note('CASCI state %3d  E = %#.15g  E(CI) = %#.15g',
                                 i, self.e_states[i], e)

        else:
            if isinstance(self.e_cas, (float, np.number)):
                log.note('CASCI E = %#.15g  E(CI) = %#.15g', self.e_tot, self.e_cas)
            else:
                for i, e in enumerate(self.e_cas):
                    log.note('CASCI state %3d  E = %#.15g  E(CI) = %#.15g',
                             i, self.e_states[i], e)
        return self

    def rotate_orb_cc (self, mo, fcivec, fcasdm1, fcasdm2, eris, x0_guess=None,
                       conv_tol_grad=1e-4, max_stepsize=None, verbose=None):
        ''' Intercept fcasdm1 and replace it with fully-separated casdm1rs '''
        try:
            casdm1rs = np.stack (self.fcisolver.states_make_rdm1s (fcivec(), self.ncas,
                                                                   self.nelecas), axis=1)
        except AttributeError as e:
            casdm1rs = self.fcisolver.make_rdm1s (fcivec(), self.ncas, self.nelecas)[None,:,:,:]
        my_fcasdm1 = lambda:casdm1rs
        return super().rotate_orb_cc (mo, fcivec, my_fcasdm1, fcasdm2, eris, x0_guess=x0_guess,
                                      conv_tol_grad=conv_tol_grad, max_stepsize=max_stepsize,
                                      verbose=verbose)

    def gen_g_hop (self, mo, u, casdm1rs, casdm2, eris):
        weights = self.fcisolver.weights
        casdm1 = np.tensordot (weights, casdm1rs.sum (1), axes=1)
        g_orb, gorb_update, h_op, h_diag = super().gen_g_hop (mo, u, casdm1, casdm2, eris)
        ncore = self.ncore
        ncas = self.ncas
        nelecas = self.nelecas
        nocc = ncore + ncas
        nao, nmo = mo.shape
        nroots = self.fcisolver.nroots

        h1_rs = lib.einsum ('ip,rsij,jq->rspq', mo.conj (), self.get_hcore_rs (), mo)
        h1 = mo.conj ().T @ self.get_hcore () @ mo

        def g1_correction (dm1_rs, dm1, u=1):
            g1_rs = np.zeros_like (h1_rs)
            h1u_rs = np.dot (h1_rs, u).transpose (0,1,3,2)
            h1u_rs = np.dot (h1u_rs, u).transpose (0,1,3,2)
            h1u_rs = h1u_rs[:,:,:,ncore:nocc]
            h1u = (np.dot (np.dot (h1, u).T, u).T)[:,ncore:nocc]
            g1_rs[...,ncore:nocc] = lib.einsum ('rsik,rskj->rsij', h1u_rs, dm1_rs)
            g1 = np.tensordot (weights, g1_rs.sum (1), axes=1)
            g1[:,ncore:nocc] -= h1u @ dm1
            return g1

        # Return 1: the macrocycle gradient (odd matrix)
        g1 = g1_correction (casdm1rs, casdm1)
        g_orb += self.pack_uniq_var (g1 - g1.T)

        # Return 2: the microcycle gradient as a function of u and fcivec (odd matrix)
        def my_gorb_update (u, fcivec):
            g_orb_u = gorb_update (u, fcivec)
            try:
                casdm1rs = np.stack (self.fcisolver.states_make_rdm1s (fcivec, ncas, nelecas),
                                     axis=1)
            except AttributeError as e:
                casdm1rs = self.fcisolver.make_rdm1s (fcivec, ncas, nelecas)[None,:,:,:]
            casdm1 = np.tensordot (weights, casdm1rs.sum (1), axes=1)
            g1_u = g1_correction (casdm1rs, casdm1, u=u)
            g_orb_u += self.pack_uniq_var (g1_u - g1_u.T)
            return g_orb_u

        # Return 3: the diagonal elements of the Hessian (even matrix)
        g2 = np.zeros_like (g1)
        g2[:,ncore:nocc] = lib.einsum ('r,rspp,rsqq->pq', weights, h1_rs, casdm1rs)
        g2[:,ncore:nocc] -= lib.einsum ('pp,qq->pq', h1, casdm1)
        h1_rs_cas = h1_rs[:,:,ncore:nocc,ncore:nocc]
        h1_cas = h1[ncore:nocc,ncore:nocc]
        g2_cas = g2[ncore:nocc,ncore:nocc]
        g2_cas[:,:] -= lib.einsum ('r,rspq,rspq->pq', weights, h1_rs_cas, casdm1rs)
        g2_cas[:,:] += h1_cas*casdm1
        g2 = g2 + g2.T
        g1_diag = g1.diagonal ()
        g2 -= g1_diag + g1_diag.reshape (-1,1)
        idx = np.arange (nmo)
        g2[idx,idx] += g1_diag * 2
        h_diag += self.pack_uniq_var (g2)

        # Return 4: the Hessian as a function (odd matrix)
        def my_h_op (x):
            x1 = self.unpack_uniq_var (x)
            x1_cas = x1[:,ncore:nocc]
            hx = np.zeros_like (g1)
            hx[:,ncore:nocc] = lib.einsum ('r,rsik,kl,rslj->ij', weights, h1_rs, x1_cas, casdm1rs)
            hx[:,ncore:nocc] -= h1 @ x1_cas @ casdm1
            hx -= (g1 + g1.T) @ x1 / 2
            return h_op (x) + self.pack_uniq_var (hx - hx.T)

        return g_orb, my_gorb_update, my_h_op, h_diag

class ImpurityLASCI_HessianOperator (lasci_sync.LASCI_HessianOperator):
    def _init_dms_(self, casdm1frs, casdm2fr):
        lasci_sync.LASCI_HessianOperator._init_dms_(self, casdm1frs, casdm2fr)
        ncore, nocc, nroots = self.ncore, self.nocc, self.nroots
        self.dm1rs = np.stack ([self.dm1s,]*nroots, axis=0)
        self.dm1rs[:,:,ncore:nocc,ncore:nocc] = self.casdm1rs

    def _init_ham_(self, h2eff_sub, veff):
        lasci_sync.LASCI_HessianOperator._init_ham_(self, h2eff_sub, veff)
        las, mo_coeff, ncore, nocc = self.las, self.mo_coeff, self.ncore, self.nocc
        h1rs = np.dot (las.get_hcore_rs (), mo_coeff)
        h1rs = np.tensordot (mo_coeff.conj (), h1rs, axes=((0),(2))).transpose (1,2,0,3)
        hcore = mo_coeff.conj ().T @ las.get_hcore () @ mo_coeff
        dh1rs = h1rs - hcore[None,None,:,:]
        # _init_ci_ and ci_response_diag
        for ix, h1rs in enumerate (self.h1frs):
            i = sum (self.ncas_sub[:ix])
            j = i + self.ncas_sub[ix]
            h1rs[:,:,:,:] += dh1rs[:,:,i:j,i:j]
        # _init_orb_ and orbital_response 
        self.h1rs = self.h1s[None,:,:,:] + dh1rs
        # ci_response_offdiag
        self.h1rs_cas = self.h1s_cas[None,:,:,:] + dh1rs[:,:,:,ncore:nocc]
        # Energy reportback
        self.e_tot += np.einsum ('rspq,rspq,r->', dh1rs, self.dm1rs, self.weights)

    def _init_orb_(self):
        ncore, nocc = self.ncore, self.nocc
        lasci_sync.LASCI_HessianOperator._init_orb_(self)
        for w, h1s, casdm1s in zip (self.weights, self.h1rs, self.casdm1rs):
            dh1s = h1s[:,ncore:nocc,ncore:nocc] - self.h1s[:,ncore:nocc,ncore:nocc]
            self.fock1[:,ncore:nocc] += w * (dh1s[0] @ casdm1s[0] + dh1s[1] @ casdm1s[1])

    def _get_Horb_diag (self):
        # It's unclear that this is even necessary...
        Hdiag = 0
        for w, h, d in zip (self.weights, self.h1rs, self.dm1rs):
            with lib.temporary_env (self, h1s=h, dm1s=d):
                Hdiag += w * lasci_sync.LASCI_HessianOperator._get_Horb_diag (self)
        return Hdiag

    def ci_response_offdiag (self, kappa1, h1frs_prime):
        ncore, nocc, ncas_sub = self.ncore, self.nocc, self.ncas_sub
        kappa1_cas = kappa1[ncore:nocc,:]
        dh1rs_cas = self.h1rs_cas - self.h1s_cas[None,:,:,:]
        dh1_core = -np.tensordot (kappa1_cas, dh1rs_cas, axes=((1),(2)))
        dh1_core = dh1_core.transpose (1,2,0,3) + dh1_core.transpose (1,2,3,0)
        for i, h1rs in enumerate (h1frs_prime):
            j = sum (ncas_sub[:i])
            k = j + ncas_sub[i]
            h1rs[:,:,:,:] += dh1_core[:,:,j:k,j:k]
        return lasci_sync.LASCI_HessianOperator.ci_response_offdiag (
            self, kappa1, h1frs_prime)

    def orbital_response (self, kappa1, odm1s, ocm2, tdm1rs, tcm2, veff_prime):
        kappa2 = lasci_sync.LASCI_HessianOperator.orbital_response (
            self, kappa1, odm1s, ocm2, tdm1rs, tcm2, veff_prime
        )
        h1rs = self.h1rs - self.h1s[None,:,:,:]
        odm1rs = -np.dot (self.dm1rs, kappa1)
        odm1rs += odm1rs.transpose (0,1,3,2)
        edm1rs = odm1rs + tdm1rs
        for w, h, d in zip (self.weights, h1rs, edm1rs):
            fock1 = h[0] @ d[0] + h[1] @ d[1]
            kappa2 += w * (fock1 - fock1.T)
        return kappa2

class ImpurityLASCI (lasci.LASCINoSymm, ImpuritySolver):
    _hop = ImpurityLASCI_HessianOperator

    def _update_impurity_hamiltonian_(self, mo_coeff, ci, h2eff_sub=None, e_states=None, veff=None,
                                      dm1s=None, casdm1rs=None, casdm2rs=None, weights=None):
        if weights is None: weights = self.weights
        if casdm1rs is None: casdm1rs = self.states_make_casdm1s (ci=self.ci)
        if casdm2rs is None: 
            casdm2frs = self.states_make_casdm2s_sub (ci=self.ci)
            nroots = len (casdm1rs)
            ncas = casdm1rs[0][0].shape[0]
            casdm2rs = np.zeros ((nroots,3,ncas,ncas,ncas,ncas), dtype=casdm1rs[0][0].dtype)
            for d2, d1 in zip (casdm2rs, casdm1rs):
                d1d1_aa = np.multiply.outer (d1[0], d1[0])
                d2[0] = d1d1_aa - d1d1_aa.transpose (0,3,2,1)
                d2[1] = np.multiply.outer (d1[0], d1[1])
                d1d1_bb = np.multiply.outer (d1[1], d1[1])
                d2[2] = d1d1_bb - d1d1_bb.transpose (0,3,2,1)
            for ifrag, d2f in enumerate (casdm2frs):
                i = sum (self.ncas_sub[:ifrag])
                j = i + self.ncas_sub[ifrag]
                casdm2rs[:,:,i:j,i:j,i:j,i:j] = d2f[:]
        ImpuritySolver._update_impurity_hamiltonian_(
            self, mo_coeff, ci, h2eff_sub=h2eff_sub, e_states=e_states, veff=veff, dm1s=dm1s,
            casdm1rs=casdm1rs, casdm2rs=casdm2rs, weights=weights
        )

    def get_grad_orb (las, **kwargs):
        gorb = lasci.LASCINoSymm.get_grad_orb (las, **kwargs)
        mo_coeff = kwargs.get ('mo_coeff', self.mo_coeff)
        hermi = kwargs.get ('hermi', -1)
        nao, nmo = las.mo_coeff.shape
        ncore, ncas = las.ncore, las.ncas
        nocc = ncore + ncas
        mo_cas = mo_coeff[:,ncore:nocc]
        dh1_rs = np.dot (self.get_hcore_rs () - self.get_hcore ()[None,None,:,:], mo_cas)
        dh1_rs = np.tensordot (mo_coeff.conj (), dh1_rs, axes=((0),(2))).transpose (1,2,0,3)
        casdm1rs = las.states_make_casdm1s (ci=ci)
        f = np.zeros ((nmo,nmo), dtype=gorb.dtype)
        for w, h, d in zip (las.weights, dh1_rs, casdm1rs):
            f[:,ncore:nocc] += w * (h[0] @ d[0] + h[1] @ d[1])
        if hermi == -1:
            return gorb + f - f.T
        elif hermi == 1:
            return gorb + .5*(f+f.T)
        elif hermi == 0:
            return gorb + f
        else:
            raise ValueError ("kwarg 'hermi' must = -1, 0, or +1")

    def h1e_for_las (las, **kwargs):
        h1e_fr = lasci.LASCINoSymm.h1e_for_las (las, **kwargs)
        mo_coeff = kwargs.get ('mo_coeff', self.mo_coeff)
        ncas_sub = kwargs.get ('ncas_sub', self.ncas_sub)
        dh1_rs = np.dot (self.get_hcore_rs () - self.get_hcore ()[None,None,:,:], mo_coeff)
        dh1_rs = np.tensordot (mo_coeff.conj (), dh1_rs, axes=((0),(2))).transpose (1,2,0,3)
        for ix in range (len (ncas_sub)):
            i = sum (ncas_sub[:ix])
            j = i + ncas_sub[ix]
            h1e_fr[ix] += dh1_rs[:,:,i:j,i:j]
        return h1e_fr

    def states_energy_elec (self, **kwargs):
        energy_elec = lasci.LASCINoSymm.states_energy_elec (self, **kwargs)
        mo_coeff = kwargs.get ('mo_coeff', self.mo_coeff)
        ci = kwargs.get ('ci', self.ci)
        ncore = kwargs.get ('ncore', self.ncore)
        ncas = kwargs.get ('nncas', self.ncas)
        ncas_sub = kwargs.get ('ncas_sub', self.ncas_sub)
        nelecas_sub = kwargs.get ('nelecas_sub', self.nelecas_sub)
        casdm1frs = kwargs.get ('casdm1frs', self.states_make_casdm1s_sub (
            ci=ci, ncas_sub=ncas_sub, nelecas_sub=nelecas_sub
        ))
        casdm1rs = self.states_make_casdm1s (ci=ci, ncas_sub=ncas_sub, nelecas_sub=nelecas_sub,
                                             casdm1frs=casdm1frs)
        nao, nmo = mo_coeff.shape
        nocc = ncore + ncas
        mo_cas = mo_coeff[:,ncore:nocc]
        dh1_rs = np.dot (self.get_hcore_rs () - self.get_hcore ()[None,None,:,:], mo_cas)
        dh1_rs = np.tensordot (mo_cas.conj (), dh1_rs, axes=((0),(2))).transpose (1,2,0,3)
        enuc_r = self.energy_nuc_r ()
        for ix, (h, d) in enumerate (zip (dh1_rs, casdm1rs)):
            energy_elec[ix] += np.dot (h.ravel (), d.ravel ())
            energy_elec[ix] += enuc_r[ix] - self.energy_nuc ()
        return energy_elec

    def energy_elec (self, **kwargs):
        energy_elec = self.states_energy_elec (**kwargs)
        return np.dot (self.weights, energy_elec)


def get_impurity_casscf (las, ifrag, imporb_builder=None):
    output = getattr (las.mol, 'output', None)
    # MRH: checking for '/dev/null' specifically as a string is how mol.build does it
    if not ((output is None) or (output=='/dev/null')): output += '.{}'.format (ifrag)
    imol = ImpurityMole (las, output=output)
    imf = ImpurityHF (imol)
    if isinstance (las, _DFLASCI):
        imf = imf.density_fit ()
    imc = ImpurityCASSCF (imf, las.ncas_sub[ifrag], las.nelecas_sub[ifrag])
    if isinstance (las, _DFLASCI):
        imc = df.density_fit (imc)
    imc = _state_average_mcscf_solver (imc, las.fciboxes[ifrag])
    imc._ifrags = [ifrag,]
    if imporb_builder is not None:
        imporb_builder.log = logger.new_logger (imc, imc.verbose)
    imc._imporb_builder = imporb_builder
    params = getattr (las, 'impurity_params', {})
    glob = {key: val for key, val in params.items () if isinstance (key, str)}
    imc.__dict__.update (glob)
    imc.__dict__.update (params.get (ifrag, {}))
    return imc

def get_pair_lasci (las, frags, inherit_df=False):
    stdout_dict = stdout = getattr (las, '_flas_stdout', None)
    if stdout is not None: stdout = stdout.get (frags, None)
    output = getattr (las.mol, 'output', None)
    if not ((output is None) or (output=='/dev/null')):
        output = output + '.' + '.'.join ([str (s) for s in frags])
    imol = ImpurityMole (las, output=output, stdout=stdout)
    if stdout is None and output is not None and stdout_dict is not None:
        stdout_dict[frags] = imol.stdout
    imf = ImpurityHF (imol)
    if inherit_df and isinstance (las, _DFLASCI):
        imf = imf.density_fit ()
    ncas_sub = [las.ncas_sub[i] for i in frags]
    nelecas_sub = [las.nelecas_sub[i] for i in frags]
    ilas = ImpurityLASCI (imf, ncas_sub, nelecas_sub, use_gpu=las.use_gpu)
    if inherit_df and isinstance (las, _DFLASCI):
        ilas = lasci.density_fit (ilas, with_df=imf.with_df)
    charges, spins, smults, wfnsyms = lasci.get_space_info (las)
    ilas.state_average_(weights=las.weights, charges=charges[:,frags], spins=spins[:,frags],
                        smults=smults[:,frags], wfnsyms=wfnsyms[:,frags])
    def imporb_builder (mo_coeff, dm1s, veff, fock1, **kwargs):
        idx = np.zeros (mo_coeff.shape[1], dtype=bool)
        for ix in frags:    
            i = las.ncore + sum (las.ncas_sub[:ix])
            j = i + las.ncas_sub[ix]
            idx[i:j] = True
        fo_coeff = mo_coeff[:,idx]
        nelec_f = sum ([sum (n) for n in nelecas_sub])
        return fo_coeff, nelec_f
    ilas._imporb_builder = imporb_builder
    ilas._ifrags = frags
    ilas.conv_tol_grad = 'DEFAULT'
    ilas.min_cycle_macro = 1
    params = getattr (las, 'relax_params', {})
    glob = {key: val for key, val in params.items () if isinstance (key, str)}
    glob = {key: val for key, val in glob.items () if key not in ('frozen', 'frozen_ci')}
    ilas.__dict__.update (glob)
    loc = params.get (tuple (frags), {})
    loc = {key: val for key, val in loc.items () if key not in ('frozen', 'frozen_ci')}
    ilas.__dict__.update (loc)
    return ilas

if __name__=='__main__':
    from mrh.tests.lasscf.c2h6n4_struct import structure as struct
    mol = struct (1.0, 1.0, '6-31g', symmetry=False)
    mol.verbose = 5
    mol.output = 'lasscf_async_crunch.log'
    mol.build ()
    mf = scf.RHF (mol).run ()
    from mrh.my_pyscf.mcscf.lasscf_o0 import LASSCF
    las = LASSCF (mf, (4,4), ((4,0),(0,4)), spin_sub=(5,5))
    mo = las.localize_init_guess ((list (range (3)), list (range (9,12))), mf.mo_coeff)
    las.state_average_(weights=[1,0,0,0,0],
                       spins=[[0,0],[2,0],[-2,0],[0,2],[0,-2]],
                       smults=[[1,1],[3,1],[3,1],[1,3],[1,3]])
    las.conv_tol_grad = 1e-7
    las.kernel (mo)
    print (las.converged)
    from mrh.my_pyscf.mcscf.lasci import get_grad_orb
    if not callable (getattr (las, 'get_grad_orb', None)):
        from functools import partial
        las.get_grad_orb = partial (get_grad_orb, las)

    ###########################
    # Build the embedding space
    from mrh.my_pyscf.mcscf.lasscf_async.split import get_impurity_space_constructor
    get_imporbs_0 = get_impurity_space_constructor (las, 0, list (range (3)))
    ###########################

    ###########################
    # Build the impurity method object
    from mrh.my_pyscf.mcscf.lasscf_async.keyframe import LASKeyframe
    imc = get_impurity_casscf (las, 0, imporb_builder=get_imporbs_0)
    kf1 = LASKeyframe (las, las.mo_coeff, las.ci)
    imc._update_keyframe_(kf1)
    ###########################

    ###########################
    # Futz up the guess
    imc.ci = None
    kappa = (np.random.rand (*imc.mo_coeff.shape)-.5) * np.pi / 100
    kappa -= kappa.T
    umat = linalg.expm (kappa)
    imc.mo_coeff = imc.mo_coeff @ umat
    ###########################

    imc.kernel ()
    print (imc.converged, imc.e_tot, las.e_tot, imc.e_tot-las.e_tot)
    for t, r in zip (imc.e_states, las.e_states):
        print (t, r, t-r)
    kf2 = imc._push_keyframe (kf1)
    from mrh.my_pyscf.mcscf.lasscf_async.keyframe import approx_keyframe_ovlp
    print (approx_keyframe_ovlp (las, kf1, kf2))<|MERGE_RESOLUTION|>--- conflicted
+++ resolved
@@ -131,16 +131,9 @@
                                             "supported)"))
         df_eris_mem_error = MemoryError (("Density-fitted two-electron integrals in asynchronous "
                                           "LASSCF (outcore algorithm is not yet supported"))
-<<<<<<< HEAD
-        if hasattr(self.mol, 'use_gpu'):
-            gpu = self.mol.use_gpu
-        else:
-            gpu = False
-=======
         
         gpu = False
         if hasattr (mf, 'use_gpu'): gpu = mf.mol.use_gpu
->>>>>>> cfa18e81
 
         if getattr (mf, 'with_df', None) is not None:
             from mrh.my_pyscf.gpu import libgpu
@@ -211,11 +204,7 @@
                         exit()
 
                 
-<<<<<<< HEAD
-            elif gpu and 0:
-=======
             elif gpu:
->>>>>>> cfa18e81
                 naoaux = mf.with_df.get_naoaux()
                 nao_s, nao_f = imporb_coeff.shape
                 if getattr(self, 'with_df', None) is not None:

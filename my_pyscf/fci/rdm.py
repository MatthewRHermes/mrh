import numpy as np
import math
import itertools
from scipy import linalg
from pyscf import lib
from pyscf.fci import cistring, rdm
from pyscf.fci.addons import _unpack_nelec
from mrh.my_pyscf.fci import dummy
from pyscf.lib import param
from pyscf.fci import cistring

def _unpack(norb, nelec, link_index, spin=None):
    if link_index is None:
        neleca, nelecb = _unpack_nelec(nelec, spin)
        link_indexa = link_indexb = cistring.gen_linkstr_index(range(norb), neleca)
        if neleca != nelecb:
            link_indexb = cistring.gen_linkstr_index(range(norb), nelecb)
        return link_indexa, link_indexb
    else:
        return link_index

def dummy_orbital_params(norb, nelec, occ_a=0, occ_b=0):
    ia = ib = 0
    neleca, nelecb = _unpack_nelec (nelec)
    ndeta0 = ja = cistring.num_strings (norb, neleca) 
    ndetb0 = jb = cistring.num_strings (norb, nelecb) 
    ndeta1 = cistring.num_strings (norb+1, neleca+occ_a) 
    ndetb1 = cistring.num_strings (norb+1, nelecb+occ_b) 
    if occ_a: ia, ja = ndeta1-ndeta0, ndeta1
    if occ_b: ib, jb = ndetb1-ndetb0, ndetb1
    sgn = (1,-1)[occ_b * (neleca%2)]
    return ia, ja, ib, jb, sgn

def _trans_rdm1hs (cre, cibra, ciket, norb, nelec, spin=0, link_index=None):
    '''Evaluate the one-half-particle transition density matrix between ci vectors in different
    Hilbert spaces: <cibra|r'|ciket>, where |cibra> has the same number of orbitals but one
    additional electron of the same spin as r compared to |ciket>.

    Args:
        cre: logical
            True: creation sector, <cibra|r'|ciket>
            False: destruction sector, <cibra|r|ciket>
        cibra: ndarray
            CI vector in (norb,nelec+1) Hilbert space
        ciket: ndarray
            CI vector in (norb,nelec) Hilbert space
        norb: integer
            Number of spatial orbitals 
        nelec: integer or sequence of length 2
            Number of electrons in the ket Hilbert space

    Kwargs:
        link_index: tuple of length 2 of "linkstr" type ndarray
            linkstr arrays for the nelec+1 electrons in norb+1 orbitals Hilbert space.
            See pyscf.fci.gen_linkstr_index for the shape of "linkstr".

    Returns:
        tdm1h: ndarray of shape (norb,)
            One-half-particle transition density matrix between cibra and ciket.
    '''
    nelec = list (_unpack_nelec (nelec))
    if not cre:
        cibra, ciket = ciket, cibra
        nelec[spin] -= 1
    nelec_ket = _unpack_nelec (nelec)
    nelec_bra = [x for x in nelec]
    nelec_bra[spin] += 1
    linkstr = _unpack (norb+1, nelec_bra, link_index)
    errmsg = ("For the half-particle transition density matrix functions, the linkstr must "
              "be for nelec+1 electrons occupying norb+1 orbitals.")
    for i in range (2): assert (linkstr[i].shape[1]==(nelec_bra[i]*(norb-nelec_bra[i]+2))), errmsg
    ciket = dummy.add_orbital (ciket, norb, nelec_ket, occ_a=(1-spin), occ_b=spin)
    cibra = dummy.add_orbital (cibra, norb, nelec_bra, occ_a=0, occ_b=0)
    fn = ('FCItrans_rdm1a', 'FCItrans_rdm1b')[spin]
    tdm1h = rdm.make_rdm1_spin1 (fn, cibra, ciket, norb+1, nelec_bra, linkstr)[-1,:-1]
    if not cre: tdm1h = tdm1h.conj ()
    return tdm1h

def trans_rdm1ha_cre (cibra, ciket, norb, nelec, link_index=None):
    '''Half-electron spin-up creation case of:\n''' + _trans_rdm1hs.__doc__
    return _trans_rdm1hs (True, cibra, ciket, norb, nelec, spin=0, link_index=link_index)

def trans_rdm1hb_cre (cibra, ciket, norb, nelec, link_index=None):
    '''Half-electron spin-down creation case of:\n''' + _trans_rdm1hs.__doc__
    return _trans_rdm1hs (True, cibra, ciket, norb, nelec, spin=1, link_index=link_index)

def trans_rdm1ha_des (cibra, ciket, norb, nelec, link_index=None):
    '''Half-electron spin-up destruction case of:\n''' + _trans_rdm1hs.__doc__
    return _trans_rdm1hs (False, cibra, ciket, norb, nelec, spin=0, link_index=link_index)

def trans_rdm1hb_des (cibra, ciket, norb, nelec, link_index=None):
    '''Half-electron spin-down destruction case of:\n''' + _trans_rdm1hs.__doc__
    return _trans_rdm1hs (False, cibra, ciket, norb, nelec, spin=1, link_index=link_index)

def _trans_rdm13hs (cre, cibra, ciket, norb, nelec, spin=0, link_index=None, reorder=True):
    ''' Evaluate the one-half- and three-half-particle transition density matrices between ci
    vectors in different Hilbert spaces: <cibra|r'p'q|ciket> and <cibra|r'|ciket>, where |cibra>
    has the same number of orbitals but one additional electron of the same spin as r compared to
    |ciket>.

    Args:
        cre: logical
            True: creation sector, <cibra|r'|ciket> and <cibra|r'p'q|ciket>
            False: destruction sector, <cibra|r|ciket> and <cibra|p'qr|ciket>
        cibra: ndarray
            CI vector in (norb,nelec+1) Hilbert space
        ciket: ndarray
            CI vector in (norb,nelec) Hilbert space
        norb: integer
            Number of spatial orbitals 
        nelec: integer or sequence of length 2
            Number of electrons in the ket Hilbert space

    Kwargs:
        link_index: tuple of length 2 of "linkstr" type ndarray
            linkstr arrays for the nelec+1 electrons in norb+1 orbitals Hilbert space.
            See pyscf.fci.gen_linkstr_index for the shape of "linkstr".

    Returns:
        tdm1h: ndarray of shape (norb,)
            One-half-particle transition density matrix between cibra and ciket.
        (tdm3ha, tdm3hb): ndarrays of shape (norb,norb,norb,)
            Three-half-particle transition density matrix between cibra and ciket, spin-up and
            spin-down cases of the full electron. Returned in Mulliken order with the half-electron
            always first and the full electron always second:
            tdm3ha[r,p,q] = <cibra|r'p'q|ciket> or <cibra|p'qr|ciket>
    '''
    try: 
      use_gpu = param.use_gpu
      gpu = use_gpu
      try: custom_fci = param.custom_fci
      except: custom_fci = False
      try: gpu_debug = param.gpu_debug
      except: gpu_debug = False
      try: custom_debug = param.custom_debug
      except: custom_debug = False
    except: 
      use_gpu = None
    if custom_fci and custom_debug and use_gpu:
      ### Old kernel
      tdm1h, tdm3ha, tdm3hb = _trans_rdm13hs_o0(cre, cibra, ciket, norb, nelec, spin=spin, link_index=link_index, reorder = reorder)
      ### New kernel
      tdm1h_c, tdm3ha_c, tdm3hb_c = _trans_rdm13hs_o3(cre, cibra, ciket, norb, nelec, spin=spin, link_index=link_index, reorder = reorder)
      tdm1_correct = np.allclose(tdm1h, tdm1h_c)
      tdm3ha_correct = np.allclose(tdm3ha, tdm3ha_c)
      tdm3hb_correct = np.allclose(tdm3hb, tdm3hb_c)
      if tdm1_correct and tdm3ha_correct and tdm3hb_correct: 
        print('Trans RDM13hs calculated correctly')
      else:
        print('TDM RDM13hs calculated incorrectly')
        print('TDM1h correct?', tdm1_correct)
        print('TDM3ha correct?', tdm3ha_correct)
        print('TDM3hb correct?', tdm3hb_correct)
        exit()
    elif custom_fci and use_gpu: 
<<<<<<< HEAD
      tdm1h, tdm3ha, tdm3hb = _trans_rdm13hs_o2(cre, cibra, ciket, norb, nelec, spin=spin, link_index=link_index, reorder = reorder)
=======
      tdm1h, tdm3ha, tdm3hb = _trans_rdm13hs_o3(cre, cibra, ciket, norb, nelec, spin=spin, link_index=link_index, reorder = reorder)
>>>>>>> bcdcedf6
    else:
      tdm1h, tdm3ha, tdm3hb = _trans_rdm13hs_o0(cre, cibra, ciket, norb, nelec, spin=spin, link_index=link_index, reorder = reorder)
    tdm1h = tdm1h[-1,:-1]
    tdm3ha = tdm3ha[:-1,-1,:-1,:-1]
    tdm3hb = tdm3hb[:-1,-1,:-1,:-1]
    if not cre: 
        tdm1h = tdm1h.conj ()
        tdm3ha = tdm3ha.conj ().transpose (0,2,1)
        tdm3hb = tdm3hb.conj ().transpose (0,2,1)
    return tdm1h, (tdm3ha, tdm3hb)

def _trans_rdm13hs_o0(cre, cibra, ciket, norb, nelec, spin=0, link_index=None, reorder=True):
    nelec = list (_unpack_nelec (nelec))
    if not cre:
        cibra, ciket = ciket, cibra
        nelec[spin] -= 1
    nelec_ket = _unpack_nelec (nelec)
    nelec_bra = [x for x in nelec]
    nelec_bra[spin] += 1
    linkstr = _unpack (norb+1, nelec_bra, link_index)
    errmsg = ("For the half-particle transition density matrix functions, the linkstr must "
              "be for nelec+1 electrons occupying norb+1 orbitals.")
    for i in range (2): assert (linkstr[i].shape[1]==(nelec_bra[i]*(norb-nelec_bra[i]+2))), errmsg
    ciket = dummy.add_orbital (ciket, norb, nelec_ket, occ_a=(1-spin), occ_b=spin)
    cibra = dummy.add_orbital (cibra, norb, nelec_bra, occ_a=0, occ_b=0)
    fn_par = ('FCItdm12kern_a', 'FCItdm12kern_b')[spin]
    fn_ab = 'FCItdm12kern_ab'

    tdm1h, tdm3h_par = rdm.make_rdm12_spin1 (fn_par, cibra, ciket, norb+1, nelec_bra, linkstr, 2)
    if reorder: tdm1h, tdm3h_par = rdm.reorder_rdm (tdm1h, tdm3h_par, inplace=True)
    if spin:
      tdm3ha = rdm.make_rdm12_spin1 (fn_ab, ciket, cibra, norb+1, nelec_bra, linkstr, 0)[1]
      tdm3ha = tdm3ha.transpose (3,2,1,0)
      tdm3hb = tdm3h_par
    else:
      tdm3ha = tdm3h_par
      tdm3hb = rdm.make_rdm12_spin1 (fn_ab, cibra, ciket, norb+1, nelec_bra, linkstr, 0)[1]
    return tdm1h, tdm3ha, tdm3hb 

def _trans_rdm13hs_o2(cre, cibra, ciket, norb, nelec, spin=0, link_index=None, reorder=True):
    '''GPU accelerated _trand_rdm13hs with custom FCI kernel'''
    from mrh.my_pyscf.gpu import libgpu
    gpu=param.use_gpu
    nelec = list (_unpack_nelec (nelec))
    if not cre:
        cibra, ciket = ciket, cibra
        nelec[spin] -= 1
    nelec_ket = _unpack_nelec (nelec)
    nelec_bra = [x for x in nelec]
    nelec_bra[spin] += 1
    linkstr = _unpack (norb+1, nelec_bra, link_index)
    errmsg = ("For the half-particle transition density matrix functions, the linkstr must "
              "be for nelec+1 electrons occupying norb+1 orbitals.")
    for i in range (2): assert (linkstr[i].shape[1]==(nelec_bra[i]*(norb-nelec_bra[i]+2))), errmsg

    ia_ket, ja_ket, ib_ket, jb_ket, sgn_ket = dummy_orbital_params(norb, nelec_ket, occ_a = (1-spin), occ_b = spin)
    ia_bra, ja_bra, ib_bra, jb_bra, sgn_bra = dummy_orbital_params(norb, nelec_bra, occ_a = 0, occ_b = 0)
    ciket = dummy.add_orbital (ciket, norb, nelec_ket, occ_a=(1-spin), occ_b=spin) ##v3 will get rid of this
    cibra = dummy.add_orbital (cibra, norb, nelec_bra, occ_a=0, occ_b=0) ## v3 will get rid of this

    tdm1h = np.empty((norb+1, norb+1))
    tdm3ha = np.empty((norb+1, norb+1, norb+1, norb+1))
    tdm3hb = np.empty((norb+1, norb+1, norb+1, norb+1))
    libgpu.init_tdm1(gpu, norb+1)
    na, nlinka = linkstr[0].shape[:2] 
    nb, nlinkb = linkstr[1].shape[:2] 
    libgpu.push_link_index_ab(gpu, na, nb, nlinka, nlinkb, linkstr[0], linkstr[1])
    libgpu.init_tdm3hab(gpu, norb+1)
    libgpu.push_ci(gpu, cibra, ciket, na, nb)
    libgpu.compute_tdm13h_spin_v2(gpu, na, nb, nlinka, nlinkb, norb+1, spin, 
                                   ia_bra, ja_bra, ib_bra, jb_bra, sgn_bra,
                                   ia_ket, ja_ket, ib_ket, jb_ket, sgn_ket) #TODO: write a better name
    libgpu.pull_tdm1(gpu, tdm1h, norb+1)
    libgpu.pull_tdm3hab(gpu, tdm3ha, tdm3hb, norb+1)
    tdm1h = tdm1h.T
    if spin: 
        if reorder: tdm1h, tdm3hb = rdm.reorder_rdm(tdm1h, tdm3hb, inplace=True)
        tdm3ha = tdm3ha.transpose(3,2,1,0)
    else:
        if reorder: tdm1h, tdm3ha = rdm.reorder_rdm (tdm1h, tdm3ha, inplace=True)
    return tdm1h, tdm3ha, tdm3hb 

def _trans_rdm13hs_o3(cre, cibra, ciket, norb, nelec, spin=0, link_index=None, reorder=True):
    '''GPU accelerated _trand_rdm13hs with custom FCI kernel'''
    from mrh.my_pyscf.gpu import libgpu
    gpu=param.use_gpu
    nelec = list (_unpack_nelec (nelec))
    if not cre:
        cibra, ciket = ciket, cibra
        nelec[spin] -= 1
    nelec_ket = _unpack_nelec (nelec)
    nelec_bra = [x for x in nelec]
    nelec_bra[spin] += 1
    linkstr = _unpack (norb+1, nelec_bra, link_index)
    errmsg = ("For the half-particle transition density matrix functions, the linkstr must "
              "be for nelec+1 electrons occupying norb+1 orbitals.")
    for i in range (2): assert (linkstr[i].shape[1]==(nelec_bra[i]*(norb-nelec_bra[i]+2))), errmsg
    ia_ket, ja_ket, ib_ket, jb_ket, sgn_ket = dummy_orbital_params(norb, nelec_ket, occ_a = (1-spin), occ_b = spin)
    ia_bra, ja_bra, ib_bra, jb_bra, sgn_bra = dummy_orbital_params(norb, nelec_bra, occ_a = 0, occ_b = 0)
    ciket = dummy.add_orbital (ciket, norb, nelec_ket, occ_a=(1-spin), occ_b=spin) ##v3 will get rid of this
    cibra = dummy.add_orbital (cibra, norb, nelec_bra, occ_a=0, occ_b=0) ## v3 will get rid of this

    tdm1h = np.empty((norb+1, norb+1))
    tdm3ha = np.empty((norb+1, norb+1, norb+1, norb+1))
    tdm3hb = np.empty((norb+1, norb+1, norb+1, norb+1))
    libgpu.init_tdm1(gpu, norb+1)
    na, nlinka = linkstr[0].shape[:2] 
    nb, nlinkb = linkstr[1].shape[:2] 
    libgpu.push_link_index_ab(gpu, na, nb, nlinka, nlinkb, linkstr[0], linkstr[1])
    libgpu.init_tdm3hab(gpu, norb+1)
    libgpu.push_ci(gpu, cibra, ciket, na, nb)
    libgpu.compute_tdm13h_spin_v3(gpu, na, nb, nlinka, nlinkb, norb+1, spin, reorder, 
                                   ia_bra, ja_bra, ib_bra, jb_bra, sgn_bra,
                                   ia_ket, ja_ket, ib_ket, jb_ket, sgn_ket) #TODO: write a better name
    libgpu.pull_tdm1(gpu, tdm1h, norb+1)
    libgpu.pull_tdm3hab(gpu, tdm3ha, tdm3hb, norb+1)
    if spin: 
        tdm3ha = tdm3ha.transpose(3,2,1,0)
    return tdm1h.T, tdm3ha, tdm3hb 
def _trans_rdm13hs_o4(cre, cibra, ciket, norb, nelec, spin=0, link_index=None, reorder=True):
    '''GPU accelerated _trand_rdm13hs with custom FCI kernel'''
    from mrh.my_pyscf.gpu import libgpu
    gpu=param.use_gpu
    nelec = list (_unpack_nelec (nelec))
    if not cre:
        cibra, ciket = ciket, cibra
        nelec[spin] -= 1
    nelec_ket = _unpack_nelec (nelec)
    nelec_bra = [x for x in nelec]
    nelec_bra[spin] += 1
    linkstr = _unpack (norb+1, nelec_bra, link_index)
    errmsg = ("For the half-particle transition density matrix functions, the linkstr must "
              "be for nelec+1 electrons occupying norb+1 orbitals.")
    for i in range (2): assert (linkstr[i].shape[1]==(nelec_bra[i]*(norb-nelec_bra[i]+2))), errmsg
    ia_ket, ja_ket, ib_ket, jb_ket, sgn_ket = dummy_orbital_params(norb, nelec_ket, occ_a = (1-spin), occ_b = spin)
    ia_bra, ja_bra, ib_bra, jb_bra, sgn_bra = dummy_orbital_params(norb, nelec_bra, occ_a = 0, occ_b = 0)

    tdm1h = np.empty((norb+1, norb+1))
    tdm3ha = np.empty((norb+1, norb+1, norb+1, norb+1))
    tdm3hb = np.empty((norb+1, norb+1, norb+1, norb+1))
    libgpu.init_tdm1(gpu, norb+1)
    na, nlinka = linkstr[0].shape[:2] 
    nb, nlinkb = linkstr[1].shape[:2] 
    libgpu.push_link_index_ab(gpu, na, nb, nlinka, nlinkb, linkstr[0], linkstr[1])
    libgpu.init_tdm3hab(gpu, norb+1)
    na_bra, nb_bra = cibra.shape
    na_ket, nb_ket = ciket.shape
    libgpu.push_cibra(gpu, cibra, na_bra, nb_bra)
    libgpu.push_ciket(gpu, ciket, na_ket, nb_ket)
    libgpu.compute_tdm13h_spin_v4(gpu, na, nb, nlinka, nlinkb, norb+1, spin, reorder,
                                   ia_bra, ja_bra, ib_bra, jb_bra, sgn_bra,
                                   ia_ket, ja_ket, ib_ket, jb_ket, sgn_ket) #TODO: write a better name
    libgpu.pull_tdm1(gpu, tdm1h, norb+1)
    libgpu.pull_tdm3hab(gpu, tdm3ha, tdm3hb, norb+1)
    if spin: 
        tdm3ha = tdm3ha.transpose(3,2,1,0)
    return tdm1h.T, tdm3ha, tdm3hb 


def trans_rdm13ha_cre (cibra, ciket, norb, nelec, link_index=None):
    '''Half-electron spin-up creation case of:\n''' + _trans_rdm1hs.__doc__
    return _trans_rdm13hs (True, cibra, ciket, norb, nelec, spin=0, link_index=link_index)

def trans_rdm13hb_cre (cibra, ciket, norb, nelec, link_index=None):
    '''Half-electron spin-down creation case of:\n''' + _trans_rdm1hs.__doc__
    return _trans_rdm13hs (True, cibra, ciket, norb, nelec, spin=1, link_index=link_index)

def trans_rdm13ha_des (cibra, ciket, norb, nelec, link_index=None):
    '''Half-electron spin-up destruction case of:\n''' + _trans_rdm1hs.__doc__
    return _trans_rdm13hs (False, cibra, ciket, norb, nelec, spin=0, link_index=link_index)

def trans_rdm13hb_des (cibra, ciket, norb, nelec, link_index=None):
    '''Half-electron spin-down destruction case of:\n''' + _trans_rdm1hs.__doc__
    return _trans_rdm13hs (False, cibra, ciket, norb, nelec, spin=1, link_index=link_index)

def trans_sfudm1 (cibra, ciket, norb, nelec, link_index=None):
    ''' Evaluate the spin-flip-up single-electron transition density matrix: <cibra|a'b|ciket>.

    Args:
        cibra: ndarray
            CI vector in (norb,(neleca+1,nelecb-1)) Hilbert space
        ciket: ndarray
            CI vector in (norb,(neleca,nelecb)) Hilbert space
        norb: integer
            Number of spatial orbitals 
        nelec: integer or sequence of length 2
            Number of electrons in the ket Hilbert space

    Kwargs:
        link_index: tuple of length 2 of "linkstr" type ndarray
            linkstr arrays for the (neleca+1,nelecb) electrons in norb+1 orbitals Hilbert space.
            See pyscf.fci.gen_linkstr_index for the shape of "linkstr".

    Returns:
        sfudm1: ndarray of shape (norb,norb)
            Spin-flip up transition density matrix between cibra and ciket
    '''
    try: 
      use_gpu = param.use_gpu
      gpu = use_gpu
      try: custom_fci = param.custom_fci
      except: custom_fci = False
      try: gpu_debug = param.gpu_debug
      except: gpu_debug = False
      try: custom_debug = param.custom_debug
      except: custom_debug = False
    except: 
      use_gpu = None
    if custom_fci and custom_debug and use_gpu:
      ### Old kernel
      dum2dm = _trans_sfudm1_o0 (cibra, ciket, norb, nelec, link_index=link_index)
      ### New kernel
      dum2dm_c = _trans_sfudm1_o1 (cibra, ciket, norb, nelec, link_index=link_index)
      tdm2_correct = np.allclose(dum2dm, dum2dm_c)
      if tdm2_correct: 
        print('Trans SFUDM1 calculated correctly')
      else:
        print('Trans SFUDM1 calculated incorrectly')
        exit()
    elif custom_fci and use_gpu: 
      dum2dm = _trans_sfudm1_o1 (cibra, ciket, norb, nelec, link_index=link_index)
    else:
      dum2dm = _trans_sfudm1 (cibra, ciket, norb, nelec, link_index=link_index)
    sfudm1 = dm2dum[-1,:-1,:-1,-1]
    return -sfudm1


def _trans_sufdm1_o0(cibra, ciket, norb, nelec, link_index=None):
    nelec_ket = _unpack_nelec (nelec)
    nelec_bra = list (_unpack_nelec (nelec))
    nelec_bra[0] += 1
    nelec_bra[1] -= 1
    nelecd = [nelec_bra[0], nelec_ket[1]]
    linkstr = _unpack (norb+1, nelecd, link_index)
    errmsg = ("For the spin-flip transition density matrix functions, the linkstr must be for "
              "(neleca+1,nelecb) electrons occupying norb+1 orbitals.")
    for i in range (2): assert (linkstr[i].shape[1]==(nelecd[i]*(norb-nelecd[i]+2))), errmsg
    ciket = dummy.add_orbital (ciket, norb, nelec_ket, occ_a=1, occ_b=0)
    cibra = dummy.add_orbital (cibra, norb, nelec_bra, occ_a=0, occ_b=1)
    fn = 'FCItdm12kern_ab'
    dm2dum = rdm.make_rdm12_spin1 (fn, ciket, cibra, norb+1, nelecd, linkstr, 0)[1]
    return dm2dum

def _trans_sufdm1_o1(cibra,ciket,norb, nelec, link_index=None):
    nelec_ket = _unpack_nelec (nelec)
    nelec_bra = list (_unpack_nelec (nelec))
    nelec_bra[0] += 1
    nelec_bra[1] -= 1
    nelecd = [nelec_bra[0], nelec_ket[1]]
    linkstr = _unpack (norb+1, nelecd, link_index)
    errmsg = ("For the spin-flip transition density matrix functions, the linkstr must be for "
              "(neleca+1,nelecb) electrons occupying norb+1 orbitals.")
    for i in range (2): assert (linkstr[i].shape[1]==(nelecd[i]*(norb-nelecd[i]+2))), errmsg
    ia_ket, ja_ket, ib_ket, jb_ket, sgn_ket = dummy_orbital_params(norb, nelec_ket, occ_a = 1, occ_b = 0)
    ia_bra, ja_bra, ib_bra, jb_bra, sgn_bra = dummy_orbital_params(norb, nelec_bra, occ_a = 0, occ_b = 1)
    na, nlinka = linkstr[0].shape[:2] 
    nb, nlinkb = linkstr[1].shape[:2] 
    libgpu.push_link_index_ab(gpu, na, nb, nlinka, nlinkb, linkstr[0], linkstr[1])
    na_bra, nb_bra = cibra.shape
    na_ket, nb_ket = ciket.shape
    libgpu.push_cibra(gpu, cibra, na_bra, nb_bra)
    libgpu.push_ciket(gpu, ciket, na_ket, nb_ket)
    libgpu.init_tdm2(gpu, norb+1)
    libgpu.compute_sfudm(gpu, na, nb, nlinka, nlinkb, norb+1, 
                         ia_bra, ja_bra, ib_bra, jb_bra, sgn_bra,
                         ia_ket, ja_ket, ib_ket, jb_ket, sgn_ket) #TODO: write a better name
    libgpu.pull_tdm2(gpu, dum2dm, norb+1)
    
    return dum2dm


def trans_sfddm1 (cibra, ciket, norb, nelec, link_index=None):
    ''' Evaluate the spin-flip-down single-electron transition density matrix: <cibra|b'a|ciket>.

    Args:
        cibra: ndarray
            CI vector in (norb,(neleca-1,nelecb+1)) Hilbert space
        ciket: ndarray
            CI vector in (norb,(neleca,nelecb)) Hilbert space
        norb: integer
            Number of spatial orbitals 
        nelec: integer or sequence of length 2
            Number of electrons in the ket Hilbert space

    Kwargs:
        link_index: tuple of length 2 of "linkstr" type ndarray
            linkstr arrays for the (neleca,nelecb+1) electrons in norb+1 orbitals Hilbert space.
            See pyscf.fci.gen_linkstr_index for the shape of "linkstr".

    Returns:
        sfdm1: ndarray of shape (norb,norb)
            Spin-flip-down transition density matrix between cibra and ciket
    '''
    nelec = list(_unpack_nelec (nelec))
    nelec[0] -= 1
    nelec[1] += 1
    return trans_sfudm1 (ciket, cibra, norb, nelec, link_index=link_index).conj ().T

def trans_ppdm (cibra, ciket, norb, nelec, spin=0, link_index=None):
    ''' Evaluate the pair-creation single-electron transition density matrix: <cibra|p'q'|ciket>.

    Args:
        cibra: ndarray
            CI vector in (norb,nelec+2) Hilbert space
        ciket: ndarray
            CI vector in (norb,nelec) Hilbert space
        norb: integer
            Number of spatial orbitals 
        nelec: integer or sequence of length 2
            Number of electrons in the ket Hilbert space
        spin: integer
            Spin of created pair. 0 = aa, 1 = ab, 2 = bb

    Kwargs:
        link_index: tuple of length 2 of "linkstr" type ndarray
            linkstr arrays for the nelec+2 electrons in norb+1/norb+2 (for ab/other spin) orbitals
            Hilbert space. See pyscf.fci.gen_linkstr_index for the shape of "linkstr".

    Returns:
        ppdm: ndarray of shape (norb,norb)
            Pair-creation single-electron transition density matrix
    '''
    try: 
      use_gpu = param.use_gpu
      gpu = use_gpu
      try: custom_fci = param.custom_fci
      except: custom_fci = False
      try: gpu_debug = param.gpu_debug
      except: gpu_debug = False
      try: custom_debug = param.custom_debug
      except: custom_debug = False
    except: 
      use_gpu = None
    if custom_fci and custom_debug and use_gpu:
      ### Old kernel
      tdmhh = _trans_ppdm_o0(cre, cibra, ciket, norb, nelec, spin=spin, link_index=link_index)
      ### New kernel
      tdmhh_c = _trans_ppdm_o1(cre, cibra, ciket, norb, nelec, spin=spin, link_index=link_index)
      tdmhh_correct = np.allclose(tdmhh, tdmhh_c)
      if tdmhh_correct: 
        print('Trans RDMhh calculated correctly')
      else:
        print('Trans RDMhh incorrect')
        exit()
    elif custom_fci and use_gpu: 
      tdmhh = _trans_ppdm_o1(cre, cibra, ciket, norb, nelec, spin=spin, link_index=link_index)
    else:
      tdmhh = _trans_ppdm_o0(cre, cibra, ciket, norb, nelec, spin=spin, link_index=link_index)
    return tdmhh

def _trans_ppdm_o0(cre, cibra, ciket, norb, nelec, spin = 0, link_index = None):
    s1 = int (spin>1)
    s2 = int (spin>0)
    ndum = 2 - (spin%2)
    nelec_ket = _unpack_nelec (nelec)
    nelec_bra = list (_unpack_nelec (nelec))
    nelec_bra[s1] += 1
    nelec_bra[s2] += 1
    occ_a, occ_b = int (spin<2), int (spin>0)
    linkstr = _unpack (norb+ndum, nelec_bra, link_index)
    errmsg = ("For the pair-creation transition density matrix functions, the linkstr must "
              "be for nelec+2 electrons occupying norb+1/norb+2 (ab/other spin case) orbitals.")
    assert (linkstr[0].shape[1]==(nelec_bra[0]*(norb+ndum-nelec_bra[0]+1))), errmsg
    assert (linkstr[1].shape[1]==(nelec_bra[1]*(norb+ndum-nelec_bra[1]+1))), errmsg
    nelecd = [nelec_ket[0], nelec_ket[1]]
    for i in range (ndum):
        ciket = dummy.add_orbital (ciket, norb+i, nelecd, occ_a=occ_a, occ_b=occ_b)
        nelecd[0] += occ_a
        nelecd[1] += occ_b
        cibra = dummy.add_orbital (cibra, norb+i, nelec_bra, occ_a=0, occ_b=0)
    fn = ('FCItdm12kern_a', 'FCItdm12kern_ab', 'FCItdm12kern_b')[spin]
    fac = (2,0,2)[spin]
    dumdm1, dumdm2 = rdm.make_rdm12_spin1 (fn, cibra, ciket, norb+ndum, nelec_bra, linkstr, fac)
    if (spin%2)==0: dumdm1, dumdm2 = rdm.reorder_rdm (dumdm1, dumdm2, inplace=True)
    return dumdm2[:-ndum,-1,:-ndum,-ndum]

def _trans_ppdm_o1(cre, cibra, ciket, norb, nelec, spin = 0, link_index = None):
    from mrh.my_pyscf.gpu import libgpu
    gpu=param.use_gpu
    s1 = int (spin>1)
    s2 = int (spin>0)
    ndum = 2 - (spin%2)
    nelec_ket = _unpack_nelec (nelec)
    nelec_bra = list (_unpack_nelec (nelec))
    nelec_bra[s1] += 1
    nelec_bra[s2] += 1
    occ_a, occ_b = int (spin<2), int (spin>0)
    linkstr = _unpack (norb+ndum, nelec_bra, link_index)
    errmsg = ("For the pair-creation transition density matrix functions, the linkstr must "
              "be for nelec+2 electrons occupying norb+1/norb+2 (ab/other spin case) orbitals.")
    assert (linkstr[0].shape[1]==(nelec_bra[0]*(norb+ndum-nelec_bra[0]+1))), errmsg
    assert (linkstr[1].shape[1]==(nelec_bra[1]*(norb+ndum-nelec_bra[1]+1))), errmsg
    nelecd = [nelec_ket[0], nelec_ket[1]]
    nelecd_copy = nelecd.copy()
    ia_bra = ia_ket = ib_bra = ib_ket = 0
    ja_bra = ja_ket = linkstr[0].shape[0]
    jb_bra = jb_ket = linkstr[1].shape[0]
    sgn_bra = sgn_ket = 1
    for i in range (ndum):
        ia_ket_new, ja_ket_new, ib_ket_new, jb_ket_new, sgn_ket = dummy_orbital_params(norb+i, nelecd_copy, occ_a=occ_a, occ_b=occ_b)
        nelecd_copy[0] +=occ_a
        nelecd_copy[1] +=occ_b 
        ia_bra_new, ja_bra_new, ib_bra_new, jb_bra_new, sgn_bra = dummy_orbital_params(norb+i, nelec_bra, occ_a = 0, occ_b=0)
        ia_bra += ia_bra_new
        ib_bra += ib_bra_new
        ia_ket += ia_ket_new
        ib_ket += ib_ket_new
        ja_bra -= ja_bra_new
        jb_bra -= jb_bra_new
        ja_ket -= ja_ket_new
        jb_ket -= jb_ket_new
        sgn_bra *= sgn_bra_new
        sgn_ket *= sgn_ket_new
        
    for i in range (ndum):
        ciket = dummy.add_orbital (ciket, norb+i, nelecd, occ_a=occ_a, occ_b=occ_b)
        nelecd[0] += occ_a
        nelecd[1] += occ_b
        cibra = dummy.add_orbital (cibra, norb+i, nelec_bra, occ_a=0, occ_b=0)
    
    dumdm1 = np.empty((norb+ndum, norb+ndum))
    dumdm2 = np.empty((norb+ndum, norb+ndum, norb+ndum, norb+ndum))
    libgpu.init_tdm1(gpu, norb+ndum)
    libgpu.init_tdm2(gpu, norb+ndum)
    na, nlinka = linkstr[0].shape[:2] 
    nb, nlinkb = linkstr[1].shape[:2] 
    libgpu.push_link_index_ab(gpu, na, nb, nlinka, nlinkb, linkstr[0], linkstr[1])
    libgpu.push_ci(gpu, cibra, ciket, na, nb)
    libgpu.compute_tdmpp_spin(gpu, na, nb, nlinkb, nlinkb, norb+ndum, spin, 
                              ia_bra, ja_bra, ib_bra, jb_bra, sgn_bra, 
                              ia_ket, ja_ket, ib_ket, jb_ket, sgn_ket) #TODO: write a better name
    libgpu.pull_tdm2(gpu, dumdm2, norb+ndum)
    return dumdm2[:-ndum,-1,:-ndum,-ndum]

def _trans_ppdm_o2(cre, cibra, ciket, norb, nelec, spin = 0, link_index = None):
    from mrh.my_pyscf.gpu import libgpu
    gpu=param.use_gpu
    s1 = int (spin>1)
    s2 = int (spin>0)
    ndum = 2 - (spin%2)
    nelec_ket = _unpack_nelec (nelec)
    nelec_bra = list (_unpack_nelec (nelec))
    nelec_bra[s1] += 1
    nelec_bra[s2] += 1
    occ_a, occ_b = int (spin<2), int (spin>0)
    linkstr = _unpack (norb+ndum, nelec_bra, link_index)
    errmsg = ("For the pair-creation transition density matrix functions, the linkstr must "
              "be for nelec+2 electrons occupying norb+1/norb+2 (ab/other spin case) orbitals.")
    assert (linkstr[0].shape[1]==(nelec_bra[0]*(norb+ndum-nelec_bra[0]+1))), errmsg
    assert (linkstr[1].shape[1]==(nelec_bra[1]*(norb+ndum-nelec_bra[1]+1))), errmsg
    nelecd = [nelec_ket[0], nelec_ket[1]]
    nelecd_copy = nelecd.copy()
    ia_bra = ia_ket = ib_bra = ib_ket = 0
    ja_bra = ja_ket = linkstr[0].shape[0]
    jb_bra = jb_ket = linkstr[1].shape[0]
    sgn_bra = sgn_ket = 1
    for i in range (ndum):
        ia_ket_new, ja_ket_new, ib_ket_new, jb_ket_new, sgn_ket = dummy_orbital_params(norb+i, nelecd_copy, occ_a=occ_a, occ_b=occ_b)
        nelecd_copy[0] +=occ_a
        nelecd_copy[1] +=occ_b 
        ia_bra_new, ja_bra_new, ib_bra_new, jb_bra_new, sgn_bra = dummy_orbital_params(norb+i, nelec_bra, occ_a = 0, occ_b=0)
        ia_bra += ia_bra_new
        ib_bra += ib_bra_new
        ia_ket += ia_ket_new
        ib_ket += ib_ket_new
        ja_bra -= ja_bra_new
        jb_bra -= jb_bra_new
        ja_ket -= ja_ket_new
        jb_ket -= jb_ket_new
        sgn_bra *= sgn_bra_new
        sgn_ket *= sgn_ket_new
        
    dumdm1 = np.empty((norb+ndum, norb+ndum))
    dumdm2 = np.empty((norb+ndum, norb+ndum, norb+ndum, norb+ndum))
    libgpu.init_tdm1(gpu, norb+ndum)
    libgpu.init_tdm2(gpu, norb+ndum)
    na, nlinka = linkstr[0].shape[:2] 
    nb, nlinkb = linkstr[1].shape[:2] 
    libgpu.push_link_index_ab(gpu, na, nb, nlinka, nlinkb, linkstr[0], linkstr[1])
    na_bra, nb_bra = cibra.shape
    na_ket, nb_ket = ciket.shape
    libgpu.push_cibra(gpu, cibra, na_bra, nb_bra)
    libgpu.push_ciket(gpu, ciket, na_ket, nb_ket)
    libgpu.compute_tdmpp_spin_v2(gpu, na, nb, nlinkb, nlinkb, norb+ndum, spin, 
                              ia_bra, ja_bra, ib_bra, jb_bra, sgn_bra, 
                              ia_ket, ja_ket, ib_ket, jb_ket, sgn_ket) #TODO: write a better name
    libgpu.pull_tdm2(gpu, dumdm2, norb+ndum)
    return dumdm2[:-ndum,-1,:-ndum,-ndum]


def trans_hhdm (cibra, ciket, norb, nelec, spin=0, link_index=None):
    ''' Evaluate the pair-destruction single-electron transition density matrix: <cibra|pq|ciket>.

    Args:
        cibra: ndarray
            CI vector in (norb,nelec-2) Hilbert space
        ciket: ndarray
            CI vector in (norb,nelec) Hilbert space
        norb: integer
            Number of spatial orbitals 
        nelec: integer or sequence of length 2
            Number of electrons in the ket Hilbert space
        spin: integer
            Spin of created pair. 0 = aa, 1 = ab, 2 = bb

    Kwargs:
        link_index: tuple of length 2 of "linkstr" type ndarray
            linkstr arrays for the nelec electrons in norb+1/norb+2 (for ab/other spin) orbitals
            Hilbert space. See pyscf.fci.gen_linkstr_index for the shape of "linkstr".

    Returns:
        hhdm: ndarray of shape (norb,norb)
            Pair-destruction single-electron transition density matrix
    '''
    nelec = list(_unpack_nelec (nelec))
    nelec[int (spin>1)] -= 1
    nelec[int (spin>0)] -= 1
    return trans_ppdm (ciket, cibra, norb, nelec, spin=spin, link_index=link_index).conj ().T


<|MERGE_RESOLUTION|>--- conflicted
+++ resolved
@@ -153,11 +153,7 @@
         print('TDM3hb correct?', tdm3hb_correct)
         exit()
     elif custom_fci and use_gpu: 
-<<<<<<< HEAD
-      tdm1h, tdm3ha, tdm3hb = _trans_rdm13hs_o2(cre, cibra, ciket, norb, nelec, spin=spin, link_index=link_index, reorder = reorder)
-=======
       tdm1h, tdm3ha, tdm3hb = _trans_rdm13hs_o3(cre, cibra, ciket, norb, nelec, spin=spin, link_index=link_index, reorder = reorder)
->>>>>>> bcdcedf6
     else:
       tdm1h, tdm3ha, tdm3hb = _trans_rdm13hs_o0(cre, cibra, ciket, norb, nelec, spin=spin, link_index=link_index, reorder = reorder)
     tdm1h = tdm1h[-1,:-1]

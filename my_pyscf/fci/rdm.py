--- conflicted
+++ resolved
@@ -19,32 +19,6 @@
     else:
         return link_index
 
-<<<<<<< HEAD
-=======
-def dummy_orbital_params(norb, nelec, occ_a=0, occ_b=0, return_size=False):
-    ia = ib = 0
-    neleca, nelecb = _unpack_nelec (nelec)
-    ndeta0 = ja = cistring.num_strings (norb, neleca) 
-    ndetb0 = jb = cistring.num_strings (norb, nelecb) 
-    ndeta1 = cistring.num_strings (norb+1, neleca+occ_a) 
-    ndetb1 = cistring.num_strings (norb+1, nelecb+occ_b) 
-    if occ_a: ia, ja = ndeta1-ndeta0, ndeta1
-    if occ_b: ib, jb = ndetb1-ndetb0, ndetb1
-    sgn = (1,-1)[occ_b * (neleca%2)]
-    if return_size: return ia, ja, ib, jb, sgn, ndeta1, ndetb1
-    else: return ia, ja, ib, jb, sgn
-
-def _unpack(norb, nelec, link_index, spin=None):
-    if link_index is None:  
-        neleca, nelecb = _unpack_nelec(nelec, spin)
-        link_indexa = link_indexb = cistring.gen_linkstr_index(range(norb), neleca)
-        if neleca != nelecb:
-            link_indexb = cistring.gen_linkstr_index(range(norb), nelecb)
-        return link_indexa, link_indexb
-    else:                   
-        return link_index   
-
->>>>>>> 571ac104
 def _trans_rdm1hs (cre, cibra, ciket, norb, nelec, spin=0, link_index=None):
     '''Evaluate the one-half-particle transition density matrix between ci vectors in different
     Hilbert spaces: <cibra|r'|ciket>, where |cibra> has the same number of orbitals but one

--- conflicted
+++ resolved
@@ -116,12 +116,7 @@
     ciket = dummy.add_orbital (ciket, norb, nelec_ket, occ_a=(1-spin), occ_b=spin)
     cibra = dummy.add_orbital (cibra, norb, nelec_bra, occ_a=0, occ_b=0)
     fn = ('FCItrans_rdm1a', 'FCItrans_rdm1b')[spin]
-<<<<<<< HEAD
     tdm1h = rdm.make_rdm1_spin1 (fn, cibra, ciket, norb+1, nelec_bra, linkstr)
-=======
-    tdm1h = rdm.make_rdm1_spin1 (fn, cibra, ciket, norb+1, nelec_bra, linkstr)[-1,:-1]
-    if not cre: tdm1h = tdm1h.conj ()
->>>>>>> 7bdfb488
     return tdm1h
 
 def _trans_rdm1hs_o1(cre, cibra, ciket, norb, nelec, spin=0, link_index=None):
@@ -266,7 +261,6 @@
     cibra = dummy.add_orbital (cibra, norb, nelec_bra, occ_a=0, occ_b=0)
     fn_par = ('FCItdm12kern_a', 'FCItdm12kern_b')[spin]
     fn_ab = 'FCItdm12kern_ab'
-<<<<<<< HEAD
 
     tdm1h, tdm3h_par = rdm.make_rdm12_spin1 (fn_par, cibra, ciket, norb+1, nelec_bra, linkstr, 2)
     if reorder: tdm1h, tdm3h_par = rdm.reorder_rdm (tdm1h, tdm3h_par, inplace=True)
@@ -323,25 +317,6 @@
         if reorder: tdm1h, tdm3ha = rdm.reorder_rdm (tdm1h, tdm3ha, inplace=True)
     return tdm1h, tdm3ha, tdm3hb 
 
-=======
-    tdm1h, tdm3h_par = rdm.make_rdm12_spin1 (fn_par, cibra, ciket, norb+1, nelec_bra, linkstr, 2)
-    if reorder: tdm1h, tdm3h_par = rdm.reorder_rdm (tdm1h, tdm3h_par, inplace=True)
-    if spin:
-        tdm3ha = rdm.make_rdm12_spin1 (fn_ab, ciket, cibra, norb+1, nelec_bra, linkstr, 0)[1]
-        tdm3ha = tdm3ha.transpose (3,2,1,0)
-        tdm3hb = tdm3h_par
-    else:
-        tdm3ha = tdm3h_par
-        tdm3hb = rdm.make_rdm12_spin1 (fn_ab, cibra, ciket, norb+1, nelec_bra, linkstr, 0)[1]
-    tdm1h = tdm1h[-1,:-1]
-    tdm3ha = tdm3ha[:-1,-1,:-1,:-1]
-    tdm3hb = tdm3hb[:-1,-1,:-1,:-1]
-    if not cre: 
-        tdm1h = tdm1h.conj ()
-        tdm3ha = tdm3ha.conj ().transpose (0,2,1)
-        tdm3hb = tdm3hb.conj ().transpose (0,2,1)
-    return tdm1h, (tdm3ha, tdm3hb)
->>>>>>> 7bdfb488
 
 def trans_rdm13ha_cre (cibra, ciket, norb, nelec, link_index=None):
     '''Half-electron spin-up creation case of:\n''' + _trans_rdm1hs.__doc__
@@ -426,7 +401,6 @@
     cibra = dummy.add_orbital (cibra, norb, nelec_bra, occ_a=0, occ_b=1)
     fn = 'FCItdm12kern_ab'
     dm2dum = rdm.make_rdm12_spin1 (fn, ciket, cibra, norb+1, nelecd, linkstr, 0)[1]
-<<<<<<< HEAD
     return dm2dum
 
 def _trans_sfudm1_o1(cibra,ciket,norb, nelec, link_index=None):
@@ -457,11 +431,6 @@
                          ia_bra, ja_bra, ib_bra, jb_bra, sgn_bra)
     libgpu.pull_tdm2(gpu, dm2dum, norb+1)
     return dm2dum
-
-=======
-    sfudm1 = dm2dum[-1,:-1,:-1,-1]
-    return -sfudm1
->>>>>>> 7bdfb488
 
 def trans_sfddm1 (cibra, ciket, norb, nelec, link_index=None):
     ''' Evaluate the spin-flip-down single-electron transition density matrix: <cibra|b'a|ciket>.
@@ -573,7 +542,6 @@
     fn = ('FCItdm12kern_a', 'FCItdm12kern_ab', 'FCItdm12kern_b')[spin]
     fac = (2,0,2)[spin]
     dumdm1, dumdm2 = rdm.make_rdm12_spin1 (fn, cibra, ciket, norb+ndum, nelec_bra, linkstr, fac)
-<<<<<<< HEAD
     return dumdm1.T, dumdm2
     #if (spin%2)==0: dumdm1, dumdm2 = rdm.reorder_rdm (dumdm1, dumdm2, inplace=True)
     #return dumdm2[:-ndum,-1,:-ndum,-ndum]
@@ -638,11 +606,6 @@
     #if (spin%2)==0: dumdm1, dumdm2 = rdm.reorder_rdm (dumdm1.T, dumdm2, inplace=True)
     #return dumdm2[:-ndum,-1,:-ndum,-ndum]
 
-=======
-    if (spin%2)==0: dumdm1, dumdm2 = rdm.reorder_rdm (dumdm1, dumdm2, inplace=True)
-    return dumdm2[:-ndum,-1,:-ndum,-ndum]
->>>>>>> 7bdfb488
-
 def trans_hhdm (cibra, ciket, norb, nelec, spin=0, link_index=None):
     ''' Evaluate the pair-destruction single-electron transition density matrix: <cibra|pq|ciket>.
 
